name: COMPAS compile test

on:
  workflow_dispatch: # allow manual triggering of this workflow
  pull_request: # run workflow when PRs made to dev (if following files changed)
    branches:
      - dev
    paths: ['src/**', "compas_python_utils/**", "py_tests/**", ".github/workflows/**"]
  push: # always run workflow on push to the following branch
    branches:
      - dev

jobs:
  compas:
    env:
      ARTIFACT_NAME: detailedEvolutionPlot.eps
      ARTIFACT_PATH: py_tests/test_artifacts
    name: Build COMPAS
    runs-on: ${{ matrix.os}}
    container: ${{matrix.container}}
    strategy:
      fail-fast: false
      matrix:
        os: [ubuntu-20.04]
    steps:
     - uses: actions/checkout@v3
     
     - uses: actions/setup-python@v4
       with:
         python-version: '3.9'
         cache: 'pip' # caching pip dependencies

<<<<<<< HEAD
     - name: Install dependencies on ubuntu
       if: startsWith(matrix.os, 'ubuntu-20')
       run: |
         cd misc/cicd-scripts
         chmod 755 linux-dependencies
         ./linux-dependencies
=======
      - name: Install TeXLive
        uses: teatimeguest/setup-texlive-action@v3


      - name: Install dependencies on ubuntu
        if: startsWith(matrix.os, 'ubuntu-20')
        run: |
          cd misc/cicd-scripts
          chmod 755 linux-dependencies
          ./linux-dependencies
>>>>>>> ce1597e4

     - name: Build Compas
       run: |
         cd src && make -j $(nproc) -f Makefile
         ./COMPAS -v

     - name: Run example COMPAS job
       run: |
         pip install --upgrade pip
         pip install -e .[dev]
         export COMPAS_ROOT_DIR=${GITHUB_WORKSPACE}
         cd ${GITHUB_WORKSPACE}/misc/examples/methods_paper_plots/detailed_evolution
         chmod 755 run.sh
         cat run.sh
         ./run.sh

     - name: Run pytests
       # Run tests and collect coverage data
       run: |
         cd ${GITHUB_WORKSPACE}
         export COMPAS_ROOT_DIR=${GITHUB_WORKSPACE}
         jupyter-kernelspec list
         pytest --cov=compas_python_utils/ py_tests/ -m 'not webtest'
         pytest --cov=compas_python_utils/ --cov-append py_tests/ -m webtest
         ls py_tests/test_artifacts
         coverage html
         coverage-badge -o coverage_badge.svg -f

     - name: Archive code coverage results
       uses: actions/upload-artifact@v3
       with:
         name: code-coverage
         path: |
           htmlcov/
           coverage_badge.svg

     - name: Archive COMPAS detailed-evolution plot
       id: upload
       uses: actions/upload-artifact@v3.1.2
       with:
         name: ${{ env.ARTIFACT_NAME }}
         path: ${{ env.ARTIFACT_PATH }}/${{ env.ARTIFACT_NAME }}
         if-no-files-found: error
<|MERGE_RESOLUTION|>--- conflicted
+++ resolved
@@ -30,14 +30,6 @@
          python-version: '3.9'
          cache: 'pip' # caching pip dependencies
 
-<<<<<<< HEAD
-     - name: Install dependencies on ubuntu
-       if: startsWith(matrix.os, 'ubuntu-20')
-       run: |
-         cd misc/cicd-scripts
-         chmod 755 linux-dependencies
-         ./linux-dependencies
-=======
       - name: Install TeXLive
         uses: teatimeguest/setup-texlive-action@v3
 
@@ -48,7 +40,6 @@
           cd misc/cicd-scripts
           chmod 755 linux-dependencies
           ./linux-dependencies
->>>>>>> ce1597e4
 
      - name: Build Compas
        run: |
