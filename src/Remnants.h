--- conflicted
+++ resolved
@@ -16,17 +16,9 @@
 
 public:
 
-<<<<<<< HEAD
-    Remnants(const BaseStar &p_BaseStar, const bool p_Initialise = true) : BaseStar(p_BaseStar), HeGB(p_BaseStar, false) {
-        if (p_Initialise) Initialise();
-    }
-
-    Remnants& operator = (const BaseStar &p_BaseStar) { static_cast<BaseStar&>(*this) = p_BaseStar; return *this; }
-=======
     Remnants(const BaseStar &p_BaseStar, const bool p_Initialise = true) : BaseStar(p_BaseStar), HeGB(p_BaseStar, false) { }
 
 //    Remnants& operator = (const BaseStar &p_BaseStar) { static_cast<BaseStar&>(*this) = p_BaseStar; return *this; }
->>>>>>> 5d81d492
 
 
     // member functions
@@ -49,12 +41,9 @@
 
     double          CalculateHeCoreMassOnPhase() const                                                          { return m_Mass; }                                                      // Return m_Mass
 
-<<<<<<< HEAD
     DBL_DBL_DBL_DBL CalculateImKlmTidal(const double p_Omega, const double p_SemiMajorAxis, 
                                         const double p_M2)                                                      { return std::make_tuple(0.0, 0.0, 0.0, 0.0); }                         // Default is no tidal response
 
-=======
->>>>>>> 5d81d492
     double          CalculateInitialSupernovaMass() const                                                       { return GiantBranch::CalculateInitialSupernovaMass(); }                // Use GiantBranch
 
     double          CalculateLambdaDewi() const                                                                 { return BaseStar::CalculateLambdaDewi(); }                             // Not supported - use BaseStar
