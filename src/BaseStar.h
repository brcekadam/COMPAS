#ifndef __BaseStar_h__
#define __BaseStar_h__

#include <gsl/gsl_roots.h>
#include <gsl/gsl_sf_erf.h>

#include "constants.h"
#include "typedefs.h"
#include "profiling.h"
#include "utils.h"
#include "vector3d.h"

#include "Options.h"
#include "Log.h"
#include "Errors.h"


class BaseStar {

public:

    BaseStar();

    BaseStar(const unsigned long int p_RandomSeed, 
             const double            p_MZAMS, 
             const double            p_Metallicity, 
             const KickParameters    p_KickParameters,
             const double            p_RotationalVelocity = -1.0); 


    /*
     * The following Clone() functions should be used to clone a star - any steller type, including BaseStar.
     * The BaseStar functions will never actually be executed - the derived functions will be called as required.
     * The static function is provided for cases where a clone is required (e.g. for hypothesis testing), but
     * no object of the correct class exists.
     * 
     * Important:
     * 
     * The Clone() functions return a pointer, created by the 'new' operator.  The 'new' operator dynamically
     * allocates memory on the heap, not the stack, which is why it is available to the caller of this function
     * after this function has exited and its stack frame collapsed.  It is the responsibility of the caller of 
     * this function to delete the pointer returned when it is no longer required so that the allocated memory 
     * is return to the pool of available memory - failing to do so will cause a memory leak and the program will 
     * eventually exhaust available memory and fail.  The preferred usage pattern is:
     * 
     *     T* ptr = Clone(obj, persistence)
     *     ...
     *     ...
     *     delete ptr; ptr = nullptr;
     * 
     * 
     * BaseStar* Clone(const OBJECT_PERSISTENCE p_Persistence, const bool p_Initialise = true)
     * 
     * @param   [IN]    p_Star                      (address of) The star to be cloned
     *                                              Must be BaseStar or one of the stellar type classes derived from the BaseStar class
     * @param   [IN]    p_Persistence               Specifies the object persistence to be assigned to the cloned star.
     *                                              If the cloned star is intended to be used temporarily (e.g. for hypothesis testing),
     *                                              persistence should be EPHEMERAL (the default), otherwise PERMANENT.
     * @param   [IN]    p_Initialise                Specifies whether the clone should be initialised via the class Initialise() function.
     *                                              (Default is `true`)
     * @return                                      (pointer to) The cloned star
     */

    virtual BaseStar* Clone(const OBJECT_PERSISTENCE p_Persistence, const bool p_Initialise = true) { return this; }
    static  BaseStar* Clone(BaseStar* p_Star, const OBJECT_PERSISTENCE p_Persistence, const bool p_Initialise = true) { return p_Star; }

    virtual ~BaseStar() {}


    // object identifiers - all classes have these
    OBJECT_ID           ObjectId() const                                                        { return m_ObjectId; }
    OBJECT_TYPE         ObjectType() const                                                      { return m_ObjectType; }
    OBJECT_PERSISTENCE  ObjectPersistence() const                                               { return m_ObjectPersistence; }
    STELLAR_TYPE        InitialStellarType() const                                              { return m_InitialStellarType; }
    STELLAR_TYPE        StellarType() const                                                     { return m_StellarType; }
    STELLAR_TYPE        StellarTypePrev() const                                                 { return m_StellarTypePrev; }


    // getters - alphabetically
            double              Age() const                                                     { return m_Age; }
            double              AngularMomentum() const                                         { return CalculateMomentOfInertiaAU() * m_Omega; }
            double              BindingEnergy_Fixed() const                                     { return m_BindingEnergies.fixed; }
            double              BindingEnergy_Nanjing() const                                   { return m_BindingEnergies.nanjing; }
            double              BindingEnergy_Loveridge() const                                 { return m_BindingEnergies.loveridge; }
            double              BindingEnergy_LoveridgeWinds() const                            { return m_BindingEnergies.loveridgeWinds; }
            double              BindingEnergy_Kruckow() const                                   { return m_BindingEnergies.kruckow; }
            double              BindingEnergy_Dewi() const                                      { return m_BindingEnergies.dewi; }
            bool                CHonMS() const                                                  { return m_CHE; }
            double              COCoreMass() const                                              { return m_COCoreMass; }
            double              CoreMass() const                                                { return m_CoreMass; }
            int                 DominantMassLossRate() const                                    { return static_cast<int>(m_DominantMassLossRate); }
            double              Dt() const                                                      { return m_Dt; }
            double              DtPrev() const                                                  { return m_DtPrev; }
            bool                EnvelopeJustExpelledByPulsations() const                        { return m_EnvelopeJustExpelledByPulsations; }
            ERROR               Error() const                                                   { return m_Error; }
            EVOLUTION_STATUS    EvolutionStatus() const                                         { return m_EvolutionStatus; }
            bool                ExperiencedAIC() const                                          { return (m_SupernovaDetails.events.past & SN_EVENT::AIC) == SN_EVENT::AIC; }
            bool                ExperiencedCCSN() const                                         { return (m_SupernovaDetails.events.past & SN_EVENT::CCSN) == SN_EVENT::CCSN; }
            bool                ExperiencedHeSD() const                                         { return (m_SupernovaDetails.events.past & SN_EVENT::HeSD) == SN_EVENT::HeSD; }
            bool                ExperiencedECSN() const                                         { return (m_SupernovaDetails.events.past & SN_EVENT::ECSN) == SN_EVENT::ECSN; }
            bool                ExperiencedPISN() const                                         { return (m_SupernovaDetails.events.past & SN_EVENT::PISN) == SN_EVENT::PISN; }
            bool                ExperiencedPPISN() const                                        { return (m_SupernovaDetails.events.past & SN_EVENT::PPISN) == SN_EVENT::PPISN; }
            bool                ExperiencedSNIA() const                                         { return (m_SupernovaDetails.events.past & SN_EVENT::SNIA) == SN_EVENT::SNIA; }
            SN_EVENT            ExperiencedSN_Type() const                                      { return utils::SNEventType(m_SupernovaDetails.events.past); }
            bool                ExperiencedUSSN() const                                         { return (m_SupernovaDetails.events.past & SN_EVENT::USSN) == SN_EVENT::USSN; }
            double              HeCoreMass() const                                              { return m_HeCoreMass; }
            bool                IsAIC() const                                                   { return (m_SupernovaDetails.events.current & SN_EVENT::AIC) == SN_EVENT::AIC; }
            bool                IsCCSN() const                                                  { return (m_SupernovaDetails.events.current & SN_EVENT::CCSN) == SN_EVENT::CCSN; }
            bool                IsHeSD() const                                                  { return (m_SupernovaDetails.events.current & SN_EVENT::HeSD) == SN_EVENT::HeSD; }
    virtual bool                IsDegenerate() const                                            { return false; }   // default is not degenerate - White Dwarfs, NS and BH are degenerate
            bool                IsECSN() const                                                  { return (m_SupernovaDetails.events.current & SN_EVENT::ECSN) == SN_EVENT::ECSN; }
            bool                IsSN_NONE() const                                               { return m_SupernovaDetails.events.current == SN_EVENT::NONE; }
            bool                IsOneOf(const STELLAR_TYPE_LIST p_List) const;
            bool                IsPISN() const                                                  { return (m_SupernovaDetails.events.current & SN_EVENT::PISN) == SN_EVENT::PISN; }
            bool                IsPPISN() const                                                 { return (m_SupernovaDetails.events.current & SN_EVENT::PPISN) == SN_EVENT::PPISN; }
            bool                IsSNIA() const                                                  { return (m_SupernovaDetails.events.current & SN_EVENT::SNIA) == SN_EVENT::SNIA; }
            bool                IsUSSN() const                                                  { return (m_SupernovaDetails.events.current & SN_EVENT::USSN) == SN_EVENT::USSN; }
            double              Lambda_Dewi() const                                             { return m_Lambdas.dewi; }
            double              Lambda_Fixed() const                                            { return m_Lambdas.fixed; }
            double              Lambda_Kruckow() const                                          { return m_Lambdas.kruckow; }
            double              Lambda_KruckowBottom() const                                    { return m_Lambdas.kruckowBottom; }
            double              Lambda_KruckowMiddle() const                                    { return m_Lambdas.kruckowMiddle; }
            double              Lambda_KruckowTop() const                                       { return m_Lambdas.kruckowTop; }
            double              Lambda_Loveridge() const                                        { return m_Lambdas.loveridge; }
            double              Lambda_LoveridgeWinds() const                                   { return m_Lambdas.loveridgeWinds; }
            double              Lambda_Nanjing() const                                          { return m_Lambdas.nanjing; }
            bool                LBV_Phase_Flag() const                                          { return m_LBVphaseFlag; }
            double              LogMetallicityRho() const                                       { return LogMetallicityXi() + 1.0; }            // rho in Hurley+ 2000
            double              LogMetallicitySigma() const                                     { return m_Log10Metallicity; }                  // sigma in Hurley+ 2000
            double              LogMetallicityXi() const                                        { return m_Log10Metallicity - LOG10_ZSOL; }     // xi in Hurley+ 2000
            double              Luminosity() const                                              { return m_Luminosity; }
            double              Mass() const                                                    { return m_Mass; }
            double              Mass0() const                                                   { return m_Mass0; }
            double              MassPrev() const                                                { return m_MassPrev; }
            STYPE_VECTOR        MassTransferDonorHistory() const                                { return m_MassTransferDonorHistory; }
            std::string         MassTransferDonorHistoryString() const;
            double              Mdot() const                                                    { return m_Mdot; }
            double              Metallicity() const                                             { return m_Metallicity; }
            double              MinimumCoreMass() const                                         { return m_MinimumCoreMass; }
            double              MZAMS() const                                                   { return m_MZAMS; }
            double              Omega() const                                                   { return m_Omega; }
            double              OmegaCHE() const                                                { return m_OmegaCHE; }
            double              OmegaBreak() const                                              { return CalculateOmegaBreak(); }
            double              OmegaPrev() const                                               { return m_OmegaPrev; }
            double              OmegaZAMS() const                                               { return m_OmegaZAMS; }
            COMPAS_VARIABLE     PropertyValue(const T_ANY_PROPERTY p_Property) const;
            double              Pulsar_MagneticField() const                                    { return m_PulsarDetails.magneticField; }
            double              Pulsar_SpinPeriod() const                                       { return m_PulsarDetails.spinPeriod; }
            double              Pulsar_SpinFrequency() const                                    { return m_PulsarDetails.spinFrequency; }
            double              Pulsar_SpinDownRate() const                                     { return m_PulsarDetails.spinDownRate; }
            double              Pulsar_BirthPeriod() const                                      { return m_PulsarDetails.birthPeriod; }
            double              Pulsar_BirthSpinDownRate() const                                { return m_PulsarDetails.birthSpinDownRate; }
            double              Radius() const                                                  { return m_Radius; }
            double              RadiusPrev() const                                              { return m_RadiusPrev; }
            unsigned long int   RandomSeed() const                                              { return m_RandomSeed; }
            double              RZAMS() const                                                   { return m_RZAMS; }
            double              SN_CoreMassAtCOFormation() const                                { return m_SupernovaDetails.coreMassAtCOFormation; }
            double              SN_COCoreMassAtCOFormation() const                              { return m_SupernovaDetails.COCoreMassAtCOFormation; }
            SupernovaDetailsT   SN_Details() const                                              { return m_SupernovaDetails; }
            double              SN_DrawnKickMagnitude() const                                   { return m_SupernovaDetails.drawnKickMagnitude; }
            double              SN_EccentricAnomaly() const                                     { return m_SupernovaDetails.eccentricAnomaly; }
            double              SN_FallbackFraction() const                                     { return m_SupernovaDetails.fallbackFraction; }
            double              SN_HeCoreMassAtCOFormation() const                              { return m_SupernovaDetails.HeCoreMassAtCOFormation; }
            bool                SN_IsHydrogenPoor() const                                       { return m_SupernovaDetails.isHydrogenPoor; }
            double              SN_KickMagnitude() const                                        { return m_SupernovaDetails.kickMagnitude; }
            double              SN_MeanAnomaly() const                                          { return m_SupernovaDetails.meanAnomaly; }
            double              SN_Phi() const                                                  { return m_SupernovaDetails.phi; }
            double              SN_RocketKickMagnitude() const                                  { return m_SupernovaDetails.rocketKickMagnitude; }
            double              SN_RocketKickPhi() const                                        { return m_SupernovaDetails.rocketKickPhi; }
            double              SN_RocketKickTheta() const                                      { return m_SupernovaDetails.rocketKickTheta; }
            double              SN_TotalMassAtCOFormation() const                               { return m_SupernovaDetails.totalMassAtCOFormation; }
            double              SN_TrueAnomaly() const                                          { return m_SupernovaDetails.trueAnomaly; }
            double              SN_Theta() const                                                { return m_SupernovaDetails.theta; }
            SN_EVENT            SN_Type() const                                                 { return utils::SNEventType(m_SupernovaDetails.events.current); }
            double              SN_KickMagnitudeRandom() const                                  { return m_SupernovaDetails.kickMagnitudeRandom; }
            double              Speed() const                                                   { return m_ComponentVelocity.Magnitude(); }
            COMPAS_VARIABLE     StellarPropertyValue(const T_ANY_PROPERTY p_Property) const;
            double              Tau() const                                                     { return m_Tau; }
            double              Temperature() const                                             { return m_Temperature; }
            double              Time() const                                                    { return m_Time; }
            double              Timescale(TIMESCALE p_Timescale) const                          { return m_Timescales[static_cast<int>(p_Timescale)]; }
            double              TZAMS() const                                                   { return m_TZAMS; }
    virtual ACCRETION_REGIME    WhiteDwarfAccretionRegime() const                               { return ACCRETION_REGIME::NONE; }
            double              XExponent() const                                               { return m_XExponent; }


    // setters
            void                SetInitialType(const STELLAR_TYPE p_InitialType)                { m_InitialStellarType = p_InitialType; } // JR Could do some sanity checks here
            void                SetObjectId(const OBJECT_ID p_ObjectId)                         { m_ObjectId = p_ObjectId; }
            void                SetPersistence(const OBJECT_PERSISTENCE p_Persistence)          { m_ObjectPersistence = p_Persistence; }

            void                SetOmega(double p_vRot)                                         { if (p_vRot >= 0.0) m_Omega = p_vRot; };                                           // Do nothing if sanity check fails (JR: I don't really like this, but I think unavoidable - at least for now)

            void                SetSNCurrentEvent(const SN_EVENT p_SNEvent)                     { m_SupernovaDetails.events.current |= p_SNEvent; }                                 // Set supernova primary event/state for current timestep
            void                SetSNPastEvent(const SN_EVENT p_SNEvent)                        { m_SupernovaDetails.events.past |= p_SNEvent; }                                    // Set supernova primary event/state for any past timestep
            
            void                SetEvolutionStatus(const EVOLUTION_STATUS p_EvolutionStatus)    { m_EvolutionStatus = p_EvolutionStatus; }                                          // Set evolution status (typically final outcome) for star
            void                UpdateComponentVelocity(const Vector3d p_newVelocity);	

            void                UpdateMassTransferDonorHistory();
    
            void                UpdatePreviousTimestepDuration()                                { m_DtPrev = m_Dt; }



    // member functions - alphabetically
            void            ApplyMassTransferRejuvenationFactor()                                               { m_Age *= CalculateMassTransferRejuvenationFactor(); }             // Apply age rejuvenation factor

            void            CalculateBindingEnergies(const double p_CoreMass, const double p_EnvMass, const double p_Radius);
    
    virtual double          CalculateConvectiveCoreMass() const {return 0.0;}
    virtual double          CalculateConvectiveCoreRadius() const {return 0.0;}

            double          CalculateConvectiveEnvelopeBindingEnergy(const double p_TotalMass, const double p_ConvectiveEnvelopeMass, const double p_Radius, const double p_Lambda);

            double          CalculateConvectiveEnvelopeLambdaPicker(const double p_convectiveEnvelopeMass, const double p_maxConvectiveEnvelopeMass) const;
    virtual DBL_DBL         CalculateConvectiveEnvelopeMass() const                                             { return std::tuple<double, double> (0.0, 0.0); }

    virtual double          CalculateCriticalMassRatio(const bool p_AccretorIsDegenerate, 
                                                       const double p_massTransferEfficiencyBeta); 
    virtual double          CalculateCriticalMassRatioClaeys14(const bool p_AccretorIsDegenerate) const         { return 0.0; }                                                     // Default is 0.0
            double          CalculateCriticalMassRatioGe20(const QCRIT_PRESCRIPTION p_qCritPrescription,
                                                           const double p_massTransferEfficiencyBeta)           { return InterpolateGe20QCrit(p_qCritPrescription, p_massTransferEfficiencyBeta); }
    virtual double          CalculateCriticalMassRatioHurleyHjellmingWebbink() const                            { return 0.0; }                                                     // Default is 0.0
                                                                                                                                                                                         
            double          CalculateDynamicalTimescale() const                                                 { return CalculateDynamicalTimescale_Static(m_Mass, m_Radius); }    // Use class member variables
        
            double          CalculateEddyTurnoverTimescale();

    virtual void            CalculateGBParams(const double p_Mass, DBL_VECTOR &p_GBParams) { }                                                                                      // Default is NO-OP
    virtual void            CalculateGBParams()                                                                 { CalculateGBParams(m_Mass0, m_GBParams); }                         // Use class member variables

    virtual DBL_DBL_DBL_DBL CalculateImKlmDynamical(const double p_Omega, const double p_SemiMajorAxis, const double p_M2);  
    virtual DBL_DBL_DBL_DBL CalculateImKlmEquilibrium(const double p_Omega, const double p_SemiMajorAxis, const double p_M2);                                              
    virtual DBL_DBL_DBL_DBL CalculateImKlmTidal(const double p_Omega, const double p_SemiMajorAxis, const double p_M2);                                                            

            void            CalculateLambdas()                                                                  { CalculateLambdas(m_Mass - m_CoreMass); }                          // Use class member variables
            void            CalculateLambdas(const double p_EnvMass);

            DBL_DBL         CalculateMassAcceptanceRate(const double p_DonorMassRate,
                                                        const double p_AccretorMassRate); 
    virtual DBL_DBL         CalculateMassAcceptanceRate(const double p_DonorMassRate,
                                                        const double p_AccretorMassRate,
                                                        const bool   p_IsHeRich)                                { return CalculateMassAcceptanceRate(p_DonorMassRate, p_AccretorMassRate); } // Ignore the He content for non-WDs
    
            double          CalculateMassChangeTimescale() const                                                { return CalculateMassChangeTimescale_Static(m_StellarType, m_StellarTypePrev, m_Mass, m_MassPrev, m_DtPrev); }  // Use class member variables

            double          CalculateMassLossValues(const bool p_UpdateMDot = false, const bool p_UpdateMDt = false);                                                               // JR: todo: better name?

    virtual double          CalculateMomentOfInertia() const                                                    { return (0.1 * (m_Mass) * m_Radius * m_Radius); }                  // Defaults to MS. k2 = 0.1 as defined in Hurley et al. 2000, after eq 109
    virtual double          CalculateMomentOfInertiaAU() const                                                  { return CalculateMomentOfInertia() * RSOL_TO_AU * RSOL_TO_AU; }
    
            double          CalculateNuclearMassLossRate();
        
            double          CalculateOmegaCHE(const double p_MZAMS, const double p_Metallicity) const;

            double          CalculateRadialChange() const                                                       { return (utils::Compare(m_RadiusPrev,0)<=0)? 0 : std::abs(m_Radius - m_RadiusPrev) / m_RadiusPrev; } // Return fractional radial change (if previous radius is negative or zero, return 0 to avoid NaN

            double          CalculateRadialExpansionTimescale() const                                           { return CalculateRadialExpansionTimescale_Static(m_StellarType, m_StellarTypePrev, m_Radius, m_RadiusPrev, m_DtPrev); } // Use class member variables
    
    virtual double          CalculateRadialExtentConvectiveEnvelope() const                                     { return 0.0; }                                                     // default for stars with no convective envelope
    
    virtual double          CalculateRadiusOnPhaseTau(const double p_Mass, const double p_Tau) const            { return 0.0; } // Only defined for MS stars

            void            CalculateSNAnomalies(const double p_Eccentricity);

            double          CalculateSNKickMagnitude(const double p_RemnantMass, const double p_EjectaMass, const STELLAR_TYPE p_StellarType);

            double          CalculateThermalMassAcceptanceRate(const double p_Radius) const;
            double          CalculateThermalMassAcceptanceRate() const                                          { return CalculateThermalMassAcceptanceRate(m_Radius); }

    virtual double          CalculateThermalMassLossRate() const                                                { return m_Mass / CalculateThermalTimescale(); }                    // Use class member variables - and inheritance hierarchy

    virtual double          CalculateThermalTimescale(const double p_Radius) const;                                                                                                 // Use inheritance hierarchy
    virtual double          CalculateThermalTimescale() const                                                   { return CalculateThermalTimescale(m_Radius); }                     // Use inheritance hierarchy

            double          CalculateTimestep();
        
            double          CalculateZetaAdiabatic();
    virtual double          CalculateZetaConstantsByEnvelope(ZETA_PRESCRIPTION p_ZetaPrescription)              { return 0.0; }                                                     // Use inheritance hierarchy
    
            double          CalculateZetaEquilibrium();

            void            ClearCurrentSNEvent()                                                               { m_SupernovaDetails.events.current = SN_EVENT::NONE; }             // Clear supernova event/state for current timestep
            void            ClearSupernovaStash()                                                               { LOGGING->ClearSSESupernovaStash(); }                              // Clear contents of SSE supernova stash

    virtual ACCRETION_REGIME DetermineAccretionRegime(const bool p_HeRich,
                                                      const double p_DonorThermalMassLossRate)                  { return ACCRETION_REGIME::NONE; }                                  // Placeholder, use inheritance for WDs

    virtual ENVELOPE        DetermineEnvelopeType() const                                                       { return ENVELOPE::REMNANT; }                                       // Default is REMNANT - but should never be called
    
            void            HaltWinds()                                                                         { m_Mdot = 0.0; }                                                   // Disable wind mass loss in current time step (e.g., if star is a donor or accretor in a RLOF episode)

<<<<<<< HEAD
            double          InterpolateGe20QCrit(const QCRIT_PRESCRIPTION p_qCritPrescription); 
    
    virtual double          LimitTimestepFromRadialExtentConvectiveEnvelope(const double p_dt) const            { return p_dt; }
=======
            double          InterpolateGe20QCrit(const QCRIT_PRESCRIPTION p_qCritPrescription,
                                                 const double p_massTransferEfficiencyBeta); 
>>>>>>> b9b0f5e8

            void            ResetEnvelopeExpulsationByPulsations()                                              { m_EnvelopeJustExpelledByPulsations = false; }

            void            ResolveAccretion(const double p_AccretionMass)                                      { m_Mass = std::max(0.0, m_Mass + p_AccretionMass); }               // Handles donation and accretion - won't let mass go negative

    virtual void            ResolveAccretionRegime(const ACCRETION_REGIME p_Regime,
                                                   const double p_DonorThermalMassLossRate) { }                                                                                     // Default does nothing, only works for WDs.

    virtual STELLAR_TYPE    ResolveEnvelopeLoss(bool p_Force = false)                                           { return m_StellarType; }

    virtual void            ResolveMassLoss(const bool p_UpdateMDt = true);

    virtual void            ResolveShellChange(const double p_AccretedMass) { }                                                                                                     // Default does nothing, use inheritance for WDs.
       
            void            SetStellarTypePrev(const STELLAR_TYPE p_StellarTypePrev)                            { m_StellarTypePrev = p_StellarTypePrev; }
    
            bool            ShouldEnvelopeBeExpelledByPulsations() const                                        { return false; }                                                   // Default is that there is no envelope expulsion by pulsations

            void            StashSupernovaDetails(const STELLAR_TYPE p_StellarType,
                                                  const SSE_SN_RECORD_TYPE p_RecordType = SSE_SN_RECORD_TYPE::DEFAULT) { LOGGING->StashSSESupernovaDetails(this, p_StellarType, p_RecordType); }

    virtual void            UpdateAgeAfterMassLoss() { }                                                                                                                            // Default is NO-OP

            STELLAR_TYPE    UpdateAttributesAndAgeOneTimestep(const double p_DeltaMass,
                                                              const double p_DeltaMass0,
                                                              const double p_DeltaTime,
                                                              const bool   p_ForceRecalculate = false,
                                                              const bool   p_ResolveEnvelopeLoss = true);

    virtual void            UpdateInitialMass() { }                                                                                                                                 // Default is NO-OP

    virtual void            UpdateMagneticFieldAndSpin(const bool   p_CommonEnvelope,
                                                       const bool   p_RecyclesNS,
                                                       const double p_Stepsize,
                                                       const double p_MassGainPerTimeStep,
                                                       const double p_Epsilon) { }                                                                                                  // Default is NO-OP

    virtual void            UpdateMinimumCoreMass() { }                                                                                                                             // Only set minimal core mass following Main Sequence mass transfer to MS age fraction of TAMS core mass; default is NO-OP

    
    // printing functions
    bool PrintDetailedOutput(const int p_Id, const SSE_DETAILED_RECORD_TYPE p_RecordType) const { 
        return OPTIONS->DetailedOutput() ? LOGGING->LogSSEDetailedOutput(this, p_Id, p_RecordType) : true;                                                                          // Write record to SSE Detailed Output log file
    }

    bool PrintSupernovaDetails(const SSE_SN_RECORD_TYPE p_RecordType = SSE_SN_RECORD_TYPE::DEFAULT) const {
        return LOGGING->LogSSESupernovaDetails(this, p_RecordType);                                                                                                                 // Write record to SSE Supernovae log file
    }

    bool PrintStashedSupernovaDetails() {
        return LOGGING->LogStashedSSESupernovaDetails(this);                                                                                                                        // Write record to SSE Supernovae log file
    }

    bool PrintSwitchLog() const { 
        return OPTIONS->SwitchLog() ? (LOGGING->ObjectSwitchingPersistence() == OBJECT_PERSISTENCE::PERMANENT ? LOGGING->LogSSESwitchLog(this) : true) : true;                                                                                                        // Write record to SSE Switchlog log file
    }

    bool PrintSystemParameters(const SSE_SYSPARMS_RECORD_TYPE p_RecordType = SSE_SYSPARMS_RECORD_TYPE::DEFAULT) const {
        return LOGGING->LogSSESystemParameters(this, p_RecordType);                                                                                                                 // Write record to SSE System Parameters file
    }

protected:

    OBJECT_ID               m_ObjectId;                                 // Instantiated object's unique object id
    OBJECT_TYPE             m_ObjectType;                               // Instantiated object's object type
    OBJECT_PERSISTENCE      m_ObjectPersistence;                        // Instantiated object's persistence (permanent or ephemeral)
    STELLAR_TYPE            m_InitialStellarType;                       // Stellar type at birth, defined in Hurley et al. 2000
    STELLAR_TYPE            m_StellarType;                              // Stellar type defined in Hurley et al. 2000

    ERROR                   m_Error;                                    // Records most recent error encountered for this star
        
    // member variables - alphabetical in groups

    bool                    m_CHE;                                      // CHE flag - true if the star spent entire MS as a CH star; false if evolved CH->MS

    EVOLUTION_STATUS        m_EvolutionStatus;                          // Status of evolution for this star (typically final outcome e.g. DONE, TIMES_UP, etc.)
    
    // Stellar variables
    unsigned long int       m_RandomSeed;                               // Seeds the random number generator for this star

    // Zero Age Main Sequence
    double                  m_LZAMS;                                    // ZAMS Luminosity
    double                  m_MZAMS;                                    // ZAMS Mass
    double                  m_OmegaZAMS;                                // ZAMS Angular Frequency
    double                  m_OmegaCHE;                                 // Minimum angular frequency at which CHE will occur (calculated at ZAMS)
    double                  m_RZAMS;                                    // ZAMS Radius
    double                  m_TZAMS;                                    // ZAMS Temperature


    // Effective Zero Age Main Sequence
    double                  m_LZAMS0;                                   // Effective ZAMS Luminosity
    double                  m_RZAMS0;                                   // Effective ZAMS Radius
    double                  m_TZAMS0;                                   // Effective ZAMS Temperature

    // Current timestep variables
    double                  m_Age;                                      // Current effective age (changes with mass loss/gain) (Myr)
    double                  m_COCoreMass;                               // Current CO core mass (Msol)
    double                  m_CoreMass;                                 // Current core mass (Msol)
    double                  m_Dt;                                       // Size of current timestep (Myr)
    bool                    m_EnvelopeJustExpelledByPulsations;         // Flag to know if the convective envelope has just been expelled by pulsations
    double                  m_HeCoreMass;                               // Current He core mass (Msol)
    bool                    m_LBVphaseFlag;                             // Flag to know if the star satisfied the conditions, at any point in its evolution, to be considered a Luminous Blue Variable (LBV)
    double                  m_Luminosity;                               // Current luminosity (Lsol)
    double                  m_Mass;                                     // Current mass (Msol)
    double                  m_Mass0;                                    // Current effective initial mass (Msol)
    double                  m_MinimumCoreMass;                          // Minimum core mass at end of main sequence (MS stars have no core in the Hurley prescription)
    double                  m_MinimumLuminosityOnPhase;                 // JR: Only required for CHeB stars, but only needs to be calculated once per star
    double                  m_Mdot;                                     // Current mass loss rate in winds (Msol per yr)
    MASS_LOSS_TYPE          m_DominantMassLossRate;                     // Current dominant type of wind mass loss

    double                  m_Mu;                                       // Current small envelope parameter mu
    double                  m_Omega;                                    // Current angular frequency (yr^-1)
    double                  m_Radius;                                   // Current radius (Rsol)
    double                  m_Tau;                                      // Relative time
    double                  m_Temperature;                              // Current temperature (Tsol)
    double                  m_Time;                                     // Current physical time the star has been evolved (Myr)

    // Previous timestep variables
    double                  m_DtPrev;                                   // Previous timestep
    double                  m_MassPrev;                                 // Previous mass (Msol)
    double                  m_OmegaPrev;                                // Previous angular frequency (yr^-1)
    double                  m_RadiusPrev;                               // Previous radius (Rsol)
    STELLAR_TYPE            m_StellarTypePrev;                          // Stellar type at previous timestep

    // Metallicity variables
    double                  m_Metallicity;                              // Metallicity
    double                  m_Log10Metallicity;                         // log10(Metallicity) - for performance

    // Metallicity dependent constants
    double                  m_Alpha1;                                   // alpha1 in Hurly et al. 2000, just after eq 49
    double                  m_Alpha3;                                   // alpha4 in Hurley et al. 2000, just after eq 56
    double                  m_Alpha4;                                   // alpha4 in Hurley et al. 2000, just after eq 57
    double                  m_XExponent;                                // exponent to which R depends on M - 'x' in Hurley et al. 2000, eq 47


    // constants only calculated once
    double                  m_BaryonicMassOfMaximumNeutronStarMass;      // baryonic mass of MaximumNeutronStarMass 

    // JR:
    // I initially implemented the following vectors as unordered_maps.  The code worked
    // quite well, except for one small problem - access times (presumably due to hashing)
    // were prohibitive when accessed hundreds of thousands, and in some cases, millions,
    // of times as we evolve the star.  So I used vectors instead - the code is not as
    // elegant, but performance is better by an order of magnitude

    // Timescales, Giant Branch parameters, mass cutoffs
    DBL_VECTOR              m_GBParams;                                 // Giant Branch Parameters
    DBL_VECTOR              m_MassCutoffs;                              // Mass cutoffs
    DBL_VECTOR              m_Timescales;                               // Timescales

    // Luminosity, Radius, a(n) and b(n) coefficients
    DBL_VECTOR              m_AnCoefficients;                           // a(n) coefficients
    DBL_VECTOR              m_BnCoefficients;                           // b(n) coefficients
    DBL_VECTOR              m_LCoefficients;                            // Luminosity coefficients
    DBL_VECTOR              m_RCoefficients;                            // Radius coefficients

    // Luminosity, Radius and Gamma constants
    // JR:
    // These are calculated in CalculateAnCoefficients()
    // Calculating the a(n) coefficients requires one of the R constants, and the L, R and Gamma
    // constants are calculated using the a(n) coefficients, so it seemed logical to calculate
    // them all in the same function
    DBL_VECTOR              m_GammaConstants;                           // Gamma constants
    DBL_VECTOR              m_LConstants;                               // Luminosity constants
    DBL_VECTOR              m_RConstants;                               // Radius constants

    // Binding energies, Lambdas and Zetas
    BindingEnergiesT        m_BindingEnergies;                          // Binding energy values
    LambdasT                m_Lambdas;                                  // Lambda values

    // Stellar details squirrelled away...
    SupernovaDetailsT       m_SupernovaDetails;                         // Supernova attributes
    PulsarDetailsT          m_PulsarDetails;                            // Pulsar attributes

    // Star vector velocity 
    Vector3d                m_ComponentVelocity;                        // Isolated star velocity vector (binary's center-of-mass velocity for bound binary)

    // Star mass transfer history 
    STYPE_VECTOR            m_MassTransferDonorHistory;                 // List of MT donor stellar types - mostly relevant for binary stars

    // member functions - alphabetically
            void                AgeOneTimestepPreamble(const double p_DeltaTime);

            double              CalculateAlpha1() const;
            double              CalculateAlpha3() const;
            double              CalculateAlpha4() const;

            void                CalculateAnCoefficients(DBL_VECTOR &p_AnCoefficients,
                                                        DBL_VECTOR &p_LConstants,
                                                        DBL_VECTOR &p_RConstants,
                                                        DBL_VECTOR &p_GammaConstants);

            double              CalculateBindingEnergy(const double p_CoreMass, const double p_EnvMass, const double p_Radius, const double p_Lambda) const;

            void                CalculateBnCoefficients(DBL_VECTOR &p_BnCoefficients);

    virtual double              CalculateCOCoreMassAtPhaseEnd() const                                                   { return m_COCoreMass; }                                                    // Default is NO-OP
    virtual double              CalculateCOCoreMassOnPhase() const                                                      { return m_COCoreMass; }                                                    // Default is NO-OP
    
    virtual double              CalculateCoreMassAtPhaseEnd() const                                                     { return m_CoreMass; }                                                      // Default is NO-OP
    static  double              CalculateCoreMassGivenLuminosity_Static(const double p_Luminosity, const DBL_VECTOR &p_GBParams);
    virtual double              CalculateCoreMassOnPhase() const                                                        { return m_CoreMass; }                                                      // Default is NO-OP

    static  double              CalculateDynamicalTimescale_Static(const double p_Mass, const double p_Radius);

    virtual double              CalculateEddingtonCriticalRate() const                                                  { return 2.08E-3 / 1.7 * m_Radius * MYR_TO_YEAR * OPTIONS->EddingtonAccretionFactor() ; }                          // Hurley+, 2002, Eq. (67)

            double              CalculateGBRadiusXExponent() const;

    virtual double              CalculateHeCoreMassAtPhaseEnd() const                                                   { return m_HeCoreMass; }                                                    // Default is NO-OP
    virtual double              CalculateHeCoreMassOnPhase() const                                                      { return m_HeCoreMass; }                                                    // Default is NO-OP

    static  double              CalculateHeRateConstant_Static()                                                        { return HE_RATE_CONSTANT; }                                                // Only >= CHeB stars need AHe, but no drama if other stars calculate (retrieve it) - it's only a constant (we could just use the constant inline...)
    static  double              CalculateHHeRateConstant_Static()                                                       { return HHE_RATE_CONSTANT; }                                               // Only TPAGB stars need AHHe, but no drama if other stars calculate (retrieve it) - it's only a constant (we could just use the constant inline...)

    static  double              CalculateInitialEnvelopeMass_Static(const double p_Mass);

    virtual double              CalculateLambdaDewi() const                                                             { SHOW_WARN(ERROR::NO_LAMBDA_DEWI, "Default used: 1.0"); return 1.0; }      // Not supported: show error
            double              CalculateLambdaKruckow(const double p_Radius, const double p_Alpha) const;
            double              CalculateLambdaLoveridgeEnergyFormalism(const double p_EnvMass, const double p_IsMassLoss = false) const;
    virtual double              CalculateLambdaNanjingStarTrack(const double p_Mass, const double p_Metallicity) const  { SHOW_WARN(ERROR::NO_LAMBDA_NANJING, "Default used: 1.0"); return 1.0; }   // Not supported: show error
    virtual double              CalculateLambdaNanjingEnhanced(const int p_MassInd, const int p_Zind) const             { SHOW_WARN(ERROR::NO_LAMBDA_NANJING, "Default used: 1.0"); return 1.0; }   // Not supported: show error

            void                CalculateLCoefficients(const double p_LogMetallicityXi, DBL_VECTOR &p_LCoefficients);

            double              CalculateLifetimeToBAGB(const double p_tHeI, const double p_tHe) const;
            double              CalculateLifetimeToBGB(const double p_Mass) const;

            double              CalculateLogBindingEnergyLoveridge(bool p_IsMassLoss) const;

            double              CalculateLuminosityAtBAGB(double p_Mass) const;
    virtual double              CalculateLuminosityAtPhaseEnd() const                                                   { return m_Luminosity; }                                                    // Default is NO-OP
            double              CalculateLuminosityAtZAMS(const double p_MZAMS);
            double              CalculateLuminosityGivenCoreMass(const double p_CoreMass) const;
    virtual double              CalculateLuminosityOnPhase() const                                                      { return m_Luminosity; }                                                    // Default is NO-OP

            double              CalculateMassAndZInterpolatedLambdaNanjing(const double p_Mass, const double p_Z) const;
            double              CalculateMassInterpolatedLambdaNanjing(const double p_Mass, const int p_Zind) const;
            double              CalculateZInterpolatedLambdaNanjing(const double p_Z, const int p_MassInd) const;

    static  double              CalculateMassChangeTimescale_Static(const STELLAR_TYPE p_StellarType,
                                                                    const STELLAR_TYPE p_StellarTypePrev,
                                                                    const double       p_Mass,
                                                                    const double       p_MassPrev,
                                                                    const double       p_DtPrev);
    
            void                CalculateMassCutoffs(const double p_Metallicity, const double p_LogMetallicityXi, DBL_VECTOR &p_MassCutoffs);

    static  double              CalculateMassLoss_Static(const double p_Mass, const double p_Mdot, const double p_Dt);

    virtual double              CalculateMassLossRate();
    virtual double              CalculateMassLossRateHurley();
            double              CalculateMassLossRateKudritzkiReimers() const;
            double              CalculateMassLossRateLBV(const LBV_PRESCRIPTION p_LBV_prescription);
            double              CalculateMassLossRateLBVHurley(const double p_HD_limit_fac) const;
            double              CalculateMassLossRateLBVBelczynski() const;
            double              CalculateMassLossRateNieuwenhuijzenDeJager() const;
            double              CalculateMassLossRateBjorklundEddingtonFactor() const;
            double              CalculateMassLossRateOB(const OB_MASS_LOSS p_OB_mass_loss);
            double              CalculateMassLossRateOBBjorklund2022() const;
            double              CalculateMassLossRateOBVink2001() const;
            double              CalculateMassLossRateOBKrticka2018() const;
            double              CalculateMassLossRateOBVinkSander2021() const;
            double              CalculateMassLossRateRSG(const RSG_MASS_LOSS p_RSG_mass_loss) const;
            double              CalculateMassLossRateRSGVinkSabhahit2023() const;
            double              CalculateMassLossRateRSGBeasor2020() const;
            double              CalculateMassLossRateRSGDecin2023() const;
            double              CalculateMassLossRateRSGYang2023() const;
            double              CalculateMassLossRateRSGKee2021() const;
            double              CalculateMassLossRateVassiliadisWood() const;
            double              CalculateMassLossRateVMS(const VMS_MASS_LOSS p_VMS_mass_loss);
            double              CalculateMassLossRateVMSBestenlehner2020() const;
            double              CalculateMassLossRateVMSSabhahit2023() const;
            double              CalculateMassLossRateVMSVink2011() const;
    virtual double              CalculateMassLossRateBelczynski2010();
    virtual double              CalculateMassLossRateFlexible2023();
            double              CalculateMassLossRateWolfRayetZDependent(const double p_Mu) const;
            double              CalculateMassLossRateWolfRayet(const double p_Mu) const;
            double              CalculateMassLossRateWolfRayetSanderVink2020(const double p_Mu) const;
            double              CalculateMassLossRateWolfRayetTemperatureCorrectionSander2023(const double p_Mdot) const;
            double              CalculateMassLossRateHeliumStarVink2017() const;
    virtual double              CalculateMassLossRateWolfRayetShenar2019() const;

    virtual double              CalculateMassTransferRejuvenationFactor() const;

            double              CalculateMaximumCoreMass(double p_Mass) const;

            double              CalculateOmegaBreak() const;

    static  double              CalculateOStarRotationalVelocityAnalyticCDF_Static(const double p_Ve);
    static  double              CalculateOStarRotationalVelocityAnalyticCDFInverse_Static(double p_Ve, void *p_Params);
    static  double              CalculateOStarRotationalVelocity_Static(const double p_Xmin, const double p_Xmax);

            double              CalculatePerturbationB(const double p_Mass) const;
            double              CalculatePerturbationC(double p_Mass) const;
    virtual double              CalculatePerturbationMu() const                                                         { return m_Mu; }                                                            // Default is NO-OP
    virtual double              CalculatePerturbationMuAtPhaseEnd() const                                               { return CalculatePerturbationMuOnPhase(); }                                // Same as on phase
    virtual double              CalculatePerturbationMuOnPhase() const                                                  { return CalculatePerturbationMu(); }
            double              CalculatePerturbationQ(const double p_Radius, const double p_Rc) const;
            double              CalculatePerturbationR(const double p_Mu, const double p_Mass, const double p_Radius, const double p_Rc) const;
            double              CalculatePerturbationS(const double p_Mu, const double p_Mass) const;

    static  double              CalculateRadialExpansionTimescale_Static(const STELLAR_TYPE p_StellarType,
                                                                     const STELLAR_TYPE p_StellarTypePrev,
                                                                     const double       p_Radius,
                                                                     const double       p_RadiusPrev,
                                                                     const double       p_DtPrev);

    virtual double              CalculateRadiusAtPhaseEnd() const                                                       { return m_Radius; }                                                        // Default is NO-OP
            double              CalculateRadiusAtZAMS(const double p_MZAMS) const;
    virtual double              CalculateRadiusOnPhase() const                                                          { return m_Radius; }                                                        // Default is NO-OP
    virtual std::tuple <double, STELLAR_TYPE> CalculateRadiusAndStellarTypeOnPhase() const                              { return std::make_tuple(CalculateRadiusOnPhase(), m_StellarType); }

            void                CalculateRCoefficients(const double p_LogMetallicityXi, DBL_VECTOR &p_RCoefficients);

            double              CalculateRotationalVelocity(double p_MZAMS) const;

    virtual double              CalculateTauOnPhase() const                                                             { return m_Tau; }                                                           // Default is NO-OP
    virtual double              CalculateTauAtPhaseEnd() const                                                          { return m_Tau; }                                                           // Default is NO-OP

    virtual double              CalculateTemperatureAtPhaseEnd() const                                                  { return CalculateTemperatureAtPhaseEnd(m_Luminosity, m_Radius); }
    virtual double              CalculateTemperatureAtPhaseEnd(const double p_Luminosity, const double p_Radius) const  { return CalculateTemperatureOnPhase(p_Luminosity, p_Radius); }             // Same as on phase
            double              CalculateTemperatureKelvinOnPhase(const double p_Luminosity, const double p_Radius) const;
    virtual double              CalculateTemperatureOnPhase() const                                                     { return CalculateTemperatureOnPhase(m_Luminosity, m_Radius); }
    virtual double              CalculateTemperatureOnPhase(const double p_Luminosity, const double p_Radius) const     { return CalculateTemperatureOnPhase_Static(p_Luminosity, p_Radius); }
    static  double              CalculateTemperatureOnPhase_Static(const double p_Luminosity, const double p_Radius);

    virtual void                CalculateTimescales()                                                                   { CalculateTimescales(m_Mass0, m_Timescales); }                             // Use class member variables
    virtual void                CalculateTimescales(const double p_Mass, DBL_VECTOR &p_Timescales) { }                                                                                              // Default is NO-OP

            double              CalculateZAMSAngularFrequency(const double p_MZAMS, const double p_RZAMS) const;

            double              CalculateZetaAdiabaticHurley2002(const double p_CoreMass) const;
            double              CalculateZetaAdiabaticSPH(const double p_CoreMass) const;

    virtual double              ChooseTimestep(const double p_Time) const                                               { return m_Dt; }

            double              DrawKickMagnitudeBrayEldridge(const double p_EjectaMass,
                                                              const double p_RemnantMass,
                                                              const double p_Alpha,
                                                              const double p_Beta) const;

            double              DrawKickMagnitudeDistributionFlat(const double p_MaxVK, const double p_Rand) const;
            double              DrawKickMagnitudeDistributionMaxwell(const double p_Sigma, const double p_Rand) const;

            double              DrawRemnantKickMuller(const double p_COCoreMass) const;

            double              DrawRemnantKickMullerMandel(const double p_COCoreMass,
                                                            const double p_Rand,
                                                            const double p_RemnantMass) const;

            double              DrawSNKickMagnitude(const double p_Sigma,
                                                    const double p_COCoreMass,
                                                    const double p_Rand,
                                                    const double p_EjectaMass,
                                                    const double p_RemnantMass) const;

            double              CalculateLambdaNanjing() const;
    
    virtual void                EvolveOneTimestepPreamble() { };                                                                                                                                    // Default is NO-OP

            STELLAR_TYPE        EvolveOnPhase(const double p_DeltaTime);

    virtual STELLAR_TYPE        EvolveToNextPhase()                                                                     { return m_StellarType; }

            double              FindLambdaNanjingNearestMassIndex(const double p_Mass) const;

    virtual bool                IsEndOfPhase() const                                                                    { return false; }
    virtual bool                IsSupernova() const                                                                     { return false; }

    /*
     * Perturb Luminosity and Radius
     *
     * See Hurley et al. 2000, section 6.3
     *
     * The default is no perturbation - this function does nothing and is called
     * only if the stellar class doesn't define its own perturbation function.
     * See the stellar class perturbation functions for perturbation details specific
     * to the stellar class.
     *
     * Perturbation is disabled by default when DEBUG is enabled - except when
     * DEBUG_PERTURB is defined (see below).  The stellar class perturbation
     * functions are defined away if DEBUG is defined - so this generic Star
     * function is called (and does nothing).
     *
     * If DEBUG_PERTURB is defined then perturbation is not disabled while debbuging.
     * To enable perturbation while DEBUG is enabled, define DEBUG_PERTURB.
     */
    virtual void                PerturbLuminosityAndRadius() { }                                                                                                                                    // NO-OP
    virtual void                PerturbLuminosityAndRadiusAtPhaseEnd()                                                  { PerturbLuminosityAndRadiusOnPhase(); }                                    // Same as on phase
    virtual void                PerturbLuminosityAndRadiusOnPhase()                                                     { PerturbLuminosityAndRadius(); }
            STELLAR_TYPE        ResolveEndOfPhase(const bool p_ResolveEnvelopeLoss = true);
    virtual void                ResolveHeliumFlash() { }
    virtual STELLAR_TYPE        ResolveSkippedPhase()                                                                   { return EvolveToNextPhase(); }                                             // Default is evolve to next phase
    virtual STELLAR_TYPE        ResolveSupernova()                                                                      { return m_StellarType; }                                                   // Default is NO-OP

            double              ReweightSupernovaKickByMass(const double p_vK, const double p_FallbackFraction, const double p_BlackHoleMass) { return p_vK; }                              // Default is not to re-weight, except for black holes where the --black-hole-kicks option is relevant

    
    virtual void                SetSNHydrogenContent()                                                                  { m_SupernovaDetails.isHydrogenPoor = false; }                              // Default is false

            bool                ShouldBeMasslessRemnant() const                                                         { return (m_Mass <= 0.0 || m_StellarType == STELLAR_TYPE::MASSLESS_REMNANT); }
    virtual bool                ShouldEvolveOnPhase() const                                                             { return true; }
    virtual bool                ShouldSkipPhase() const                                                                 { return false; }                                                           // Default is false

            void                UpdateAttributesAndAgeOneTimestepPreamble(const double p_DeltaMass, const double p_DeltaMass0, const double p_DeltaTime);

};

#endif // __BaseStar_h__<|MERGE_RESOLUTION|>--- conflicted
+++ resolved
@@ -291,14 +291,10 @@
     
             void            HaltWinds()                                                                         { m_Mdot = 0.0; }                                                   // Disable wind mass loss in current time step (e.g., if star is a donor or accretor in a RLOF episode)
 
-<<<<<<< HEAD
-            double          InterpolateGe20QCrit(const QCRIT_PRESCRIPTION p_qCritPrescription); 
-    
-    virtual double          LimitTimestepFromRadialExtentConvectiveEnvelope(const double p_dt) const            { return p_dt; }
-=======
             double          InterpolateGe20QCrit(const QCRIT_PRESCRIPTION p_qCritPrescription,
                                                  const double p_massTransferEfficiencyBeta); 
->>>>>>> b9b0f5e8
+    
+    virtual double          LimitTimestepFromRadialExtentConvectiveEnvelope(const double p_dt) const            { return p_dt; }
 
             void            ResetEnvelopeExpulsationByPulsations()                                              { m_EnvelopeJustExpelledByPulsations = false; }
 
