#include "BaseBinaryStar.h"
#include "vector3d.h"

// gsl includes
#include <gsl/gsl_poly.h>


/* Constructor
 *
 * Parameter p_Seed is the seed for the random number generator - see main.cpp for an
 * explanation of how p_Seed is derived.
 * 
 * Parameter p_Id is the id of the binary - effectively an index - which is added as
 * a suffix to the filenames of any detailed output files created.
 */


// binary is generated according to distributions specified in program options
BaseBinaryStar::BaseBinaryStar(const unsigned long int p_Seed, const long int p_Id) {

    SetInitialValues(p_Seed, p_Id);                                                                                                     // start construction of the binary
                        
    // generate initial properties of binary
    // check that the constituent stars are not touching
    // also check m2 > m2min

    bool done                            = false;
    bool merger                          = false;
    bool rlof                            = false;
    bool secondarySmallerThanMinimumMass = false;

    // determine if any if the initial conditions are sampled
    // we consider eccentricity distribution = ECCENTRICITY_DISTRIBUTION::ZERO to be not sampled!
    // we consider metallicity distribution = METALLICITY_DISTRIBUTION::ZSOLAR to be not sampled!
    bool sampled = OPTIONS->OptionSpecified("initial-mass-1") == 0 ||
                   OPTIONS->OptionSpecified("initial-mass-2") == 0 ||
                  (OPTIONS->OptionSpecified("metallicity") == 0 && OPTIONS->MetallicityDistribution() != METALLICITY_DISTRIBUTION::ZSOLAR) ||
                  (OPTIONS->OptionSpecified("semi-major-axis") == 0 && OPTIONS->OptionSpecified("orbital-period") == 0) ||
                  (OPTIONS->OptionSpecified("eccentricity") == 0 && OPTIONS->EccentricityDistribution() != ECCENTRICITY_DISTRIBUTION::ZERO);


    // Single stars are provided with a kick structure that specifies the values of the random
    // number to be used to generate to kick magnitude, and the actual kick magnitude specified
    // by the user via program option --kick-magnitude 
    //
    // See typedefs.h for the kick structure.
    //
    // We can't just pick up the values of the options inside Basestar.cpp because the constituents
    // of binaries get different values, so use different options. The Basestar.cpp code doesn't 
    // know if the star is a single star (SSE) or a constituent of a binary (BSE) - it only knows 
    // that it is a star - so we have to setup the kick structures here for each constituent star.

    KickParameters kickParameters1;
    kickParameters1.magnitudeRandomSpecified = OPTIONS->OptionSpecified("kick-magnitude-random-1") == 1;
    kickParameters1.magnitudeRandom          = OPTIONS->KickMagnitudeRandom1();
    kickParameters1.magnitudeSpecified       = OPTIONS->OptionSpecified("kick-magnitude-1") == 1;
    kickParameters1.magnitude                = OPTIONS->KickMagnitude1();
    kickParameters1.phiSpecified             = OPTIONS->OptionSpecified("kick-phi-1") == 1;
    kickParameters1.phi                      = OPTIONS->SN_Phi1();
    kickParameters1.thetaSpecified           = OPTIONS->OptionSpecified("kick-theta-1") == 1;
    kickParameters1.theta                    = OPTIONS->SN_Theta1();
    kickParameters1.meanAnomalySpecified     = OPTIONS->OptionSpecified("kick-mean-anomaly-1") == 1;
    kickParameters1.meanAnomaly              = OPTIONS->SN_MeanAnomaly1();

    KickParameters kickParameters2;
    kickParameters2.magnitudeRandomSpecified = OPTIONS->OptionSpecified("kick-magnitude-random-2") == 1;
    kickParameters2.magnitudeRandom          = OPTIONS->KickMagnitudeRandom2();
    kickParameters2.magnitudeSpecified       = OPTIONS->OptionSpecified("kick-magnitude-2") == 1;
    kickParameters2.magnitude                = OPTIONS->KickMagnitude2();
    kickParameters2.phiSpecified             = OPTIONS->OptionSpecified("kick-phi-2") == 1;
    kickParameters2.phi                      = OPTIONS->SN_Phi2();
    kickParameters2.thetaSpecified           = OPTIONS->OptionSpecified("kick-theta-2") == 1;
    kickParameters2.theta                    = OPTIONS->SN_Theta2();
    kickParameters2.meanAnomalySpecified     = OPTIONS->OptionSpecified("kick-mean-anomaly-2") == 1;
    kickParameters2.meanAnomaly              = OPTIONS->SN_MeanAnomaly2();

    // loop here to find initial conditions that suit our needs
    // if the user supplied all initial conditions, no loop
    // loop for a maximum of MAX_BSE_INITIAL_CONDITIONS_ITERATIONS - it hasn't (that I
    // know of) been a problem in the past, but we should have a guard on the loop so
    // that we don't loop forever - probably more important now that the user can specify
    // initial conditions (so might leave the insufficient space for the  (say) one to be
    // sampled...)

    int tries = 0;
    do {

        double mass1 = OPTIONS->OptionSpecified("initial-mass-1") == 1                                                                  // user specified primary mass?
                        ? OPTIONS->InitialMass1()                                                                                       // yes, use it
                        : utils::SampleInitialMass(OPTIONS->InitialMassFunction(), 
                                                   OPTIONS->InitialMassFunctionMax(), 
                                                   OPTIONS->InitialMassFunctionMin(), 
                                                   OPTIONS->InitialMassFunctionPower());                                                // no - asmple it

        double mass2 = 0.0;                      
        if (OPTIONS->OptionSpecified("initial-mass-2") == 1) {                                                                          // user specified secondary mass?
            mass2 = OPTIONS->InitialMass2();                                                                                            // yes, use it
        }
        else {                                                                                                                          // no - sample it
            // first, determine mass ratio q    
            double q = OPTIONS->OptionSpecified("mass-ratio") == 1                                                                      // user specified mass ratio?
                        ? OPTIONS->MassRatio()                                                                                          // yes, use it
                        : utils::SampleMassRatio(OPTIONS->MassRatioDistribution(),
                                                 OPTIONS->MassRatioDistributionMax(), 
                                                 OPTIONS->MassRatioDistributionMin());                                                  // no - sample it

            mass2 = mass1 * q;                                                                                                          // calculate mass2 using mass ratio                                                                     
        }

        double metallicity = OPTIONS->OptionSpecified("metallicity") == 1                                                               // user specified metallicity?
                                ? OPTIONS->Metallicity()                                                                                // yes, use it
                                : utils::SampleMetallicity(OPTIONS->MetallicityDistribution(), 
                                                           OPTIONS->MetallicityDistributionMax(), 
                                                           OPTIONS->MetallicityDistributionMin());                                      // no, sample it

        if (OPTIONS->OptionSpecified("semi-major-axis") == 1) {                                                                         // user specified semi-major axis?
            m_SemiMajorAxis = OPTIONS->SemiMajorAxis();                                                                                 // yes, use it
        }
        else {                                                                                                                          // no, semi-major axis not specified
            if (OPTIONS->OptionSpecified("orbital-period") == 1) {                                                                      // user specified orbital period?
                m_SemiMajorAxis = utils::ConvertPeriodInDaysToSemiMajorAxisInAU(mass1, mass2, OPTIONS->OrbitalPeriod());                // yes - calculate semi-major axis from period
            }
            else {                                                                                                                      // no
                if (OPTIONS->OptionSpecified("semi-major-axis-distribution") == 1 ||                                                    // user specified semi-major axis distribution, or
                    OPTIONS->OptionSpecified("orbital-period-distribution" ) == 0) {                                                    // user did not specify oprbital period distribution
                    m_SemiMajorAxis = utils::SampleSemiMajorAxis(OPTIONS->SemiMajorAxisDistribution(),                              
                                                                 OPTIONS->SemiMajorAxisDistributionMax(), 
                                                                 OPTIONS->SemiMajorAxisDistributionMin(),
                                                                 OPTIONS->SemiMajorAxisDistributionPower(), 
                                                                 OPTIONS->OrbitalPeriodDistributionMax(), 
                                                                 OPTIONS->OrbitalPeriodDistributionMin(), 
                                                                 mass1, 
                                                                 mass2);                                                                // yes, sample from semi-major axis distribution (might be default)
                }
                else {                                                                                                                  // no - sample from orbital period distribution
                    double orbitalPeriod = utils::SampleOrbitalPeriod(OPTIONS->OrbitalPeriodDistribution(),                              
                                                                      OPTIONS->OrbitalPeriodDistributionMax(), 
                                                                      OPTIONS->OrbitalPeriodDistributionMin());

                    m_SemiMajorAxis = utils::ConvertPeriodInDaysToSemiMajorAxisInAU(mass1, mass2, orbitalPeriod);                       // calculate semi-major axis from period
                }
            }
        }

        m_Eccentricity = OPTIONS->OptionSpecified("eccentricity") == 1                                                                  // user specified eccentricity?
                            ? OPTIONS->Eccentricity()                                                                                   // yes, use it
                            : utils::SampleEccentricity(OPTIONS->EccentricityDistribution(), 
                                                        OPTIONS->EccentricityDistributionMax(), 
                                                        OPTIONS->EccentricityDistributionMin());                                        // no, sample it

        // binary star contains two instances of star to hold masses, radii and luminosities.
        // star 1 initially more massive
        m_Star1 = OPTIONS->OptionSpecified("rotational-frequency-1") == 1                                                               // user specified primary rotational frequency?
                    ? new BinaryConstituentStar(m_RandomSeed, mass1, metallicity, kickParameters1, OPTIONS->RotationalFrequency1() * SECONDS_IN_YEAR) // yes - use it (convert from Hz to cycles per year - see BaseStar::CalculateZAMSAngularFrequency())
                    : new BinaryConstituentStar(m_RandomSeed, mass1, metallicity, kickParameters1);                                     // no - let it be calculated

        m_Star2 = OPTIONS->OptionSpecified("rotational-frequency-2") == 1                                                               // user specified secondary rotational frequency?
                    ? new BinaryConstituentStar(m_RandomSeed, mass2, metallicity, kickParameters2, OPTIONS->RotationalFrequency2() * SECONDS_IN_YEAR) // yes - use it (convert from Hz to cycles per year - see BaseStar::CalculateZAMSAngularFrequency())
                    : new BinaryConstituentStar(m_RandomSeed, mass2, metallicity, kickParameters2);                                     // no - let it be calculated

        double starToRocheLobeRadiusRatio1 = (m_Star1->Radius() * RSOL_TO_AU) / (m_SemiMajorAxis * (1.0 - m_Eccentricity) * CalculateRocheLobeRadius_Static(mass1, mass2));
        double starToRocheLobeRadiusRatio2 = (m_Star2->Radius() * RSOL_TO_AU) / (m_SemiMajorAxis * (1.0 - m_Eccentricity) * CalculateRocheLobeRadius_Static(mass2, mass1));

        m_Flags.massesEquilibrated        = false;                                                                                      // default
        m_Flags.massesEquilibratedAtBirth = false;                                                                                      // default

        rlof = utils::Compare(starToRocheLobeRadiusRatio1, 1.0) > 0 || utils::Compare(starToRocheLobeRadiusRatio2, 1.0) > 0;					            // either star overflowing Roche Lobe?

        if (rlof && OPTIONS->AllowRLOFAtBirth()) {                                                                                      // over-contact binaries at birth allowed?    
            m_Flags.massesEquilibratedAtBirth = true;                                                                                   // record that we've equilbrated at birth

            mass1            = (mass1 + mass2) / 2.0;                                                                                   // equilibrate masses
            mass2            = mass1;                                                                                                   // ditto
            
            double M         = mass1 + mass2;
            double m1m2      = mass1 * mass2;
            m_SemiMajorAxis *= 16.0 * m1m2 * m1m2 / (M * M * M * M) * (1.0 - (m_Eccentricity * m_Eccentricity));                        // circularise; conserve angular momentum

            m_Eccentricity   = 0.0;                                                                                                     // now circular

            // create new stars with equal masses - all other ZAMS values recalculated
            delete m_Star1;
            m_Star1 = OPTIONS->OptionSpecified("rotational-frequency-1") == 1                                                           // user specified primary rotational frequency?
                        ? new BinaryConstituentStar(m_RandomSeed, mass1, metallicity, kickParameters1, OPTIONS->RotationalFrequency1() * SECONDS_IN_YEAR) // yes - use it (convert from Hz to cycles per year - see BaseStar::CalculateZAMSAngularFrequency())
                        : new BinaryConstituentStar(m_RandomSeed, mass1, metallicity, kickParameters1);                                 // no - let it be calculated

            delete m_Star2;
            m_Star2 = OPTIONS->OptionSpecified("rotational-frequency-2") == 1                                                           // user specified secondary rotational frequency?
                        ? new BinaryConstituentStar(m_RandomSeed, mass2, metallicity, kickParameters2, OPTIONS->RotationalFrequency2() * SECONDS_IN_YEAR) // yes - use it (convert from Hz to cycles per year - see BaseStar::CalculateZAMSAngularFrequency())
                        : new BinaryConstituentStar(m_RandomSeed, mass2, metallicity, kickParameters2);                                 // no - let it be calculated
        
            starToRocheLobeRadiusRatio1 = (m_Star1->Radius() * RSOL_TO_AU) / (m_SemiMajorAxis * CalculateRocheLobeRadius_Static(mass1, mass2));   //eccentricity already zero
            starToRocheLobeRadiusRatio2 = (m_Star2->Radius() * RSOL_TO_AU) / (m_SemiMajorAxis * CalculateRocheLobeRadius_Static(mass2, mass1));
        }

        m_Star1->SetCompanion(m_Star2);
        m_Star2->SetCompanion(m_Star1);

        merger                          = (m_SemiMajorAxis * AU_TO_RSOL) < (m_Star1->Radius() + m_Star2->Radius());
        secondarySmallerThanMinimumMass = utils::Compare(mass2, OPTIONS->MinimumMassSecondary()) < 0;

        // check whether our initial conditions are good
        // if they are - evolve the binary
        // if they are not ok:
        //    - if we sampled at least one of them, sample again
        //    - if all were user supplied, set error - Evolve() will show the error and return without evolving

        bool ok = !((!OPTIONS->AllowRLOFAtBirth() && rlof) || (!OPTIONS->AllowTouchingAtBirth() && merger) || secondarySmallerThanMinimumMass);

        done = ok;
        if (!sampled && !ok) {
            m_Error = ERROR::INVALID_INITIAL_ATTRIBUTES;
            done = true;
        }

    } while (!done && ++tries < MAX_BSE_INITIAL_CONDITIONS_ITERATIONS);

    if (!done) m_Error = ERROR::INVALID_INITIAL_ATTRIBUTES;                                                                             // too many iterations - bad initial conditions

    SetRemainingValues();                                                                                                               // complete the construction of the binary
}


/*
 * Initiate the construction of the binary - initial values
 *
 *
 * void SetInitialValues(const long int p_Id)
 *
 * @param   [IN]    p_Id                        Ordinal value of binary - see constructor notes above
 */
void BaseBinaryStar::SetInitialValues(const unsigned long int p_Seed, const long int p_Id) {

    m_Error = ERROR::NONE;

    m_ObjectId    = globalObjectId++;
    m_ObjectType  = OBJECT_TYPE::BASE_BINARY_STAR;
    m_StellarType = STELLAR_TYPE::BINARY_STAR;
    m_RandomSeed  = p_Seed;
    m_Id          = p_Id;

    if (OPTIONS->PopulationDataPrinting()) {                                                            // user wants to see details of binary?
        SAY("Using supplied random seed " << m_RandomSeed << " for Binary Star id = " << m_ObjectId);   // yes - show them
    }
}


/*
 * Complete the construction of the binary - remaining values
 *
 *
 * void SetRemainingValues()
 */
void BaseBinaryStar::SetRemainingValues() {

    // Initialise other parameters
    m_SemiMajorAxisPrev           = m_SemiMajorAxis;
    m_EccentricityPrev            = m_Eccentricity;

    // initial binary parameters - kept constant as a record of the initial parameters of the binary
    m_SemiMajorAxisInitial        = m_SemiMajorAxis;
    m_EccentricityInitial         = m_Eccentricity;

    // initialise variables to hold parameters prior to supernova explosion
    m_SemiMajorAxisPreSN          = DEFAULT_INITIAL_DOUBLE_VALUE;
    m_EccentricityPreSN           = DEFAULT_INITIAL_DOUBLE_VALUE;
    m_OrbitalVelocityPreSN        = DEFAULT_INITIAL_DOUBLE_VALUE;

    // initialise variables to hold parameters at DCO formation
    m_SemiMajorAxisAtDCOFormation = DEFAULT_INITIAL_DOUBLE_VALUE;
    m_EccentricityAtDCOFormation  = DEFAULT_INITIAL_DOUBLE_VALUE;

    // if CHE enabled, update rotational frequency for constituent stars - assume tidally locked

    if (OPTIONS->CHEMode() != CHE_MODE::NONE) {

        m_Star1->SetOmega(OrbitalAngularVelocity());
        m_Star2->SetOmega(OrbitalAngularVelocity());

        // check for CHE
        //
        // because we've changed the rotational frequency of the constituent stars we
        // have to reset the stellar type - at this stage, based on their rotational
        // frequency at birth, they may have already been assigned one of MS_LTE_07,
        // MS_GT_07, or CHEMICALLY_HOMOGENEOUS
        //
        // here we need to change from MS_* -> CH, or from CH->MS* based on the
        // newly-assigned rotational frequencies

        // star 1
        if (utils::Compare(m_Star1->Omega(), m_Star1->OmegaCHE()) >= 0) {                                                                               // star 1 CH?
            if (m_Star1->StellarType() != STELLAR_TYPE::CHEMICALLY_HOMOGENEOUS) (void)m_Star1->SwitchTo(STELLAR_TYPE::CHEMICALLY_HOMOGENEOUS, true);    // yes, switch if not alread Chemically Homogeneous
        }
        else if (m_Star1->MZAMS() <= 0.7) {                                                                                                             // no - MS - initial mass determines actual type  JR: don't use utils::Compare() here
            if (m_Star1->StellarType() != STELLAR_TYPE::MS_LTE_07) (void)m_Star1->SwitchTo(STELLAR_TYPE::MS_LTE_07, true);                              // MS <= 0.7 Msol - switch if necessary
        }
        else {
            if (m_Star1->StellarType() != STELLAR_TYPE::MS_GT_07) (void)m_Star1->SwitchTo(STELLAR_TYPE::MS_GT_07, true);                                // MS > 0.7 Msol - switch if necessary
        }

        // star 2
        if (utils::Compare(m_Star1->Omega(), m_Star2->OmegaCHE()) >= 0) {                                                                               // star 2 CH?
            if (m_Star2->StellarType() != STELLAR_TYPE::CHEMICALLY_HOMOGENEOUS) (void)m_Star2->SwitchTo(STELLAR_TYPE::CHEMICALLY_HOMOGENEOUS, true);    // yes, switch if not alread Chemically Homogeneous
        }
        else if (m_Star2->MZAMS() <= 0.7) {                                                                                                             // no - MS - initial mass determines actual type  JR: don't use utils::Compare() here
            if (m_Star2->StellarType() != STELLAR_TYPE::MS_LTE_07) (void)m_Star2->SwitchTo(STELLAR_TYPE::MS_LTE_07, true);                              // MS <= 0.0 Msol - switch if necessary
        }
        else {
            if (m_Star2->StellarType() != STELLAR_TYPE::MS_GT_07) (void)m_Star2->SwitchTo(STELLAR_TYPE::MS_GT_07, true);                                // MS > 0.7 Msol - switch if necessary
        }
    }

    double gyrationRadius1                       = m_Star1->CalculateGyrationRadius();
    double gyrationRadius2                       = m_Star2->CalculateGyrationRadius();

    m_TotalEnergy                                = CalculateTotalEnergy(m_SemiMajorAxis,
                                                                        m_Star1->Mass(),
                                                                        m_Star2->Mass(),
                                                                        m_Star1->RZAMS(),
                                                                        m_Star2->RZAMS(),
                                                                        m_Star1->Omega(),
                                                                        m_Star2->Omega(),
                                                                        gyrationRadius1,
                                                                        gyrationRadius2);

    m_TotalAngularMomentum                      = CalculateAngularMomentum(m_SemiMajorAxis,
                                                                            m_Eccentricity,
                                                                            m_Star1->Mass(),
                                                                            m_Star2->Mass(),
                                                                            m_Star1->RZAMS(),
                                                                            m_Star2->RZAMS(),
                                                                            m_Star1->Omega(),
                                                                            m_Star2->Omega(),
                                                                            gyrationRadius1,
                                                                            gyrationRadius2);

	double totalMass 					         = m_Star1->Mass() + m_Star2->Mass();
	double reducedMass					         = (m_Star1->Mass() * m_Star2->Mass()) / totalMass;
	m_OrbitalEnergy 			                 = CalculateOrbitalEnergy(reducedMass, totalMass, m_SemiMajorAxis);
	m_OrbitalEnergyPrev 			             = m_OrbitalEnergy;

	m_OrbitalAngularMomentum 	                 = CalculateOrbitalAngularMomentum(reducedMass, totalMass, m_SemiMajorAxis);
	m_OrbitalAngularMomentumPrev 	             = m_OrbitalAngularMomentum;

    m_Time                                       = DEFAULT_INITIAL_DOUBLE_VALUE;
	m_Dt                                         = DEFAULT_INITIAL_DOUBLE_VALUE;
    m_TimePrev                                   = DEFAULT_INITIAL_DOUBLE_VALUE;
    m_DCOFormationTime                           = DEFAULT_INITIAL_DOUBLE_VALUE;

    m_aMassLossDiff                              = DEFAULT_INITIAL_DOUBLE_VALUE;

    m_aMassTransferDiff                          = DEFAULT_INITIAL_DOUBLE_VALUE;

	m_MassTransferTrackerHistory                 = MT_TRACKING::NO_MASS_TRANSFER;
    m_MassTransfer                               = false;

    m_JLoss                                      = OPTIONS->MassTransferJloss();

	m_FractionAccreted                           = OPTIONS->MassTransferFractionAccreted();

    // Common Envelope
    m_CEDetails.CEEcount                         = 0;
    m_CEDetails.CEEnow                           = false;
    m_CEDetails.doubleCoreCE                     = false;
	m_CEDetails.optimisticCE                     = false;
	m_CEDetails.postCEE.eccentricity             = DEFAULT_INITIAL_DOUBLE_VALUE;
	m_CEDetails.postCEE.rocheLobe1to2            = DEFAULT_INITIAL_DOUBLE_VALUE;
	m_CEDetails.postCEE.rocheLobe2to1            = DEFAULT_INITIAL_DOUBLE_VALUE;
	m_CEDetails.postCEE.semiMajorAxis            = DEFAULT_INITIAL_DOUBLE_VALUE;
	m_CEDetails.preCEE.eccentricity              = DEFAULT_INITIAL_DOUBLE_VALUE;
	m_CEDetails.preCEE.rocheLobe1to2             = DEFAULT_INITIAL_DOUBLE_VALUE;
	m_CEDetails.preCEE.rocheLobe2to1             = DEFAULT_INITIAL_DOUBLE_VALUE;
	m_CEDetails.preCEE.semiMajorAxis             = DEFAULT_INITIAL_DOUBLE_VALUE;

    m_Flags.stellarMerger                        = false;
    m_Flags.stellarMergerAtBirth                 = false;

	m_Mass1Final                                 = DEFAULT_INITIAL_DOUBLE_VALUE;
    m_Mass2Final                                 = DEFAULT_INITIAL_DOUBLE_VALUE;
    m_MassEnv1                                   = DEFAULT_INITIAL_DOUBLE_VALUE;
    m_MassEnv2                                   = DEFAULT_INITIAL_DOUBLE_VALUE;

    m_ZetaLobe                                   = DEFAULT_INITIAL_DOUBLE_VALUE;
	m_ZetaStar	                                 = DEFAULT_INITIAL_DOUBLE_VALUE;

    // Initialise other parameters to 0
    m_uK                                         = DEFAULT_INITIAL_DOUBLE_VALUE;
    m_CosIPrime                                  = DEFAULT_INITIAL_DOUBLE_VALUE;
    m_IPrime                                     = DEFAULT_INITIAL_DOUBLE_VALUE;
    m_TimeToCoalescence                          = DEFAULT_INITIAL_DOUBLE_VALUE;

    m_SupernovaState                             = SN_STATE::NONE;

    m_Flags.mergesInHubbleTime                   = false;
    m_Unbound                                    = false;

    m_SystemicVelocity                           = Vector3d();
	m_ThetaE                                     = DEFAULT_INITIAL_DOUBLE_VALUE;
	m_PhiE                                       = DEFAULT_INITIAL_DOUBLE_VALUE;
	m_PsiE                                       = DEFAULT_INITIAL_DOUBLE_VALUE;

	m_SynchronizationTimescale                   = DEFAULT_INITIAL_DOUBLE_VALUE;
	m_CircularizationTimescale                   = DEFAULT_INITIAL_DOUBLE_VALUE;

	// RLOF details
    m_RLOFDetails.experiencedRLOF                          = false;
    m_RLOFDetails.immediateRLOFPostCEE                     = false;
    m_RLOFDetails.isRLOF                                   = false;
    m_RLOFDetails.simultaneousRLOF                         = false;
    m_RLOFDetails.stableRLOFPostCEE                        = false;

	// RLOF details - properties 1
    m_RLOFDetails.props1.id                                = -1l;

    m_RLOFDetails.props1.stellarType1                      = STELLAR_TYPE::NONE;
    m_RLOFDetails.props1.stellarType2                      = STELLAR_TYPE::NONE;

    m_RLOFDetails.props1.mass1                             = DEFAULT_INITIAL_DOUBLE_VALUE;
    m_RLOFDetails.props1.mass2                             = DEFAULT_INITIAL_DOUBLE_VALUE;

    m_RLOFDetails.props1.radius1                           = DEFAULT_INITIAL_DOUBLE_VALUE;
    m_RLOFDetails.props1.radius2                           = DEFAULT_INITIAL_DOUBLE_VALUE;

    m_RLOFDetails.props1.starToRocheLobeRadiusRatio1       = DEFAULT_INITIAL_DOUBLE_VALUE;
    m_RLOFDetails.props1.starToRocheLobeRadiusRatio2       = DEFAULT_INITIAL_DOUBLE_VALUE;

    m_RLOFDetails.props1.semiMajorAxis                     = DEFAULT_INITIAL_DOUBLE_VALUE;
    m_RLOFDetails.props1.eccentricity                      = DEFAULT_INITIAL_DOUBLE_VALUE;
    
    m_RLOFDetails.props1.eventCounter                      = DEFAULT_INITIAL_ULONGINT_VALUE;

    m_RLOFDetails.props1.time                              = DEFAULT_INITIAL_DOUBLE_VALUE;

    m_RLOFDetails.props1.isRLOF1                           = false;
    m_RLOFDetails.props1.isRLOF2                           = false;

    m_RLOFDetails.props1.isCE                              = false;

	// RLOF details - properties 2
    m_RLOFDetails.props2.id = -1l;

    m_RLOFDetails.props2.stellarType1                      = STELLAR_TYPE::NONE;
    m_RLOFDetails.props2.stellarType2                      = STELLAR_TYPE::NONE;

    m_RLOFDetails.props2.mass1                             = DEFAULT_INITIAL_DOUBLE_VALUE;
    m_RLOFDetails.props2.mass2                             = DEFAULT_INITIAL_DOUBLE_VALUE;

    m_RLOFDetails.props2.radius1                           = DEFAULT_INITIAL_DOUBLE_VALUE;
    m_RLOFDetails.props2.radius2                           = DEFAULT_INITIAL_DOUBLE_VALUE;

    m_RLOFDetails.props2.starToRocheLobeRadiusRatio1       = DEFAULT_INITIAL_DOUBLE_VALUE;
    m_RLOFDetails.props2.starToRocheLobeRadiusRatio2       = DEFAULT_INITIAL_DOUBLE_VALUE;


    m_RLOFDetails.props2.semiMajorAxis                     = DEFAULT_INITIAL_DOUBLE_VALUE;
    m_RLOFDetails.props2.eccentricity                      = DEFAULT_INITIAL_DOUBLE_VALUE;
    
    m_RLOFDetails.props2.eventCounter                      = DEFAULT_INITIAL_ULONGINT_VALUE;

    m_RLOFDetails.props2.time                              = DEFAULT_INITIAL_DOUBLE_VALUE;

    m_RLOFDetails.props2.isRLOF1                           = false;
    m_RLOFDetails.props2.isRLOF2                           = false;

    m_RLOFDetails.props2.isCE                              = false;

    // RLOF details - pre/post-MT props pointers
    m_RLOFDetails.propsPostMT                              = &m_RLOFDetails.props1;
    m_RLOFDetails.propsPreMT                               = &m_RLOFDetails.props2;


    // BeBinary details - properties 1
    m_BeBinaryDetails.props1.id                  = -1l;

    m_BeBinaryDetails.props1.dt                  = DEFAULT_INITIAL_DOUBLE_VALUE;
    m_BeBinaryDetails.props1.totalTime           = DEFAULT_INITIAL_DOUBLE_VALUE;

    m_BeBinaryDetails.props1.massNS              = DEFAULT_INITIAL_DOUBLE_VALUE;

    m_BeBinaryDetails.props1.companionMass       = DEFAULT_INITIAL_DOUBLE_VALUE;
    m_BeBinaryDetails.props1.companionLuminosity = DEFAULT_INITIAL_DOUBLE_VALUE;
    m_BeBinaryDetails.props1.companionTeff       = DEFAULT_INITIAL_DOUBLE_VALUE;
    m_BeBinaryDetails.props1.companionRadius     = DEFAULT_INITIAL_DOUBLE_VALUE;

    m_BeBinaryDetails.props1.semiMajorAxis       = DEFAULT_INITIAL_DOUBLE_VALUE;
    m_BeBinaryDetails.props1.eccentricity        = DEFAULT_INITIAL_DOUBLE_VALUE;

    // BeBinary details - properties 2
    m_BeBinaryDetails.props2.id                  = -1l;

    m_BeBinaryDetails.props2.dt                  = DEFAULT_INITIAL_DOUBLE_VALUE;
    m_BeBinaryDetails.props2.totalTime           = DEFAULT_INITIAL_DOUBLE_VALUE;

    m_BeBinaryDetails.props2.massNS              = DEFAULT_INITIAL_DOUBLE_VALUE;

    m_BeBinaryDetails.props2.companionMass       = DEFAULT_INITIAL_DOUBLE_VALUE;
    m_BeBinaryDetails.props2.companionLuminosity = DEFAULT_INITIAL_DOUBLE_VALUE;
    m_BeBinaryDetails.props2.companionTeff       = DEFAULT_INITIAL_DOUBLE_VALUE;
    m_BeBinaryDetails.props2.companionRadius     = DEFAULT_INITIAL_DOUBLE_VALUE;

    m_BeBinaryDetails.props2.semiMajorAxis       = DEFAULT_INITIAL_DOUBLE_VALUE;
    m_BeBinaryDetails.props2.eccentricity        = DEFAULT_INITIAL_DOUBLE_VALUE;

    // BeBinary details - current/prev props pointers
    m_BeBinaryDetails.currentProps               = &m_BeBinaryDetails.props1;
    m_BeBinaryDetails.previousProps              = &m_BeBinaryDetails.props2;

    // pointers

    m_Donor                                      = nullptr;
    m_Accretor                                   = nullptr;

    m_Supernova                                  = nullptr;
    m_Companion                                  = nullptr;
}


/*
 * Determine the value of the requested property of the binary (parameter p_Property)
 *
 * The property is a boost variant variable, and is one of the following types:
 *
 *      STAR_PROPERTY           - any individual star property
 *      STAR_1_PROPERTY         - property of the primary (m_Star1)
 *      STAR_2_PROPERTY         - property of the secondary (m_Star2)
 *      SUPERNOVA_PROPERTY      - property of the star that has gone supernova
 *      COMPANION_PROPERTY      - property of the companion to the supernova
 *      BINARY_PROPERTY         - property of the binary
 *      PROGRAM_OPTION          - program option
 *
 * This function handles properties of type BINARY_PROPERTY only.
 *
 * This is the function used to retrieve values for properties required to be printed.
 * This allows the composition of the log records to be dynamically modified - this is
 * how we allow users to specify what properties they want recorded in log files.
 *
 * The functional return is the value of the property requested.  The type of the
 * functional return is a tuple: std::tuple<bool, COMPAS_VARIABLE_TYPE>.  This type
 * is COMPAS_VARIABLE by typedef.
 *
 * The bool returned indicates whether the property value was retrieved ok: true = yes, fales = no
 * The COMPAS_VARIABLE_TYPE variable returned is a boost variant variable, the value of which is the
 * value of the underlying primitive variable.
 *
 *
 * COMPAS_VARIABLE BinaryPropertyValue(const T_ANY_PROPERTY p_Property) const
 *
 * @param   [IN]    p_Property                  The property for which the value is required
 * @return                                      The value of the requested property
 */
COMPAS_VARIABLE BaseBinaryStar::BinaryPropertyValue(const T_ANY_PROPERTY p_Property) const {

    bool ok = true;                                                                                                     // default is no error

    COMPAS_VARIABLE_TYPE value;                                                                                         // property value

    BINARY_PROPERTY property = boost::get<BINARY_PROPERTY>(p_Property);                                                 // get the id of the property required

    switch (property) {                                                                                                 // which property?

        case BINARY_PROPERTY::BE_BINARY_CURRENT_COMPANION_LUMINOSITY:               value = BeBinaryDetails().currentProps->companionLuminosity;                break;
        case BINARY_PROPERTY::BE_BINARY_CURRENT_COMPANION_MASS:                     value = BeBinaryDetails().currentProps->companionMass;                      break;
        case BINARY_PROPERTY::BE_BINARY_CURRENT_COMPANION_RADIUS:                   value = BeBinaryDetails().currentProps->companionRadius;                    break;
        case BINARY_PROPERTY::BE_BINARY_CURRENT_COMPANION_TEFF:                     value = BeBinaryDetails().currentProps->companionTeff * TSOL;               break;
        case BINARY_PROPERTY::BE_BINARY_CURRENT_DT:                                 value = BeBinaryDetails().currentProps->dt;                                 break;
        case BINARY_PROPERTY::BE_BINARY_CURRENT_ECCENTRICITY:                       value = BeBinaryDetails().currentProps->eccentricity;                       break;
        case BINARY_PROPERTY::BE_BINARY_CURRENT_ID:                                 value = BeBinaryDetails().currentProps->id;                                 break;
        case BINARY_PROPERTY::BE_BINARY_CURRENT_NS_MASS:                            value = BeBinaryDetails().currentProps->massNS;                             break;
        case BINARY_PROPERTY::BE_BINARY_CURRENT_SEMI_MAJOR_AXIS:                    value = BeBinaryDetails().currentProps->semiMajorAxis;                      break;
        case BINARY_PROPERTY::BE_BINARY_CURRENT_TOTAL_TIME:                         value = BeBinaryDetails().currentProps->totalTime;                          break;
        case BINARY_PROPERTY::CIRCULARIZATION_TIMESCALE:                            value = CircularizationTimescale();                                         break;
        case BINARY_PROPERTY::COMMON_ENVELOPE_AT_LEAST_ONCE:                        value = CEAtLeastOnce();                                                    break;
        case BINARY_PROPERTY::COMMON_ENVELOPE_EVENT_COUNT:                          value = CommonEnvelopeEventCount();                                         break;
        case BINARY_PROPERTY::DIMENSIONLESS_KICK_MAGNITUDE:                         value = UK();                                                               break;
        case BINARY_PROPERTY::UNBOUND:                                              value = Unbound();                                                          break;
        case BINARY_PROPERTY::DOUBLE_CORE_COMMON_ENVELOPE:                          value = DoubleCoreCE();                                                     break;
        case BINARY_PROPERTY::DT:                                                   value = Dt();                                                               break;
        case BINARY_PROPERTY::ECCENTRICITY:                                         value = Eccentricity();                                                     break;
        case BINARY_PROPERTY::ECCENTRICITY_AT_DCO_FORMATION:                        value = EccentricityAtDCOFormation();                                       break;
        case BINARY_PROPERTY::ECCENTRICITY_INITIAL:                                 value = EccentricityInitial();                                              break;
        case BINARY_PROPERTY::ECCENTRICITY_POST_COMMON_ENVELOPE:                    value = EccentricityPostCEE();                                              break;
        case BINARY_PROPERTY::ECCENTRICITY_PRE_SUPERNOVA:                           value = EccentricityPreSN();                                                break;
        case BINARY_PROPERTY::ECCENTRICITY_PRE_COMMON_ENVELOPE:                     value = EccentricityPreCEE();                                               break;
        case BINARY_PROPERTY::ERROR:                                                value = Error();                                                            break;
        case BINARY_PROPERTY::ID:                                                   value = ObjectId();                                                         break;
        case BINARY_PROPERTY::IMMEDIATE_RLOF_POST_COMMON_ENVELOPE:                  value = ImmediateRLOFPostCEE();                                             break;
        case BINARY_PROPERTY::MASS_1_POST_COMMON_ENVELOPE:                          value = Mass1PostCEE();                                                     break;
        case BINARY_PROPERTY::MASS_1_PRE_COMMON_ENVELOPE:                           value = Mass1PreCEE();                                                      break;
        case BINARY_PROPERTY::MASS_2_POST_COMMON_ENVELOPE:                          value = Mass2PostCEE();                                                     break;
        case BINARY_PROPERTY::MASS_2_PRE_COMMON_ENVELOPE:                           value = Mass2PreCEE();                                                      break;
        case BINARY_PROPERTY::MASS_ENV_1:                                           value = MassEnv1();                                                         break;
        case BINARY_PROPERTY::MASS_ENV_2:                                           value = MassEnv2();                                                         break;
        case BINARY_PROPERTY::MASSES_EQUILIBRATED:                                  value = MassesEquilibrated();                                               break;
        case BINARY_PROPERTY::MASSES_EQUILIBRATED_AT_BIRTH:                         value = MassesEquilibratedAtBirth();                                        break;
        case BINARY_PROPERTY::MASS_TRANSFER_TRACKER_HISTORY:                        value = MassTransferTrackerHistory();                                       break;
        case BINARY_PROPERTY::MERGES_IN_HUBBLE_TIME:                                value = MergesInHubbleTime();                                               break;
        case BINARY_PROPERTY::OPTIMISTIC_COMMON_ENVELOPE:                           value = OptimisticCommonEnvelope();                                         break;
        case BINARY_PROPERTY::ORBITAL_ANGULAR_VELOCITY:                             value = OrbitalAngularVelocity();                                           break;
        case BINARY_PROPERTY::ORBITAL_VELOCITY_PRE_SUPERNOVA:                       value = OrbitalVelocityPreSN();                                             break;
        case BINARY_PROPERTY::RADIUS_1_POST_COMMON_ENVELOPE:                        value = Radius1PostCEE();                                                   break;
        case BINARY_PROPERTY::RADIUS_1_PRE_COMMON_ENVELOPE:                         value = Radius1PreCEE();                                                    break;
        case BINARY_PROPERTY::RADIUS_2_POST_COMMON_ENVELOPE:                        value = Radius2PostCEE();                                                   break;
        case BINARY_PROPERTY::RADIUS_2_PRE_COMMON_ENVELOPE:                         value = Radius2PreCEE();                                                    break;
        case BINARY_PROPERTY::RANDOM_SEED:                                          value = RandomSeed();                                                       break;
        case BINARY_PROPERTY::RLOF_POST_MT_COMMON_ENVELOPE:                         value = RLOFDetails().propsPostMT->isCE;                                    break;
        case BINARY_PROPERTY::RLOF_POST_MT_ECCENTRICITY:                            value = RLOFDetails().propsPostMT->eccentricity;                            break;
        case BINARY_PROPERTY::RLOF_POST_MT_EVENT_COUNTER:                           value = RLOFDetails().propsPostMT->eventCounter;                            break;
        case BINARY_PROPERTY::RLOF_POST_MT_ID:                                      value = RLOFDetails().propsPostMT->id;                                      break;
        case BINARY_PROPERTY::RLOF_POST_MT_SEMI_MAJOR_AXIS:                         value = RLOFDetails().propsPostMT->semiMajorAxis;                           break;
        case BINARY_PROPERTY::RLOF_POST_MT_STAR1_MASS:                              value = RLOFDetails().propsPostMT->mass1;                                   break;
        case BINARY_PROPERTY::RLOF_POST_MT_STAR2_MASS:                              value = RLOFDetails().propsPostMT->mass2;                                   break;
        case BINARY_PROPERTY::RLOF_POST_MT_STAR1_RADIUS:                            value = RLOFDetails().propsPostMT->radius1;                                 break;
        case BINARY_PROPERTY::RLOF_POST_MT_STAR2_RADIUS:                            value = RLOFDetails().propsPostMT->radius2;                                 break;
        case BINARY_PROPERTY::RLOF_POST_MT_STAR1_RLOF:                              value = RLOFDetails().propsPostMT->isRLOF1;                                 break;
        case BINARY_PROPERTY::RLOF_POST_MT_STAR2_RLOF:                              value = RLOFDetails().propsPostMT->isRLOF2;                                 break;
        case BINARY_PROPERTY::RLOF_POST_MT_STAR1_STELLAR_TYPE:                      value = RLOFDetails().propsPostMT->stellarType1;                            break;
        case BINARY_PROPERTY::RLOF_POST_MT_STAR1_STELLAR_TYPE_NAME:                 value = STELLAR_TYPE_LABEL.at(RLOFDetails().propsPostMT->stellarType1);     break;
        case BINARY_PROPERTY::RLOF_POST_MT_STAR2_STELLAR_TYPE:                      value = RLOFDetails().propsPostMT->stellarType2;                            break;
        case BINARY_PROPERTY::RLOF_POST_MT_STAR2_STELLAR_TYPE_NAME:                 value = STELLAR_TYPE_LABEL.at(RLOFDetails().propsPostMT->stellarType2);     break;
        case BINARY_PROPERTY::RLOF_POST_MT_TIME:                                    value = RLOFDetails().propsPostMT->time;                                    break;
        case BINARY_PROPERTY::RLOF_POST_STEP_STAR_TO_ROCHE_LOBE_RADIUS_RATIO_1:     value = RLOFDetails().propsPostMT->starToRocheLobeRadiusRatio1;             break;
        case BINARY_PROPERTY::RLOF_POST_STEP_STAR_TO_ROCHE_LOBE_RADIUS_RATIO_2:     value = RLOFDetails().propsPostMT->starToRocheLobeRadiusRatio2;             break;
        case BINARY_PROPERTY::RLOF_PRE_MT_ECCENTRICITY:                             value = RLOFDetails().propsPreMT->eccentricity;                             break;
        case BINARY_PROPERTY::RLOF_PRE_MT_SEMI_MAJOR_AXIS:                          value = RLOFDetails().propsPreMT->semiMajorAxis;                            break;
        case BINARY_PROPERTY::RLOF_PRE_MT_STAR1_MASS:                               value = RLOFDetails().propsPreMT->mass1;                                    break;
        case BINARY_PROPERTY::RLOF_PRE_MT_STAR2_MASS:                               value = RLOFDetails().propsPreMT->mass2;                                    break;
        case BINARY_PROPERTY::RLOF_PRE_MT_STAR1_RADIUS:                             value = RLOFDetails().propsPreMT->radius1;                                  break;
        case BINARY_PROPERTY::RLOF_PRE_MT_STAR2_RADIUS:                             value = RLOFDetails().propsPreMT->radius2;                                  break;
        case BINARY_PROPERTY::RLOF_PRE_MT_STAR1_RLOF:                               value = RLOFDetails().propsPreMT->isRLOF1;                                  break;
        case BINARY_PROPERTY::RLOF_PRE_MT_STAR2_RLOF:                               value = RLOFDetails().propsPreMT->isRLOF2;                                  break;
        case BINARY_PROPERTY::RLOF_PRE_MT_STAR1_STELLAR_TYPE:                       value = RLOFDetails().propsPreMT->stellarType1;                             break;
        case BINARY_PROPERTY::RLOF_PRE_MT_STAR1_STELLAR_TYPE_NAME:                  value = STELLAR_TYPE_LABEL.at(RLOFDetails().propsPreMT->stellarType1);      break;
        case BINARY_PROPERTY::RLOF_PRE_MT_STAR2_STELLAR_TYPE:                       value = RLOFDetails().propsPreMT->stellarType2;                             break;
        case BINARY_PROPERTY::RLOF_PRE_MT_STAR2_STELLAR_TYPE_NAME:                  value = STELLAR_TYPE_LABEL.at(RLOFDetails().propsPreMT->stellarType2);      break;
        case BINARY_PROPERTY::RLOF_PRE_MT_TIME:                                     value = RLOFDetails().propsPreMT->time;                                     break;
        case BINARY_PROPERTY::RLOF_PRE_STEP_STAR_TO_ROCHE_LOBE_RADIUS_RATIO_1:      value = RLOFDetails().propsPreMT->starToRocheLobeRadiusRatio1;              break;
        case BINARY_PROPERTY::RLOF_PRE_STEP_STAR_TO_ROCHE_LOBE_RADIUS_RATIO_2:      value = RLOFDetails().propsPreMT->starToRocheLobeRadiusRatio2;              break;
        case BINARY_PROPERTY::RLOF_SECONDARY_POST_COMMON_ENVELOPE:                  value = RLOFSecondaryPostCEE();                                             break;
        case BINARY_PROPERTY::ROCHE_LOBE_RADIUS_1:                                  value = RocheLobeRadius1();                                                 break;
        case BINARY_PROPERTY::ROCHE_LOBE_RADIUS_1_POST_COMMON_ENVELOPE:             value = RocheLobe1to2PostCEE();                                             break;
        case BINARY_PROPERTY::ROCHE_LOBE_RADIUS_1_PRE_COMMON_ENVELOPE:              value = RocheLobe1to2PreCEE();                                              break;
        case BINARY_PROPERTY::ROCHE_LOBE_RADIUS_2:                                  value = RocheLobeRadius2();                                                 break;
        case BINARY_PROPERTY::ROCHE_LOBE_RADIUS_2_POST_COMMON_ENVELOPE:             value = RocheLobe2to1PostCEE();                                             break;
        case BINARY_PROPERTY::ROCHE_LOBE_RADIUS_2_PRE_COMMON_ENVELOPE:              value = RocheLobe2to1PreCEE();                                              break;
        case BINARY_PROPERTY::SEMI_MAJOR_AXIS_AT_DCO_FORMATION:                     value = SemiMajorAxisAtDCOFormation();                                      break;
        case BINARY_PROPERTY::SEMI_MAJOR_AXIS_INITIAL:                              value = SemiMajorAxisInitial();                                             break;
        case BINARY_PROPERTY::SEMI_MAJOR_AXIS_POST_COMMON_ENVELOPE:                 value = SemiMajorAxisPostCEE();                                             break;
        case BINARY_PROPERTY::SEMI_MAJOR_AXIS_PRE_SUPERNOVA:                        value = SemiMajorAxisPreSN();                                               break;
        case BINARY_PROPERTY::SEMI_MAJOR_AXIS_PRE_SUPERNOVA_RSOL:                   value = SemiMajorAxisPreSN() * AU_TO_RSOL;                                  break;
        case BINARY_PROPERTY::SEMI_MAJOR_AXIS_PRE_COMMON_ENVELOPE:                  value = SemiMajorAxisPreCEE();                                              break;
        case BINARY_PROPERTY::SEMI_MAJOR_AXIS:                                      value = SemiMajorAxis();                                                    break;
        case BINARY_PROPERTY::SEMI_MAJOR_AXIS_RSOL:                                 value = SemiMajorAxis() * AU_TO_RSOL;                                       break;
        case BINARY_PROPERTY::SIMULTANEOUS_RLOF:                                    value = SimultaneousRLOF();                                                 break;
        case BINARY_PROPERTY::STABLE_RLOF_POST_COMMON_ENVELOPE:                     value = StableRLOFPostCEE();                                                break;
        case BINARY_PROPERTY::STAR_TO_ROCHE_LOBE_RADIUS_RATIO_1:                    value = StarToRocheLobeRadiusRatio1();                                      break;
        case BINARY_PROPERTY::STAR_TO_ROCHE_LOBE_RADIUS_RATIO_2:                    value = StarToRocheLobeRadiusRatio2();                                      break;
        case BINARY_PROPERTY::STELLAR_MERGER:                                       value = StellarMerger();                                                    break;
        case BINARY_PROPERTY::STELLAR_MERGER_AT_BIRTH:                              value = StellarMergerAtBirth();                                             break;
        case BINARY_PROPERTY::STELLAR_TYPE_1_POST_COMMON_ENVELOPE:                  value = StellarType1PostCEE();                                              break;
        case BINARY_PROPERTY::STELLAR_TYPE_1_PRE_COMMON_ENVELOPE:                   value = StellarType1PreCEE();                                               break;
        case BINARY_PROPERTY::STELLAR_TYPE_2_POST_COMMON_ENVELOPE:                  value = StellarType2PostCEE();                                              break;
        case BINARY_PROPERTY::STELLAR_TYPE_2_PRE_COMMON_ENVELOPE:                   value = StellarType2PreCEE();                                               break;
        case BINARY_PROPERTY::STELLAR_TYPE_NAME_1_POST_COMMON_ENVELOPE:             value = STELLAR_TYPE_LABEL.at(StellarType1PostCEE());                       break;
        case BINARY_PROPERTY::STELLAR_TYPE_NAME_1_PRE_COMMON_ENVELOPE:              value = STELLAR_TYPE_LABEL.at(StellarType1PreCEE());                        break;
        case BINARY_PROPERTY::STELLAR_TYPE_NAME_2_POST_COMMON_ENVELOPE:             value = STELLAR_TYPE_LABEL.at(StellarType2PostCEE());                       break;
        case BINARY_PROPERTY::STELLAR_TYPE_NAME_2_PRE_COMMON_ENVELOPE:              value = STELLAR_TYPE_LABEL.at(StellarType2PreCEE());                        break;
        case BINARY_PROPERTY::SUPERNOVA_STATE:                                      value = SN_State();                                                         break;
        case BINARY_PROPERTY::SYNCHRONIZATION_TIMESCALE:                            value = SynchronizationTimescale();                                         break;
        case BINARY_PROPERTY::SYSTEMIC_SPEED:                                       value = SystemicSpeed();                                                    break;
        case BINARY_PROPERTY::TIME:                                                 value = Time();                                                             break;
        case BINARY_PROPERTY::TIME_TO_COALESCENCE:                                  value = TimeToCoalescence();                                                break;
        case BINARY_PROPERTY::TOTAL_ANGULAR_MOMENTUM:                               value = TotalAngularMomentum();                                             break;
        case BINARY_PROPERTY::TOTAL_ENERGY:                                         value = TotalEnergy();                                                      break;
        case BINARY_PROPERTY::ZETA_LOBE:                                            value = ZetaLobe();                                                         break;
        case BINARY_PROPERTY::ZETA_STAR:                                            value = ZetaStar();                                                         break;

        default:                                                                                                        // unknown property
            ok    = false;                                                                                              // that's not ok...
            value = "UNKNOWN";                                                                                          // default value
            SHOW_WARN(ERROR::UNKNOWN_BINARY_PROPERTY);                                                                  // show warning
    }

    return std::make_tuple(ok, value);
}


/*
 * Determine the value of the requested property of the binary (parameter p_Property)
 *
 * The property is a boost variant variable, and is one of the following types:
 *
 *      STAR_PROPERTY           - any individual star property
 *      STAR_1_PROPERTY         - property of the primary (m_Star1)
 *      STAR_2_PROPERTY         - property of the secondary (m_Star2)
 *      SUPERNOVA_PROPERTY      - property of the star that has gone supernova
 *      COMPANION_PROPERTY      - property of the companion to the supernova
 *      BINARY_PROPERTY         - property of the binary
 *      PROGRAM_OPTION          - program option
 *
 * This function calls the appropriate helper function to retrieve the value.
 *
 * This is the function used to retrieve values for properties required to be printed.
 * This allows the composition of the log records to be dynamically modified - this is
 * how we allow users to specify what properties they want recorded in log files.
 *
 * The functional return is the value of the property requested.  The type of the
 * functional return is a tuple: std::tuple<bool, COMPAS_VARIABLE_TYPE>.  This type
 * is COMPAS_VARIABLE by typedef.
 *
 * The bool returned indicates whether the property value was retireved ok: true = yes, fales = no
 * The COMPAS_VARIABLE_TYPE variable returned is a boost variant variable, the value of which is the
 * value of the underlying primitive variable.
 *
 *
 * COMPAS_VARIABLE PropertyValue(const T_ANY_PROPERTY p_Property) const
 *
 * @param   [IN]    p_Property                  The property for which the value is required
 * @return                                      The value of the requested property
 */
COMPAS_VARIABLE BaseBinaryStar::PropertyValue(const T_ANY_PROPERTY p_Property) const {

    bool ok = false;                                                                                                    // default is failure

    COMPAS_VARIABLE_TYPE value;                                                                                         // property value

    switch (boost::apply_visitor(VariantPropertyType(), p_Property)) {                                                  // which property type?

        case ANY_PROPERTY_TYPE::T_BINARY_PROPERTY:                                                                      // BSE binary star property
            std::tie(ok, value) = BinaryPropertyValue(p_Property);                                                      // get the value
            break;

        case ANY_PROPERTY_TYPE::T_STAR_1_PROPERTY:                                                                      // star 1 of BSE binary star property
            if (m_Star1) std::tie(ok, value) = m_Star1->StellarPropertyValue(p_Property);                               // if have pointer to primary, get the value
            break;

        case ANY_PROPERTY_TYPE::T_STAR_2_PROPERTY:                                                                      // star 2 of BSE binary star property
            if (m_Star2) std::tie(ok, value) = m_Star2->StellarPropertyValue(p_Property);                               // if have pointer to secondary, get the value
            break;

        case ANY_PROPERTY_TYPE::T_SUPERNOVA_PROPERTY:                                                                   // supernova star of BSE binary star property
            if (m_Supernova) std::tie(ok, value) = m_Supernova->StellarPropertyValue(p_Property);                       // if have pointer to supernova, get the value
            break;

        case ANY_PROPERTY_TYPE::T_COMPANION_PROPERTY:                                                                   // companion star of BSE binary star property
            if (m_Companion) std::tie(ok, value) = m_Companion->StellarPropertyValue(p_Property);                       // if have pointer to companion, get the value
            break;

        case ANY_PROPERTY_TYPE::T_PROGRAM_OPTION:                                                                       // program option
            std::tie(ok, value) = OPTIONS->OptionValue(p_Property);                                                     // get the value
            break;

        default:                                                                                                        // unknown property type
            SHOW_WARN(ERROR::UNKNOWN_PROPERTY_TYPE);                                                                    // show warning
    }

    return std::make_tuple(ok, value);
}


/*
 * Determines if the binary contains only one star which is one of a list of stellar types passed
 *
 *
 * bool HasOnlyOneOf(STELLAR_TYPE_LIST p_List)
 *
 * @param   [IN]    p_List                      List of stellar types
 * @return                                      Boolean - true if only one of the stars of the binary is in list, false if neither or both
 */
bool BaseBinaryStar::HasOnlyOneOf(STELLAR_TYPE_LIST p_List) const {
    int matchCount = 0;
    for (auto elem: p_List) {
        if (m_Star1->StellarType() == elem) matchCount++;
        if (m_Star2->StellarType() == elem) matchCount++;
    }
    return matchCount == 1;
}


/*
 * Determines if the binary contains at least one star which is one of a list of stellar types passed
 *
 *
 * bool HasOneOf(STELLAR_TYPE_LIST p_List)
 *
 * @param   [IN]    p_List                      List of stellar types
 * @return                                      Boolean - true if one of the stars of the binary is in list, false if not
 */
bool BaseBinaryStar::HasOneOf(STELLAR_TYPE_LIST p_List) const {
    for (auto elem: p_List) {
        if ((m_Star1->StellarType() == elem) || (m_Star2->StellarType() == elem)) return true;
    }
	return false;
}


/*
 * Determines if the binary contains two stars from the list of stellar types passed
 *
 *
 * bool HasTwoOf(STELLAR_TYPE_LIST p_List)
 *
 * @param   [IN]    p_List                      List of stellar types
 * @return                                      Boolean - true if both of the stars of the binary are in list, false if not
 */
bool BaseBinaryStar::HasTwoOf(STELLAR_TYPE_LIST p_List) const {
    int matchCount = 0;
    for (auto elem: p_List) {
        if (m_Star1->StellarType() == elem) matchCount++;
        if (m_Star2->StellarType() == elem) matchCount++;
        if (matchCount > 1) return true;
    }
	return false;
}

/*
 * Determines if the binary is a high-mass XRB candidate (one compact object with a companion at >80% Roche lobe filling)
 *
 *
 * bool IsHMXRBinary()
 * @return                                      Boolean - true if the binary is a HMXRB candidate
 *
 */
bool BaseBinaryStar::IsHMXRBinary() const {
    if (HasOnlyOneOf({STELLAR_TYPE::NEUTRON_STAR, STELLAR_TYPE::BLACK_HOLE})){
        if (m_Star1->StellarType() < STELLAR_TYPE::NEUTRON_STAR && utils::Compare(StarToRocheLobeRadiusRatio1(), MIN_HMXRB_STAR_TO_ROCHE_LOBE_RADIUS_RATIO) > 0) return true;
        if (m_Star2->StellarType() < STELLAR_TYPE::NEUTRON_STAR && utils::Compare(StarToRocheLobeRadiusRatio2(), MIN_HMXRB_STAR_TO_ROCHE_LOBE_RADIUS_RATIO) > 0) return true;
    }
        return false;
}


/*
 * Write RLOF parameters to RLOF logfile if RLOF printing is enabled and at least one of the stars is in RLOF
 * and / or HMXRBs are being printed and IsHMXRBinary is true
 *
 *
 * bool PrintRLOFParameters(const RLOF_RECORD_TYPE p_RecordType)
 * 
 * @param   [IN]    p_RecordType                Record type to be written
 * @return                                      Boolean status (true = success, false = failure)
 * 
 */
bool BaseBinaryStar::PrintRLOFParameters(const RLOF_RECORD_TYPE p_RecordType) {

    bool ok = true;

    if (!OPTIONS->RLOFPrinting()) return ok;                            // do not print if printing option off

    StashRLOFProperties(MASS_TRANSFER_TIMING::POST_MT);                 // stash properties immediately post-Mass Transfer 

    if (m_Star1->IsRLOF() || m_Star2->IsRLOF()) {                       // print if either star is in RLOF
        m_RLOFDetails.propsPostMT->eventCounter += 1;                   // every time we print a MT event happened, increment counter
        ok = LOGGING->LogRLOFParameters(this, p_RecordType);    // yes - write to log file
    }

    if (OPTIONS->HMXRBinaries()) {
        if (IsHMXRBinary()) {                                           // print if star is HMXRB candidate
            ok = LOGGING->LogRLOFParameters(this, p_RecordType); 
        }
    }

    return ok;
}

/*
 * Write Be binary parameters to logfile if required
 *
 *
 * bool PrintBeBinary(const BE_BINARY_RECORD_TYPE p_RecordType)
 * 
 * @param   [IN]    p_RecordType                Record type to be written
 * @return                                      Boolean status (true = success, false = failure)
 * 
 */
bool BaseBinaryStar::PrintBeBinary(const BE_BINARY_RECORD_TYPE p_RecordType) {
    
    if (!OPTIONS->BeBinaries()) return true;                // do not print if printing option off
    
    StashBeBinaryProperties();                              // stash Be binary properties
    
    return LOGGING->LogBeBinary(this, p_RecordType);        // write to log file
}



/*
 * Squirrel RLOF properties away
 *
 * Various binary property values are stashed into either the m_RLOFDetails.propsPreMT or 
 * m_RLOFDetails.propsPostMT struct for use/printing later. 
 * The switch is so that pre-MT props store the binary state immediately before EvaluateBinary(),
 * to avoid recording problems when a stellar type changes twice in one timestep.
 *
 * void StashRLOFProperties()
 *
 * @param   [IN]    p_StashPostMassTransfer     Boolean - true if post-MT values should be stored (false for pre-MT values)
 */
void BaseBinaryStar::StashRLOFProperties(const MASS_TRANSFER_TIMING p_Which) {

    if (!OPTIONS->RLOFPrinting()) return;                                                                           // nothing to do

    // set whether to update pre-MT or post-MT parameters depending on input argument
    RLOFPropertiesT* rlofPropertiesToReset;
    rlofPropertiesToReset = (p_Which == MASS_TRANSFER_TIMING::PRE_MT) ?
                             m_RLOFDetails.propsPreMT  :
                             m_RLOFDetails.propsPostMT ;

    // update properites for appropriate timestep
    rlofPropertiesToReset->id                          = m_ObjectId;
    rlofPropertiesToReset->mass1                       = m_Star1->Mass();
    rlofPropertiesToReset->mass2                       = m_Star2->Mass();
    rlofPropertiesToReset->radius1                     = m_Star1->Radius();
    rlofPropertiesToReset->radius2                     = m_Star2->Radius();
    rlofPropertiesToReset->starToRocheLobeRadiusRatio1 = StarToRocheLobeRadiusRatio1();
    rlofPropertiesToReset->starToRocheLobeRadiusRatio2 = StarToRocheLobeRadiusRatio2();
    rlofPropertiesToReset->stellarType1                = m_Star1->StellarType();
    rlofPropertiesToReset->stellarType2                = m_Star2->StellarType();
    rlofPropertiesToReset->eccentricity                = m_Eccentricity;
    rlofPropertiesToReset->semiMajorAxis               = m_SemiMajorAxis * AU_TO_RSOL;                               // semi-major axis - change units to Rsol
    rlofPropertiesToReset->time                        = m_Time;
    rlofPropertiesToReset->isRLOF1                     = m_Star1->IsRLOF();
    rlofPropertiesToReset->isRLOF2                     = m_Star2->IsRLOF();
    rlofPropertiesToReset->isCE                        = m_CEDetails.CEEnow;
}


/*
 * Squirrel BeBinaries properties away
 *
 * Various binary property values are stashed into the m_BeBinaryDetails.currentProps struct for use/printing later
 * The existing m_BeBinaryDetails.currentProps struct is copied to the m_BeBinaryDetails.previousProps struct first
 * (actually there is no copying - just switch pointers...)
 *
 *
 * void StashBeBinaryProperties()
 */
void BaseBinaryStar::StashBeBinaryProperties() {

    if (!OPTIONS->BeBinaries() || !IsBeBinary()) return;                                                            // nothing to do;

    // switch previous<->current (preserves existing current as (new) previous)
    BeBinaryPropertiesT* tmp;
    tmp                             = m_BeBinaryDetails.previousProps;                                              // save pointer to existing previous props
    m_BeBinaryDetails.previousProps = m_BeBinaryDetails.currentProps;                                               // existing current props become new previous props (values will be preserved)
    m_BeBinaryDetails.currentProps  = tmp;                                                                          // new current props points at existing prevous (values will be replaced)

    // now save (new) current
    m_BeBinaryDetails.currentProps->id            = m_ObjectId;                                                      // object id
    m_BeBinaryDetails.currentProps->dt            = m_Dt;                                                            // timestep
    m_BeBinaryDetails.currentProps->totalTime     = m_BeBinaryDetails.previousProps->dt + m_Dt;                      // total time - accumulate, don't just replace
    m_BeBinaryDetails.currentProps->semiMajorAxis = m_SemiMajorAxis * AU_TO_RSOL;                                    // semi-major axis - change units to Rsol
    m_BeBinaryDetails.currentProps->eccentricity  = m_Eccentricity;                                                  // eccentricity

    BinaryConstituentStar* neutronStar   = m_Star1->IsOneOf({ STELLAR_TYPE::NEUTRON_STAR }) ? m_Star1 : m_Star2;    // pointer to neutron star
    BinaryConstituentStar* companionStar = m_Star1->IsOneOf({ STELLAR_TYPE::NEUTRON_STAR }) ? m_Star2 : m_Star1;    // pointer to companion

    m_BeBinaryDetails.currentProps->massNS              = neutronStar->Mass();                                      // neutron star mass
    m_BeBinaryDetails.currentProps->companionMass       = companionStar->Mass();                                    // companion mass
    m_BeBinaryDetails.currentProps->companionLuminosity = companionStar->Luminosity();                              // companion luminosity
    m_BeBinaryDetails.currentProps->companionTeff       = companionStar->Temperature();                             // companion temperature
    m_BeBinaryDetails.currentProps->companionRadius     = companionStar->Radius();                                  // companion radius
}


/*
 * Calculate (or set) pre common envelope values for the binary:
 *
 *    m_CommonEnvelopeDetails.preCEE.eccentricity
 *    m_CommonEnvelopeDetails.preCEE.semiMajorAxis
 *    m_CommonEnvelopeDetails.preCEE.rocheLobe1to2
 *    m_CommonEnvelopeDetails.preCEE.rocheLobe2to1
 *
 *
 * void SetPreCEEValues(const double p_SemiMajorAxis,
 *                      const double p_Eccentricity,
 *                      const double p_RocheLobe1to2,
 *                      const double p_RocheLobe2to1)
 *
 * @param   [IN]    p_SemiMajorAxis             pre CEE semi-major axis in AU
 * @param   [IN]    p_Eccentricity              pre CEE eccentricity
 * @param   [IN]    p_RocheLobe1to2             pre CEE Roche Lobe radius in AU as seen by star1
 * @param   [IN]    p_RocheLobe2to1             pre CEE Roche Lobe radius in AU as seen by star2
 */
void BaseBinaryStar::SetPreCEEValues(const double p_SemiMajorAxis,
                                     const double p_Eccentricity,
                                     const double p_RocheLobe1to2,
                                     const double p_RocheLobe2to1) {

	m_CEDetails.preCEE.semiMajorAxis = p_SemiMajorAxis;
	m_CEDetails.preCEE.eccentricity  = p_Eccentricity;
	m_CEDetails.preCEE.rocheLobe1to2 = p_RocheLobe1to2;
	m_CEDetails.preCEE.rocheLobe2to1 = p_RocheLobe2to1;
}


/*
 * Calculate (or set) post common envelope values for the binary:
 *
 *    m_CommonEnvelopeDetails.postCEE.eccentricity
 *    m_CommonEnvelopeDetails.postCEE.semiMajorAxis
 *    m_CommonEnvelopeDetails.postCEE.rocheLobe1to2
 *    m_CommonEnvelopeDetails.postCEE.rocheLobe2to1
 *    m_RLOFDetails.immediateRLOFPostCEE
 *
 *
 * void SetPostCEEValues(const double p_SemiMajorAxis,
 *                       const double p_Eccentricity,
 *                       const double p_RocheLobe1to2,
 *                       const double p_RocheLobe2to1)
 *
 * @param   [IN]    p_SemiMajorAxis             post CEE semi-major axis in AU
 * @param   [IN]    p_Eccentricity              post CEE eccentricity
 * @param   [IN]    p_RocheLobe1to2             post CEE Roche Lobe radius in AU as seen by star1
 * @param   [IN]    p_RocheLobe2to1             post CEE Roche Lobe radius in AU as seen by star2
 */
void BaseBinaryStar::SetPostCEEValues(const double p_SemiMajorAxis,
                                      const double p_Eccentricity,
                                      const double p_RocheLobe1to2,
                                      const double p_RocheLobe2to1) {

	m_CEDetails.postCEE.semiMajorAxis = p_SemiMajorAxis;
    m_CEDetails.postCEE.eccentricity  = p_Eccentricity;
	m_CEDetails.postCEE.rocheLobe1to2 = p_RocheLobe1to2;
	m_CEDetails.postCEE.rocheLobe2to1 = p_RocheLobe2to1;

    if (utils::Compare(m_Star1->RadiusPostCEE(), m_CEDetails.postCEE.rocheLobe1to2) >= 0 ||         // Check for RLOF immediately after the CEE
        utils::Compare(m_Star2->RadiusPostCEE(), m_CEDetails.postCEE.rocheLobe2to1) >= 0) {
        m_RLOFDetails.immediateRLOFPostCEE = true;
    }
}


/*
 * Calculate the time to coalescence for a binary with arbitrary eccentricity
 *
 * Mandel 2021 https://iopscience.iop.org/article/10.3847/2515-5172/ac2d35, eq 5
 * 
 * Accurate to within 3% over the full range of initial eccentricities up to 0.99999
 * Will return time = 0.0 for eccentricities < 0.0 and >= 1.0
 *
 *
 * double CalculateTimeToCoalescence(const double p_SemiMajorAxis,
 *                                   const double p_Eccentricity,
 *                                   const double p_Mass1,
 *                                   const double p_Mass2)
 *
 * @param   [IN]    p_SemiMajorAxis             Initial semi-major axis in SI units
 * @param   [IN]    p_Eccentricity              Initial eccentricity
 * @param   [IN]    p_Mass1                     Primary mass in SI units
 * @param   [IN]    p_Mass2                     Secondary mass in SI units
 * @return                                      Time to coalescence in SI units (s): returns 0.0 if p_Eccentricity < 0 or p_Eccentricity >= 1
 */
double BaseBinaryStar::CalculateTimeToCoalescence(const double p_SemiMajorAxis,
                                                  const double p_Eccentricity,
                                                  const double p_Mass1,
                                                  const double p_Mass2) const {

    if (p_Eccentricity < 0.0 || p_Eccentricity >= 1.0) return 0.0;                                      // save some cpu cycles...

    // pow() is slow - use multiplication where possible

    // calculate time for a circular binary to merge - Mandel 2021, eq 2
    double numerator = 5.0 * C * C * C * C * C * p_SemiMajorAxis * p_SemiMajorAxis * p_SemiMajorAxis * p_SemiMajorAxis;
    double denominator = 256.0 * G * G * G * p_Mass1 * p_Mass2 * (p_Mass1 + p_Mass2);

    double tC = numerator / denominator;                                                                // time for a circular binary to merge

    if (utils::Compare(p_Eccentricity, 0.0) > 0) {                                                      // eccentricity > 0.0?
                                                                                                        // yes - not circular
        // calculate time for eccentric binary to merge - Mandel 2021, eq 5
        double e0     = p_Eccentricity;
        double e0_10  = e0 * e0 * e0 * e0 * e0 * e0 * e0 * e0 * e0 * e0;
        double e0_20  = e0_10 * e0_10;
        double e0_100 = e0_10 * e0_10 * e0_10 * e0_10 * e0_10 * e0_10 * e0_10 * e0_10 * e0_10 * e0_10;
        double f      = 1.0 - (e0 * e0);
        double f_3    = f * f * f;
    
        tC = f <= 0.0 ? 0.0 : tC * (1.0 + 0.27 * e0_10 + 0.33 * e0_20 + 0.2 * e0_100) * f_3 * std::sqrt(f);  // check f <= 0.0 just in case a rounding error hurts us
    }

    return tC;
}


/*
 * Resolve coalescence of the binary
 *
 * Calculates:
 *
 *   - time to coaslescence
 *   - whether the binary merges within hubble time
 *
 * Records details of binaries that merge within hubble time
 *
 * void ResolveCoalescence()
 */
void BaseBinaryStar::ResolveCoalescence() {

    // Calculate the time for the binary to coalesce due to emission of gravitational radiation.

    // define DCO formation to be now
    m_SemiMajorAxisAtDCOFormation = m_SemiMajorAxis;
    m_EccentricityAtDCOFormation  = m_Eccentricity;

    double tC           = CalculateTimeToCoalescence(m_SemiMajorAxis * AU, m_Eccentricity, m_Star1->Mass() * MSOL_TO_KG, m_Star2->Mass() * MSOL_TO_KG);
    m_TimeToCoalescence = (tC / SECONDS_IN_YEAR) * YEAR_TO_MYR;                                                                                 // coalescence time in Myr

    if (utils::Compare(tC, HUBBLE_TIME) < 0) {                                                                                                  // shorter than HubbleTime
        m_Flags.mergesInHubbleTime = true;
    }
    else {
        m_Flags.mergesInHubbleTime = false;
    }

    if (!IsUnbound()) {
        (void)PrintDoubleCompactObjects();                                                                                                      // print (log) double compact object details
    }
}


/*
 * Resolves supernova event - one of the stars has gone supernova!
 *
 * Assign a random supernova kick according to the user specified options and then update the orbit and velocities.
 * Vector algebra is directly based on Pfahl, Rappaport, Podsiadlowski 2002, Appendix B:
 * https://arxiv.org/abs/astro-ph/0106141 
 * The change of reference basis angles, ThetaE, PhiE, and PsiE, are the standard Euler angles (see vector3d.h)
 *
 * Note: the systemic speed is only valid for intact binaries, and component speeds are only valid for disrupted binaries.
 * 
 *  /////////////////////////////////
 *  // Logic
 *  // 
 *  // If (Unbound before SN):
 *  //
 *  //         Must be 2nd SN, only need to update starSN component velocity (rotated into previous reference frame).
 *  //
 *  // Else: (Intact before SN)
 *  //
 *  //        Evolve binary according to vector algebra to determine centerofmass velocity, h', e', a', and whether bound or unbound.
 *  //
 *  //        Update binary systemic velocity (even if disrupted, just for consistency) - rotate into previous reference frame if needed.
 *  // 
 *  //        If now unbound:
 *  //
 *  //                Set m_Unbound to True - should be the only place in the code this is done.
 *  //
 *  //                Continue vector algebra to find v1inf and v2inf.
 *  //                Add these values to previous component velocities (rotated if need be) which will be the systemic velocity if this is the 2nd SN. 
 *  //
 *  //                For unbound binary, new Euler Angles should be randomized (see vector3d.cpp).
 *  //
 *  //        If still intact:
 *  //
 *  //                Binary systemic velocity has already been set, so just set the component velocities to the same vector.
 *  //                (this is to make it easier to add just a component velocity later).
 *  //
 *  //                For intact binary, Euler Angles must be calculated according to the vector algebra (see vector3d.h).
 *  //
 *  /////////////////////////////////////////////////////////////////////////////
 *
 *
 * bool ResolveSupernova()
 *
 * @return                                      True if a supernova event occurred, otherwise false
 */
bool BaseBinaryStar::ResolveSupernova() {

    if (!m_Supernova->IsSNevent()) {
        SHOW_WARN(ERROR::RESOLVE_SUPERNOVA_IMPROPERLY_CALLED);
        return false;                                                                                                   // not a supernova event - bail out 
    }

    // Set relevant preSN parameters 
    m_EccentricityPreSN = m_Eccentricity;                                                 
    m_SemiMajorAxisPreSN = m_SemiMajorAxis;                                               

    double totalMassPreSN = m_Supernova->SN_TotalMassAtCOFormation() + m_Companion->Mass();                             // Total Mass preSN
    double reducedMassPreSN = m_Supernova->SN_TotalMassAtCOFormation() * m_Companion->Mass() / totalMassPreSN;          // Reduced Mass preSN
    m_Supernova->SetOrbitalEnergyPreSN(CalculateOrbitalEnergy(reducedMassPreSN, totalMassPreSN, m_SemiMajorAxisPreSN)); // Orbital energy preSN

    // Define the natal kick vector (see above for precise definitions of the angles)
    double theta = m_Supernova->SN_Theta();                                                                             // Angle out of the binary plane
    double phi   = m_Supernova->SN_Phi();                                                                               // Angle in the binary plane
    Vector3d natalKickVector = m_Supernova->SN_KickMagnitude() *Vector3d(cos(theta)*cos(phi), 
                                                                         cos(theta)*sin(phi),
                                                                         sin(theta));
    // Check if the system is already unbound
    if (IsUnbound()) {                                                                                                  // Is system already unbound?

        m_Supernova->UpdateComponentVelocity( natalKickVector.RotateVector(m_ThetaE, m_PhiE, m_PsiE));                  // yes - only need to update the velocity of the star undergoing SN

        // The quantities below are meaningless in this context, so they are set to nan to avoid misuse
        m_OrbitalVelocityPreSN = -nan("");
        m_uK = nan("");                                                                                                 // -- - Dimensionless kick magnitude

    }
    else {                                                                                                              // no - evaluate orbital changes and calculate velocities
        
        //////////////////////////////////////////////////////////////////////////////////////////////////
        // 
        // Evolve SN out of binary
        // 
        //////////////////////////////////////////////////////////////////////////////////////////////////
        
        
        // Functions defined in vector3d.h
        #define cross(x,y)          linalg::cross(x,y)
        #define dot(x,y)            linalg::dot(x,y) 
        #define angleBetween(x,y)   linalg::angleBetween(x,y)
        #define mag                 Magnitude()
        #define hat                 UnitVector()

        // Pre-SN parameters
        double semiMajorAxisPrev_km = m_SemiMajorAxis * AU_TO_KM;                                                       // km  - Semi-Major axis
        double eccentricityPrev = m_Eccentricity;                                                                       // --  - Eccentricity, written with a prev to distinguish from later use
        double sqrt1MinusEccPrevSquared = std::sqrt(1 - eccentricityPrev * eccentricityPrev);                                // useful function of eccentricity

        double m1Prev = m_Supernova->SN_TotalMassAtCOFormation();                                                       // Mo  - SN star pre-SN mass
        double m2Prev = m_Companion->Mass();                                                                            // Mo  - CP star pre-SN mass
        double totalMassPrev = m1Prev + m2Prev;                                                                         // Mo  - Total binary pre-SN mass
        
        // Functions of eccentric anomaly
        m_Supernova->CalculateSNAnomalies(eccentricityPrev);
        double cosEccAnomaly = cos(m_Supernova->SN_EccentricAnomaly());        
        double sinEccAnomaly = sin(m_Supernova->SN_EccentricAnomaly());

        // Derived quantities
        double omega = std::sqrt(G_SN*totalMassPrev / (semiMajorAxisPrev_km * semiMajorAxisPrev_km*semiMajorAxisPrev_km));   // rad/s  - Keplerian orbital frequency

        Vector3d separationVectorPrev = Vector3d( semiMajorAxisPrev_km * (cosEccAnomaly - eccentricityPrev),            
                                                  semiMajorAxisPrev_km * (sinEccAnomaly) * sqrt1MinusEccPrevSquared,
                                                  0.0                    );                                             // km        - Relative position vector, from m1Prev to m2Prev
        double   separationPrev = separationVectorPrev.mag;                                                             // km        - Instantaneous Separation

        Vector3d relativeVelocityVectorPrev = Vector3d(-((semiMajorAxisPrev_km * semiMajorAxisPrev_km) * omega / separationPrev) * sinEccAnomaly,   
                                                        ((semiMajorAxisPrev_km * semiMajorAxisPrev_km) * omega / separationPrev) * cosEccAnomaly * sqrt1MinusEccPrevSquared,  
                                                        0.0                                        );                   // km/s      - Relative velocity vector, in the m1Prev rest frame

        Vector3d orbitalAngularMomentumVectorPrev = cross(separationVectorPrev, relativeVelocityVectorPrev);            // km^2 s^-1 - Specific orbital angular momentum vector 

        Vector3d eccentricityVectorPrev = cross(relativeVelocityVectorPrev, orbitalAngularMomentumVectorPrev) / (G_SN * totalMassPrev) - separationVectorPrev.hat;                                                 // --        - Laplace-Runge-Lenz vector (magnitude = eccentricity)

        m_OrbitalVelocityPreSN = relativeVelocityVectorPrev.mag;                                                        // km/s      - Set the Pre-SN orbital velocity and 
        m_uK = m_Supernova->SN_KickMagnitude() / m_OrbitalVelocityPreSN;                                                // --        - Dimensionless kick magnitude

        /////////////////////////////////////////////////////////////////////////////////////////
        // Note: In the following,
        // orbitalAngularMomentumVectorPrev defines the Z-axis, 
        // eccentricityVectorPrev defines the X-axis, and
        // (orbitalAngularMomentumVectorPrev x eccentricityVectorPrev) defines the Y-axis
        /////////////////////////////////////////////////////////////////////////////////////////
        

        //////////////////////////////////////////////////////////////////////////////////////////////////
        // Apply supernova natal kick and mass loss  
        //
        // Note: the code allows for mass loss and kick in the companion 
        // (due to ablation), though we currently do not apply these.
        //
        
        Vector3d companionRecoilVector = Vector3d(0.0, 0.0, 0.0);                                                       // km/s - The recoil of the companion due to ablation
        double m1 = m_Supernova->Mass();                                                                                // Mo   - supernova star postSN mass
        double m2 = m_Companion->Mass();                                                                                // Mo   - companion star postSN mass
        double totalMass = m1 + m2;                                                                                     // Mo   - Total binary postSN mass

        double dm1 = (m1Prev - m1);                                                                                     // Mo   - Mass difference of supernova star
        double dm2 = (m2Prev - m2);                                                                                     // Mo   - Mass difference of companion star

        Vector3d centerOfMassVelocity = (-m2Prev * dm1 / (totalMassPrev*totalMass) + m1Prev * dm2 / (totalMassPrev * totalMass)) * relativeVelocityVectorPrev 
                                         + (m1 / totalMass) * natalKickVector 
                                         + (m2 / totalMass) * companionRecoilVector;                                    // km/s       - PostSN center of mass velocity vector

        Vector3d relativeVelocityVector = relativeVelocityVectorPrev + (natalKickVector - companionRecoilVector);       // km/s       - PostSN relative velocity vector

        Vector3d orbitalAngularMomentumVector = cross(separationVectorPrev, relativeVelocityVector);                    // km^2 s^-1  - PostSN specific orbital angular momentum vector
        double   orbitalAngularMomentum = orbitalAngularMomentumVector.mag;                                             // km^2 s^-1  - PostSN specific orbital angular momentum 

        Vector3d eccentricityVector = cross(relativeVelocityVector, orbitalAngularMomentumVector) / (G_SN * totalMass) - separationVectorPrev / separationPrev;                                            // --         - PostSN Laplace-Runge-Lenz vector
        m_Eccentricity = eccentricityVector.mag;                                                                        // --         - PostSN eccentricity
        double eccSquared = m_Eccentricity * m_Eccentricity;                                                            // useful function of eccentricity

        double semiMajorAxis_km = (orbitalAngularMomentum*orbitalAngularMomentum) / (G_SN * totalMass * (1 - eccSquared));  // km         - PostSN semi-major axis
        m_SemiMajorAxis = semiMajorAxis_km * KM_TO_AU;                                                                  // AU         - PostSN semi-major axis 


        /////////////////////////////////////////////////////////////////////////////////////////
        // Note: similar to above,
        // orbitalAngularMomentumVector defines the Z'-axis, 
        // eccentricityVector defines the X'-axis, and
        // (orbitalAngularMomentumVector x eccentricityVector) defines the Y'-axis
        /////////////////////////////////////////////////////////////////////////////////////////
         
        UpdateSystemicVelocity(centerOfMassVelocity.RotateVector(m_ThetaE, m_PhiE, m_PsiE));                            // Update the system velocity with the new center of mass velocity


        /////////////////////////////////////////////////////////////////////////////////////////
        // Split off and evaluate depending on whether the binary is now bound or unbound
	    if (utils::Compare(m_Eccentricity, 1.0) >= 0) {                                                                     
            
            ////////////////////////////////////////
            // 
            // Binary has become unbound
            // 
            ////////////////////////////////////////

            m_Unbound = true;

            // Calculate the asymptotic Center of Mass velocity 
            double   relativeVelocityAtInfinity = (G_SN*totalMass/orbitalAngularMomentum) * std::sqrt(eccSquared - 1);
            Vector3d relativeVelocityVectorAtInfinity = relativeVelocityAtInfinity 
                                                        * (-1 * (eccentricityVector.hat / m_Eccentricity) 
                                                        + std::sqrt(1 - 1.0 / eccSquared) * cross(orbitalAngularMomentumVector.hat, eccentricityVector.hat));

            // Calculate the asymptotic velocities of Star1 (SN) and Star2 (CP)
            Vector3d component1VelocityVectorAtInfinity =  (m2 / totalMass) * relativeVelocityVectorAtInfinity + centerOfMassVelocity;
            Vector3d component2VelocityVectorAtInfinity = -(m1 / totalMass) * relativeVelocityVectorAtInfinity + centerOfMassVelocity;

            // Update the component velocities 
            m_Supernova->UpdateComponentVelocity(component1VelocityVectorAtInfinity.RotateVector(m_ThetaE, m_PhiE, m_PsiE));
            m_Companion->UpdateComponentVelocity(component2VelocityVectorAtInfinity.RotateVector(m_ThetaE, m_PhiE, m_PsiE));

            // Set Euler Angles 
            m_ThetaE = angleBetween(orbitalAngularMomentumVectorPrev, orbitalAngularMomentumVector);                   // Angle between the angular momentum unit vectors, always well defined
            m_PhiE   = _2_PI * RAND->Random(); 
            m_PsiE   = _2_PI * RAND->Random(); 
        }
        else {                     

            ////////////////////////////////////////
            // 
            // Binary is still bound 
            // 
            ////////////////////////////////////////

            // Set the component velocites to the system velocity. System velocity was already correctly set above.
             
            m_Supernova->UpdateComponentVelocity(centerOfMassVelocity.RotateVector(m_ThetaE, m_PhiE, m_PsiE));
            m_Companion->UpdateComponentVelocity(centerOfMassVelocity.RotateVector(m_ThetaE, m_PhiE, m_PsiE));

            ////////////////////////////////////////////////////////////////////////////////////
            // Calculate Euler angles - see RotateVector() in vector.cpp for details

            m_ThetaE = angleBetween(orbitalAngularMomentumVector, orbitalAngularMomentumVectorPrev);                    // Angle between the angular momentum unit vectors, always well defined

            // If the new orbital A.M. is parallel or anti-parallel to the previous orbital A.M., 
            //   then the cross product is not well-defined, and we need to account for degeneracy between eccentricity vectors.
            // Also, if either eccentricity is 0.0, then the eccentricity vector is not well defined.

            if ((utils::Compare(m_ThetaE, 0.0) == 0) &&                                                                 // Is orbitalAngularMomentumVectorPrev parallel to orbitalAngularMomentumVector ...
               ((utils::Compare(eccentricityPrev,  0.0) > 0) &&                                                         // ...
                (utils::Compare(m_Eccentricity, 0.0) > 0))) {                                                           // ...and both eccentricityVectorPrev and eccentricityVector are well defined?

                double psiPlusPhi = angleBetween(eccentricityVector, eccentricityVectorPrev);                           // yes - then psi + phi is constant
                m_PhiE = _2_PI * RAND->Random();    
                m_PsiE = psiPlusPhi - m_PhiE;
            }
            else if ((utils::Compare(m_ThetaE, M_PI) == 0) &&                                                           // Is orbitalAngularMomentumVectorPrev anti-parallel to orbitalAngularMomentumVector ...
                    ((utils::Compare(eccentricityPrev,  0.0) > 0) &&                                                    // ...
                     (utils::Compare(m_Eccentricity, 0.0) > 0))) {                                                      // ...and both eccentricityVectorPrev and eccentricityVector are well defined?

                                                                                                                        // yes - then psi - phi is constant
                double psiMinusPhi = angleBetween(eccentricityVector, eccentricityVectorPrev); 
                m_PhiE = _2_PI * RAND->Random();    
                m_PsiE = psiMinusPhi + m_PhiE;
            }
            else {                                                                                                      // Neither - the cross product of the orbit normals is well-defined

                Vector3d orbitalPivotAxis = cross(orbitalAngularMomentumVectorPrev, orbitalAngularMomentumVector);      // Cross product of the orbit normals

                if ( utils::Compare(eccentricityPrev, 0.0) == 0 ) {                                                     // Is eccentricityVectorPrev well-defined?
                    m_PhiE = _2_PI * RAND->Random();                                                                    // no - set phi random
                }
                else {                                                                                                  // yes - phi is +/- angle between eccentricityVectorPrev and orbitalPivotAxis
                    
                    m_PhiE = utils::Compare( dot(eccentricityVectorPrev, orbitalAngularMomentumVector), 0.0) >= 0 ?     // Are eccentricityVectorPrev and orbitalAngularMomentumVector in the same hemisphere?
                         angleBetween(eccentricityVectorPrev, orbitalPivotAxis):                                        // yes - phi in [0,pi)
                        -angleBetween(eccentricityVectorPrev, orbitalPivotAxis);                                        // no  - phi in [-pi,0)
                }

                if ( utils::Compare(m_Eccentricity, 0.0) == 0 ) {                                                       // Is eccentricityVector well-defined?
                    m_PsiE = _2_PI * RAND->Random();                                                                    // no - set psi random 
                }                                                                                              
                else {                                                                                                  // yes - psi is +/- angle between eccentricityVector and orbitalPivotAxis

                    m_PsiE = utils::Compare( dot(eccentricityVector, orbitalAngularMomentumVectorPrev), 0.0) >= 0 ?     // Are eccentricityVector and orbitalAngularMomentumVectorPrev in the same hemisphere?
                         angleBetween(eccentricityVector, orbitalPivotAxis):                                            // yes - psi in [0,pi)
                        -angleBetween(eccentricityVector, orbitalPivotAxis);                                            // no  - psi in [-pi,0)
                }
            }

            // Note: There is some evidence for evolution of periapsis in mass transfering binaries (see e.g Dosopoulou & Kalogera 2016, 2018). 
            // This should be investigated in more depth, but until then, we assume that the periapsis *may* evolve, 
            // and accordingly randomize the angle of periapsis around the new orbital angular momentum, (i.e, Psi)
            // - RTW 15/05/20
            m_PsiE = _2_PI * RAND->Random();
        }

        // Undefine the pre-processor commands 
        #undef cross
        #undef dot
        #undef angleBetween
        #undef mag        
        #undef hat
    }

    //////////////////////////
    // Do for all systems 

    // Set remaining post-SN values
    double totalMass = m_Supernova->Mass() + m_Companion->Mass();                                                       // Total Mass 
    double reducedMass = m_Supernova->Mass() * m_Companion->Mass() / totalMass;                                         // Reduced Mass
    m_Supernova->SetOrbitalEnergyPostSN(CalculateOrbitalEnergy(reducedMass, totalMass, m_SemiMajorAxis));               // Orbital energy

    m_IPrime    = m_ThetaE;                                                                                             // Inclination angle between preSN and postSN orbital planes 
    m_CosIPrime = cos(m_IPrime);

    (void)PrintSupernovaDetails();                                                                                      // Log record to supernovae logfile
    m_Supernova->ClearCurrentSNEvent();

    return true;
}



/*
 * Update the Center of Mass velocity and speed of the binary system following a Supernova.
 *
 * This simply adds a new CoM vector to the existing one, but note that the new vector
 * must be rotated into the old coordinate frame (see vector3d.h)
 *
 * void UpdateSystemicVelocity(const double p_newVelocity[3] )
 *
 * @param   [IN]    p_newVelocity(3)             3D velocity vector in km/s to add to current velocity vector
 */
void BaseBinaryStar::UpdateSystemicVelocity(Vector3d p_newVelocity) {

    // Update the systemic velocity
    m_SystemicVelocity += p_newVelocity;            
}



/*
 * Determine if one or both of the stars are undergoing a supernova event,
 * and if so resolve the event(s) by calling ResolveSupernova() for each of
 * the stars as appropriate.
 *
 * void EvaluateSupernovae
 * 
 */
void BaseBinaryStar::EvaluateSupernovae() {

    m_SupernovaState = SN_STATE::NONE;                                                                                  // not yet determined
    
    if (m_Star1->IsSNevent()) {                                                                                         // star1 supernova
        m_SupernovaState = SN_STATE::STAR1;                                                                             // star1

        // resolve star1 supernova
        m_Supernova = m_Star1;                                                                                          // supernova
        m_Companion = m_Star2;                                                                                          // companion
        (void)ResolveSupernova();                                                                                       // resolve supernova
    }

    if (m_Star2->IsSNevent()) {                                                                                         // star2 supernova                                                                                                        
        m_SupernovaState = m_SupernovaState == SN_STATE::NONE                                                           // star1 not supernova?
                            ? SN_STATE::STAR2                                                                           // yes - just star2
                            : SN_STATE::BOTH;                                                                           // no - both 

        m_Supernova = m_Star2;                                                                                          // supernova
        m_Companion = m_Star1;                                                                                          // companion
        (void)ResolveSupernova();                                                                                       // resolve supernova
    }
}


/*
 * Resolve a Common Envelope Event
 *
 * The binary has entered a common envelope event. This function updates the binary parameters accordingly
 *
 * From Hurley et al. 2002, section 2.7.1:
 *
 *    Common-envelope evolution occurs either as a result of a collision between
 *    a star with a dense core (k1 {2,3,4,5,6,8,9}) or at the onset of RLOF where mass
 *    is transferred from a giant (k1 {2,3,4,5,6,8,9}) on a dynamical time-scale
 *
 *
 * void ResolveCommonEnvelopeEvent()
 */
void BaseBinaryStar::ResolveCommonEnvelopeEvent() {
    
    double alphaCE = OPTIONS->CommonEnvelopeAlpha();                                                                    // CE efficiency parameter

	double eccentricity     = Eccentricity();								                                            // current eccentricity (before CEE)
    double semiMajorAxisRsol= SemiMajorAxisRsol();                                                                      // current semi-major axis in default units, Rsol (before CEE)
    double periastronRsol   = PeriastronRsol();                                                                         // periastron, Rsol (before CEE)
    double rRLd1Rsol = periastronRsol * CalculateRocheLobeRadius_Static(m_Star1->Mass(), m_Star2->Mass());              // Roche-lobe radius at periastron in Rsol at the moment where CEE begins, seen by star1
    double rRLd2Rsol = periastronRsol * CalculateRocheLobeRadius_Static(m_Star2->Mass(), m_Star1->Mass());              // Roche-lobe radius at periastron in Rsol at the moment where CEE begins, seen by star2
    
    bool isDonorMS = false;                                                                                               // check for main sequence donor
    if (OPTIONS->AllowMainSequenceStarToSurviveCommonEnvelope()) {                                                      // allow main sequence stars to survive CEE?
        if (m_Star1->IsOneOf(ALL_MAIN_SEQUENCE)) {                                                                      // yes - star1 MS_LTE_07, MS_GT_07 or NAKED_HELIUM_STAR_MS?
            isDonorMS      = isDonorMS || m_Star1->IsRLOF();                                                                // yes - donor MS?
            m_Mass1Final = m_Star1->Mass();                                                                             // set mass
            m_MassEnv1   = 0.0;                                                                                         // no envelope
        }
        else {                                                                                                          // no, star1 not MS_LTE_07, MS_GT_07 or NAKED_HELIUM_STAR_MS
            m_Mass1Final = m_Star1->CoreMass();                                                                         // set mass
            m_MassEnv1   = m_Star1->Mass() - m_Star1->CoreMass();                                                       // and envelope
        }

        if (m_Star2->IsOneOf(ALL_MAIN_SEQUENCE)) {                                                                      // star2 MS_LTE_07, MS_GT_07 or NAKED_HELIUM_STAR_MS?
            isDonorMS      = isDonorMS || m_Star2->IsRLOF();                                                                // yes - donor MS?
            m_Mass2Final = m_Star2->Mass();                                                                             // yes - set mass
            m_MassEnv2   = 0.0;                                                                                         // no envelope
        }
        else {                                                                                                          // no, star2 not MS_LTE_07, MS_GT_07 or NAKED_HELIUM_STAR_MS
            m_Mass2Final = m_Star2->CoreMass();                                                                         // set mass
            m_MassEnv2   = m_Star2->Mass() - m_Star2->CoreMass();                                                       // and envelope
        }
    }
    else {                                                                                                              // no don't allow main sequence stars to survive CEE; should lead to stellar merger
        m_Mass1Final = m_Star1->CoreMass();                                                                             // set mass1
        m_MassEnv1   = m_Star1->Mass() - m_Star1->CoreMass();                                                           // and envelope1
        m_Mass2Final = m_Star2->CoreMass();                                                                             // set mass2
        m_MassEnv2   = m_Star2->Mass() - m_Star2->CoreMass();                                                           // and envelope2
    }

    bool envelopeFlag1 = utils::Compare(m_MassEnv1, 0.0) > 0 && utils::Compare(m_Mass1Final, 0.0) > 0;                  // star1 not massless remnant and has envelope?
    bool envelopeFlag2 = utils::Compare(m_MassEnv2, 0.0) > 0 && utils::Compare(m_Mass2Final, 0.0) > 0;                  // star2 not massless remnant and has envelope?
    m_CEDetails.doubleCoreCE = envelopeFlag1 && envelopeFlag2;

    m_CEDetails.CEEcount++;                                                                                             // increment CEE count
    m_RLOFDetails.simultaneousRLOF = m_Star1->IsRLOF() && m_Star2->IsRLOF();                                            // check for simultaneous RLOF

	m_Star1->CalculateLambdas(m_MassEnv1);                                                                              // calculate lambdas for star1
	m_Star2->CalculateLambdas(m_MassEnv2);                                                                              // calculate lambdas for star2

    m_Star1->CalculateBindingEnergies(m_Mass1Final, m_MassEnv1, m_Star1->Radius());                                     // calculate binding energies for star1 (uses lambdas)
    m_Star2->CalculateBindingEnergies(m_Mass2Final, m_MassEnv2, m_Star2->Radius());                                     // calculate binding energies for star2 (uses lambdas)

    m_Star1->CalculateCommonEnvelopeValues();                                                                           // calculate common envelope values for star1
    m_Star2->CalculateCommonEnvelopeValues();                                                                           // calculate common envelope values for star2

    double lambda1 = m_Star1->LambdaAtCEE();                                                                            // measures the central concentration of the star 1
    double lambda2 = m_Star2->LambdaAtCEE();                                                                            // measures the central concentration of the star 2

    m_Star1->SetPreCEEValues();                                                                                         // squirrel away pre CEE stellar values for star 1
    m_Star2->SetPreCEEValues();                                                                                         // squirrel away pre CEE stellar values for star 2
  	SetPreCEEValues(semiMajorAxisRsol, eccentricity, rRLd1Rsol, rRLd2Rsol);                                             // squirrel away pre CEE binary values
    
	// double common envelope phase prescription (Brown 1995) to calculate new semi-major axis
	// due to the CEE as described in Belczynsky et al. 2002, eq. (12)
    double k1            = m_Star1->IsOneOf(COMPACT_OBJECTS) ? 0.0 : (2.0 / (lambda1 * alphaCE)) * m_Star1->Mass() * m_MassEnv1 / m_Star1->Radius();
    double k2            = m_Star2->IsOneOf(COMPACT_OBJECTS) ? 0.0 : (2.0 / (lambda2 * alphaCE)) * m_Star2->Mass() * m_MassEnv2 / m_Star2->Radius();
    double k3            = m_Star1->Mass() * m_Star2->Mass() / periastronRsol;                                          //assumes immediate circularisation at periastron at start of CE
    double k4            = (m_Mass1Final * m_Mass2Final);
    double aFinalRsol    = k4 / (k1 + k2 + k3);    
    double aFinal        = aFinalRsol*RSOL_TO_AU;
    m_SemiMajorAxis      = aFinal;

	double rRLdfin1        = aFinal * CalculateRocheLobeRadius_Static(m_Mass1Final, m_Mass2Final);                      // Roche-lobe radius in AU after CEE, seen by star1
	double rRLdfin2        = aFinal * CalculateRocheLobeRadius_Static(m_Mass2Final, m_Mass1Final);                      // Roche-lobe radius in AU after CEE, seen by star2
    double rRLdfin1Rsol    = rRLdfin1 * AU_TO_RSOL;                                                                     // Roche-lobe radius in Rsol after CEE, seen by star1
    double rRLdfin2Rsol    = rRLdfin2 * AU_TO_RSOL;                                                                     // Roche-lobe radius in Rsol after CEE, seen by star2
    // We assume that a common envelope event (CEE) circularises the binary
    m_Eccentricity      = 0.0;

    m_Star1->ResolveCommonEnvelopeAccretion(m_Mass1Final);                                                              // update star1's mass after accretion
    m_Star2->ResolveCommonEnvelopeAccretion(m_Mass2Final);                                                              // update star2's mass after accretion

    // update stellar type after losing its envelope. Star1, Star2 or both if double CEE.

    if (isDonorMS || (!envelopeFlag1 && !envelopeFlag2)) {                                                                // stellar merger
        m_MassTransferTrackerHistory = MT_TRACKING::MERGER; 
        m_Flags.stellarMerger        = true;
    }
    else if ( (m_Star1->DetermineEnvelopeType()==ENVELOPE::RADIATIVE && !m_Star1->IsOneOf(ALL_MAIN_SEQUENCE)) ||
              (m_Star2->DetermineEnvelopeType()==ENVELOPE::RADIATIVE && !m_Star2->IsOneOf(ALL_MAIN_SEQUENCE)) ) {       // check if we have a non-MS radiative-envelope star
        m_CEDetails.optimisticCE = true;
        if(!OPTIONS->AllowRadiativeEnvelopeStarToSurviveCommonEnvelope() ) {                                            // stellar merger
            m_MassTransferTrackerHistory = MT_TRACKING::MERGER;
            m_Flags.stellarMerger        = true;
        }
    }
	if (!m_Flags.stellarMerger) {

        STELLAR_TYPE stellarType1 = m_Star1->StellarType();                                                             // star 1 stellar type before resolving envelope loss
        STELLAR_TYPE stellarType2 = m_Star2->StellarType();                                                             // star 2 stellar type before resolving envelope loss
        
        if (envelopeFlag1) {
            m_Star1->ResolveEnvelopeLossAndSwitch();                                                                    // resolve envelope loss for star1 and switch to new stellar type
            m_MassTransferTrackerHistory = MT_TRACKING::CE_1_TO_2_SURV;
        }
        if (envelopeFlag2) {
            m_Star2->ResolveEnvelopeLossAndSwitch();                                                                    // resolve envelope loss for star1 and switch to new stellar type
            m_MassTransferTrackerHistory = MT_TRACKING::CE_2_TO_1_SURV;
        }
        if (m_CEDetails.doubleCoreCE)
            m_MassTransferTrackerHistory = MT_TRACKING::CE_DOUBLE_SURV;                                                 // record history - double CEE

        m_Star1->UpdateAttributes(0.0, 0.0, true);
        m_Star2->UpdateAttributes(0.0, 0.0, true);

        if (m_Star1->StellarType() != stellarType1 || m_Star2->StellarType() != stellarType2) {                         // stellar type change?
            (void)PrintDetailedOutput(m_Id, BSE_DETAILED_RECORD_TYPE::STELLAR_TYPE_CHANGE_DURING_CEE);                  // yes - print (log) detailed output
        }
	}

    if (utils::Compare(aFinal, 0.0) <= 0 || utils::Compare(m_Star1->Radius() + m_Star2->Radius(), aFinal * AU_TO_RSOL) > 0) {
        m_Flags.stellarMerger = true;
    }

    // if CHE enabled, update rotational frequency for constituent stars - assume tidally locked
    if (OPTIONS->CHEMode() != CHE_MODE::NONE) m_Star1->SetOmega(OrbitalAngularVelocity());
    if (OPTIONS->CHEMode() != CHE_MODE::NONE) m_Star2->SetOmega(OrbitalAngularVelocity());
    
    m_Star1->SetPostCEEValues();                                                                                        // squirrel away post CEE stellar values for star 1
    m_Star2->SetPostCEEValues();                                                                                        // squirrel away post CEE stellar values for star 2
    SetPostCEEValues(aFinalRsol, m_Eccentricity, rRLdfin1Rsol, rRLdfin2Rsol);                                           // squirrel away post CEE binary values (checks for post-CE RLOF, so should be done at end)

    if (m_RLOFDetails.immediateRLOFPostCEE == true && !OPTIONS->AllowImmediateRLOFpostCEToSurviveCommonEnvelope()) {    // Is there immediate post-CE RLOF which is not allowed?
            m_MassTransferTrackerHistory = MT_TRACKING::MERGER;
            m_Flags.stellarMerger = true;
    }

    (void)PrintCommonEnvelope();                                                                                        // print (log) common envelope details
    
}


/*
 * Calculate the Roche Lobe radius given the input masses
 *
 * Eggleton 1983, eq 2
 *
 *
 * double CalculateRocheLobeRadius_Static(const double p_MassPrimary, const double p_MassSecondary)
 *
 * @param   [IN]    p_MassPrimary               Mass, in Msol, of the primary star
 * @param   [IN]    p_MassSecondary             Mass, in Msol, of the secondary star
 * @return                                      Radius of Roche Lobe in units of the semi-major axis a
 */
double BaseBinaryStar::CalculateRocheLobeRadius_Static(const double p_MassPrimary, const double p_MassSecondary) {
    double q = p_MassPrimary / p_MassSecondary;
    double qCubeRoot = PPOW(q, 1.0 / 3.0);                                                                           // cube roots are expensive, only compute once
    return 0.49 / (0.6 + log(1.0 + qCubeRoot) / qCubeRoot / qCubeRoot);
}


/*
 * Calculate the fraction of specific angular momentum with which the non-accreted mass leaves the system
 *
 * This is gamma (as in Pols's notes) or jloss (as in Belczynski et al. 2008
 * which is the fraction of specific angular momentum with which the non-accreted mass leaves the system.
 *
 * Updates class member variable m_Error      JR: todo: revisit error handling (this could be a const function)
 * 
 * 
 * Calculation is based on user-specified Angular Momentum Loss prescription
 *
 *
 * double CalculateGammaAngularMomentumLoss(const double p_DonorMass, const double p_AccretorMass)
 *
 * @param   [IN]    p_DonorMass                 The mass of the donor (Msol)
 * @param   [IN]    p_AccretorMass              The mass of the accretor (Msol)
 * @return                                      The fraction of specific angular momentum with which the non-accreted mass leaves the system
 */
double BaseBinaryStar::CalculateGammaAngularMomentumLoss(const double p_DonorMass, const double p_AccretorMass) {

	double gamma;

	switch (OPTIONS->MassTransferAngularMomentumLossPrescription()) {                                                       // which precription?
        case MT_ANGULAR_MOMENTUM_LOSS_PRESCRIPTION::JEANS                : gamma = p_AccretorMass / p_DonorMass; break;     // vicinity of the donor
        case MT_ANGULAR_MOMENTUM_LOSS_PRESCRIPTION::ISOTROPIC_RE_EMISSION: gamma = p_DonorMass / p_AccretorMass; break;     // vicinity of the accretor
        case MT_ANGULAR_MOMENTUM_LOSS_PRESCRIPTION::CIRCUMBINARY_RING    : gamma = (M_SQRT2 * (p_DonorMass + p_AccretorMass) * (p_DonorMass + p_AccretorMass)) / (p_DonorMass * p_AccretorMass); break; // Based on the assumption that a_ring ~= 2*a*, Vinciguerra+, 2020 
        case MT_ANGULAR_MOMENTUM_LOSS_PRESCRIPTION::MACLEOD_LINEAR       : {                                                // Linear interpolation between accretor and L2 point
            double gamma_ac = p_DonorMass / p_AccretorMass;
            double gamma_L2 = 1.414 *(p_DonorMass + p_AccretorMass) * (p_DonorMass + p_AccretorMass) / (p_DonorMass * p_AccretorMass); // prefactor comes from MacLeod & Loeb 2020; this is an approximation -- see Pribulla+, https://articles.adsabs.harvard.edu/pdf/1998CoSka..28..101P 
            gamma = OPTIONS->MassTransferJlossMacLeodLinearFraction() * (gamma_L2 - gamma_ac) + gamma_ac; 
            break;                                                                                    
        }
        case MT_ANGULAR_MOMENTUM_LOSS_PRESCRIPTION::ARBITRARY            : gamma = OPTIONS->MassTransferJloss(); break;
        default:                                                                                                            // unknown mass transfer angular momentum loss prescription - shouldn't happen
            gamma = 1.0;                                                                                                    // default value
            m_Error = ERROR::UNKNOWN_MT_ANGULAR_MOMENTUM_LOSS_PRESCRIPTION;                                                 // set error value
            SHOW_WARN(m_Error);                                                                                             // warn that an error occurred
    }

    return gamma;
}


/*
 * Calculate new semi-major axis due to angular momentum loss
 *
 * Pols et al. notes; Belczynski et al. 2008, eq 32, 33
 *
 *
 * double CalculateMassTransferOrbit (const double                 p_DonorMass, 
 *                                    const double                 p_DeltaMassDonor, 
 *                                          BinaryConstituentStar& p_Accretor,
 *                                    const double                 p_FractionAccreted)
 *
 * @param   [IN]    p_DonorMass                 Donor mass
 * @param   [IN]    p_DeltaMassDonor            Change in donor mass
 * @param   [IN]    p_Accretor                  Pointer to accretor
 * @param   [IN]    p_FractionAccreted          Mass fraction lost from donor accreted by accretor
 * @return                                      Semi-major axis
 */
double BaseBinaryStar::CalculateMassTransferOrbit(const double                 p_DonorMass, 
                                                  const double                 p_DeltaMassDonor, 
                                                        BinaryConstituentStar& p_Accretor,
                                                  const double                 p_FractionAccreted) {

    double semiMajorAxis   = m_SemiMajorAxis;                                                                   // new semi-major axis value - default is no change
    double massA           = p_Accretor.Mass();                                                                 // accretor mass
    double massD           = p_DonorMass;                                                                       // donor mass
    double massAtimesMassD = massA * massD;                                                                     // accretor mass * donor mass
    double massAplusMassD  = massA + massD;                                                                     // accretor mass + donor mass
    double jOrb            = (massAtimesMassD / massAplusMassD) * std::sqrt(semiMajorAxis * G1 * massAplusMassD);    // orbital angular momentum
    double jLoss;                                                                                               // specific angular momentum carried away by non-conservative mass transfer
    
    int numberIterations   = fmax( floor (fabs(p_DeltaMassDonor/(MAXIMUM_MASS_TRANSFER_FRACTION_PER_STEP*massD))), 1);   // number of iterations

    double dM                  = p_DeltaMassDonor / numberIterations;                                           // mass change per time step

    for(int i = 0; i < numberIterations ; i++) {
        
        jLoss = CalculateGammaAngularMomentumLoss(massD, massA);
        jOrb = jOrb + ((jLoss * jOrb * (1.0 - p_FractionAccreted) / massAplusMassD) * dM);
        semiMajorAxis = semiMajorAxis + (((-2.0 * dM / massD) * (1.0 - (p_FractionAccreted * (massD / massA)) - ((1.0 - p_FractionAccreted) * (jLoss + 0.5) * (massD / massAplusMassD)))) * semiMajorAxis);

        massD          = massD + dM;
        massA          = massA - (dM * p_FractionAccreted);
        massAplusMassD = massA + massD;
    }

    return semiMajorAxis;
}



/*
 * Calculate the response of the donor Roche Lobe to mass loss during mass transfer per Sluys 2013, Woods et al., 2012
 *
 * Sluys 2013, eq 60, Woods et al., 2012
 * Formula from M. Sluys notes "Binary evolution in a nutshell"
 *
 *
 * double CalculateZRocheLobe()
 *
 * @param   [IN]    p_jLoss                     Specific angular momentum with which mass is lost during non-conservative mass transfer
 *                                              (Podsiadlowski et al. 1992, Beta: specific angular momentum of matter [2Pia^2/P])
 * @return                                      Roche Lobe response
 */
double BaseBinaryStar::CalculateZRocheLobe(const double p_jLoss) const {

    double donorMass    = m_Donor->Mass();                  // donor mass
    double accretorMass = m_Accretor->Mass();               // accretor mass
    double beta         = m_FractionAccreted;               // fraction of mass accreted by accretor
    double gamma        = p_jLoss;

    double q = donorMass / accretorMass;

    double q_1_3 = PPOW(q, 1.0 / 3.0);

    double k1 = -2.0 * (1.0 - (beta * q) - (1.0 - beta) * (gamma + 0.5) * (q / (1.0 + q)));
    double k2 = (2.0 / 3.0) - q_1_3 * (1.2 * q_1_3 + 1.0 / (1.0 + q_1_3)) / (3.0 * (0.6 * q_1_3 * q_1_3 + log(1.0 + q_1_3)));
    double k3 = 1.0 + (beta * q);

    return k1 + (k2 * k3);
}


/*
 * Calculate mass loss due to winds for each star and apply loss
 *
 * JR: todo: flesh-out this documentation
 *
 *
 * void CalculateWindsMassLoss()
 */
void BaseBinaryStar::CalculateWindsMassLoss() {

    m_aMassLossDiff = 0.0;                                                                                                      // initially - no change to orbit (semi-major axis) due to winds mass loss

    if (OPTIONS->UseMassTransfer() && m_MassTransfer) {                                                                         // used for halting winds when in mass transfer (first approach).
            m_Star1->SetMassLossDiff(0.0);                                                                                      // JR: todo: find a better way?
            m_Star2->SetMassLossDiff(0.0);                                                                                      // JR: todo: find a better way?
    }
    else {
        if (OPTIONS->UseMassLoss()) {                                                                                           // mass loss enabled?

            double mWinds1 = m_Star1->CalculateMassLossValues(true);                                                            // calculate new values assuming mass loss applied
            double mWinds2 = m_Star2->CalculateMassLossValues(true);                                                            // calculate new values assuming mass loss applied

            double aWinds  = m_SemiMajorAxisPrev / (2.0 - ((m_Star1->MassPrev() + m_Star2->MassPrev()) / (mWinds1 + mWinds2))); // new semi-major axis for circularlised orbit

            m_Star1->SetMassLossDiff(mWinds1 - m_Star1->Mass());                                                                // JR: todo: find a better way?
            m_Star2->SetMassLossDiff(mWinds2 - m_Star2->Mass());                                                                // JR: todo: find a better way?

            m_aMassLossDiff = aWinds - m_SemiMajorAxisPrev;                                                                 // change to orbit (semi-major axis) due to winds mass loss
        }
    }
}


/*
 *  Check if mass transfer should happen (either star, but not both, overflowing Roche Lobe)
 *  Perform mass transfer if required and update individual stars accordingly
 *
 *  Updates class member variables
 * 
 *
 * void CalculateMassTransfer(const double p_Dt)
 *
 * @param   [IN]    p_Dt                        timestep in Myr
 */
void BaseBinaryStar::CalculateMassTransfer(const double p_Dt) {
    
    InitialiseMassTransfer();                                                                                                   // initialise - even if not using mass transfer (sets some flags we might need)
    
    if (Unbound())
        return;                                                                                                                 // do nothing for unbound binaries
    
    if (!OPTIONS->UseMassTransfer()) return;                                                                                    // mass transfer not enabled - nothing to do
    
    if (!m_Star1->IsRLOF() && !m_Star2->IsRLOF()) return;                                                                       // neither star is overflowing its Roche Lobe - no mass transfer - nothing to do
    
    if (OPTIONS->CHEMode() != CHE_MODE::NONE && HasTwoOf({STELLAR_TYPE::CHEMICALLY_HOMOGENEOUS}) && HasStarsTouching()) {       // CHE enabled and both stars CH?
        m_Flags.stellarMerger = true;
        return;
    }

    if (m_Star1->IsRLOF() && m_Star2->IsRLOF()) {                                                                               // both stars overflowing their Roche Lobe?
        m_CEDetails.CEEnow = true;                                                                                              // yes - common envelope event - no mass transfer
        return;                                                                                                                 // and return - nothing (else) to do
    }

    // one, and only one, star is overflowing its Roche Lobe - resolve mass transfer

    m_Donor    = m_Star2->IsRLOF() ? m_Star2 : m_Star1;                                                                         // donor is primary unless secondary is overflowing its Roche Lobe
    m_Accretor = m_Star2->IsRLOF() ? m_Star1 : m_Star2;                                                                         // accretor is secondary unless secondary is overflowing its Roche Lobe

    // Add event to MT history of the donor
    m_Donor->UpdateMassTransferDonorHistory();

    double aInitial = m_SemiMajorAxis;                                                                                          // semi-major axis in default units, AU, current timestep
    double aFinal;                                                                                                              // semi-major axis in default units, AU, after next timestep
    double jLoss    = m_JLoss;                            		                                                                // specific angular momentum with which mass is lost during non-conservative mass transfer, current timestep

    // Calculate accretion fraction if stable
    // Assume accretor radius = accretor Roche Lobe radius to calculate accretor acceptance rate
    std::tie(std::ignore, m_FractionAccreted) = m_Accretor->CalculateMassAcceptanceRate(m_Donor->CalculateThermalMassLossRate(),
                                                                                        m_Accretor->CalculateThermalMassAcceptanceRate(CalculateRocheLobeRadius_Static(m_Accretor->Mass(), m_Donor->Mass()) * AU_TO_RSOL));

    if (OPTIONS->MassTransferAngularMomentumLossPrescription() != MT_ANGULAR_MOMENTUM_LOSS_PRESCRIPTION::ARBITRARY) {       // arbitrary angular momentum loss prescription?
        jLoss = CalculateGammaAngularMomentumLoss();                                                                        // no - re-calculate angular momentum
    }

    // Calculate conditions for automatic (in)stability for case BB
    bool caseBBAlwaysStable           = OPTIONS->CaseBBStabilityPrescription() == CASE_BB_STABILITY_PRESCRIPTION::ALWAYS_STABLE;
    bool caseBBAlwaysUnstable         = OPTIONS->CaseBBStabilityPrescription() == CASE_BB_STABILITY_PRESCRIPTION::ALWAYS_UNSTABLE;
    bool caseBBAlwaysUnstableOntoNSBH = OPTIONS->CaseBBStabilityPrescription() == CASE_BB_STABILITY_PRESCRIPTION::ALWAYS_STABLE_ONTO_NSBH;
    bool donorIsHeHGorHeGB            = m_Donor->IsOneOf({ STELLAR_TYPE::NAKED_HELIUM_STAR_HERTZSPRUNG_GAP, STELLAR_TYPE::NAKED_HELIUM_STAR_GIANT_BRANCH });
    bool accretorIsNSorBH             = m_Accretor->IsOneOf({ STELLAR_TYPE::NEUTRON_STAR, STELLAR_TYPE::BLACK_HOLE });


    // Determine stability
    bool isUnstable;
    if (donorIsHeHGorHeGB && (caseBBAlwaysStable || caseBBAlwaysUnstable || (caseBBAlwaysUnstableOntoNSBH && accretorIsNSorBH))) { // Determine stability based on case BB 
        isUnstable = (caseBBAlwaysUnstable || (caseBBAlwaysUnstableOntoNSBH && accretorIsNSorBH));                                 // Already established that donor is HeHG or HeGB - need to check if new case BB prescriptions are added
    } 
    else if (OPTIONS->QCritPrescription() != QCRIT_PRESCRIPTION::NONE) {                                                           // Determine stability based on critical mass ratios

        double qCrit;                                                                           // Critical mass ratio is mAccretor/mDonor

        switch (OPTIONS->QCritPrescription()) {
            case QCRIT_PRESCRIPTION::GE20: // RTW Check with Jeff this is the right approach
            case QCRIT_PRESCRIPTION::GE20_IC:
                qCrit = m_Donor->CalculateInterpolatedQCritOrZetaGe2020();   
                break;
            case QCRIT_PRESCRIPTION::CLAEYS:
                qCrit = m_Donor->CalculateCriticalMassRatio(m_Accretor->IsDegenerate());
                break;
            default:
                m_Error = ERROR::UNKNOWN_QCRIT_PRESCRIPTION;                                    // set error value
                SHOW_WARN(m_Error);                                                             // warn that an error occurred
        }

        isUnstable = (m_Accretor->Mass()/m_Donor->Mass()) < qCrit;
    }
    else {                                                                                      // Determine stability based on zetas

        m_ZetaLobe = CalculateZRocheLobe(jLoss);
        m_ZetaStar = m_Donor->CalculateZetaAdiabatic(OPTIONS->StellarZetaPrescription()); 

        isUnstable = (utils::Compare(m_ZetaStar, m_ZetaLobe) < 0);
    }



    // Evaluate separately for stable / unstable MT
<<<<<<< HEAD
    if (isUnstable) {                                                                           // Unstable Mass Transfer
            m_CEDetails.CEEnow = true;
    }
    else {                                                                                      // Stable MT
=======
    if (isUnstable) {                                               // Unstable Mass Transfer
            m_CEDetails.CEEnow = true;
    }
    else {                                                          // Stable MT
>>>>>>> 109865a3
            
        m_MassTransferTrackerHistory = m_Donor == m_Star1                                           // record what happened - for later printing
            ? MT_TRACKING::STABLE_1_TO_2_SURV
            : MT_TRACKING::STABLE_2_TO_1_SURV; 
        double envMassDonor  = m_Donor->Mass() - m_Donor->CoreMass();
        
        if (utils::Compare(m_Donor->CoreMass(), 0) > 0 && utils::Compare(envMassDonor, 0) > 0) {    // donor has a core and an envelope
            double mdEnvAccreted = envMassDonor * m_FractionAccreted;
            
            m_Donor->SetMassTransferDiff(-envMassDonor);
            m_Accretor->SetMassTransferDiff(mdEnvAccreted);
        
            STELLAR_TYPE stellarTypeDonor = m_Donor->StellarType();                                 // donor stellar type before resolving envelope loss
            
            aFinal = CalculateMassTransferOrbit(m_Donor->Mass(), -envMassDonor, *m_Accretor, m_FractionAccreted);
            
            m_Donor->ResolveEnvelopeLossAndSwitch();                                                // only other interaction that adds/removes mass is winds, so it is safe to update star here
            
<<<<<<< HEAD
            if (m_Donor->StellarType() != stellarTypeDonor) {                                       // stellar type change?
                m_PrintExtraDetailedOutput = true;                                                  // yes - print detailed output record
=======
            if (m_Donor->StellarType() != stellarTypeDonor) {                                                           // stellar type change?
                (void)PrintDetailedOutput(m_Id, BSE_DETAILED_RECORD_TYPE::STELLAR_TYPE_CHANGE_DURING_MT);               // yes - print (log) detailed output
>>>>>>> 109865a3
            }
        }
        else{                                                                                       // donor has no envelope
            double dM = - MassLossToFitInsideRocheLobe(this, m_Donor, m_Accretor, m_FractionAccreted);  // use root solver to determine how much mass should be lost from the donor to allow it to fit within the Roche lobe
            m_Donor->UpdateMinimumCoreMass();                                                           // update minimum core mass of possible MS donor
            m_Donor->SetMassTransferDiff(dM);                                                           // mass transferred by donor
            m_Accretor->SetMassTransferDiff(-dM * m_FractionAccreted);                                  // mass accreted by accretor
              
            aFinal = CalculateMassTransferOrbit(m_Donor->Mass(), dM, *m_Accretor, m_FractionAccreted);
        }
               
        
        m_aMassTransferDiff = aFinal - aInitial;                                                    // change in orbit (semi-major axis)
        
        // Check if this was stable mass transfer after a CEE
        if (m_CEDetails.CEEcount > 0 && !m_RLOFDetails.stableRLOFPostCEE) {
            m_RLOFDetails.stableRLOFPostCEE = m_MassTransferTrackerHistory == MT_TRACKING::STABLE_2_TO_1_SURV ||
                                              m_MassTransferTrackerHistory == MT_TRACKING::STABLE_1_TO_2_SURV;
        }
    }
    
	// Check for recycled pulsars. Not considering CEE as a way of recycling NSs.
	if (!m_CEDetails.CEEnow && m_Accretor->IsOneOf({ STELLAR_TYPE::NEUTRON_STAR })) {                                                        // accretor is a neutron star
        m_Donor->SetRLOFOntoNS();                                                                                               // donor donated mass to a neutron star
        m_Accretor->SetRecycledNS();                                                                                            // accretor is (was) a recycled NS
	}
}


/*
 * Setup parameters for mass transfer/common envelope event
 *
 *
 * void InitialiseMassTransfer()
 */
void BaseBinaryStar::InitialiseMassTransfer() {

	m_MassTransferTrackerHistory = MT_TRACKING::NO_MASS_TRANSFER;	                                                            // Initiating flag, every timestep, to NO_MASS_TRANSFER. If it undergoes to MT or CEE, it should change.

    m_Star1->InitialiseMassTransfer(m_CEDetails.CEEnow, m_SemiMajorAxis, m_Eccentricity);                                       // initialise mass transfer for star1
    m_Star2->InitialiseMassTransfer(m_CEDetails.CEEnow, m_SemiMajorAxis, m_Eccentricity);                                       // initialise mass transfer for star2
    
    if (m_Star1->IsRLOF() || m_Star2->IsRLOF()) {                                                                               // either star overflowing its Roche Lobe?
                                                                                                                                // yes - mass transfer if not both CH
        if (OPTIONS->CHEMode() != CHE_MODE::NONE && HasTwoOf({STELLAR_TYPE::CHEMICALLY_HOMOGENEOUS})) {                         // CHE enabled and both stars CH?
                                                                                                                                // yes
            // equilibrate masses and circularise (check for merger is done later)

            if (utils::Compare(m_Star1->Mass(), m_Star2->Mass()) != 0) {                                                        // masses already equal?
                                                                                                                                // no - make them equal
                STELLAR_TYPE stellarType1 = m_Star1->StellarType();                                                             // star 1 stellar type before updating attributes
                STELLAR_TYPE stellarType2 = m_Star2->StellarType();                                                             // star 2 stellar type before updating attributes

                double mass = (m_Star1->Mass() + m_Star2->Mass()) / 2.0;                                                        // share mass equally
                if ((m_Star1->UpdateAttributes(mass - m_Star1->Mass(), mass - m_Star1->Mass0(), true) != stellarType1) ||       // set new mass, mass0 for star 1
                    (m_Star2->UpdateAttributes(mass - m_Star2->Mass(), mass - m_Star2->Mass0(), true) != stellarType2)) {       // set new mass, mass0 for star 2
                    (void)PrintDetailedOutput(m_Id, BSE_DETAILED_RECORD_TYPE::STELLAR_TYPE_CHANGE_DURING_CHE_EQUILIBRATION);    // print (log) detailed output if stellar type changed
                }
                m_Flags.massesEquilibrated = true;                                                                              // record that we've equilbrated
            }

            // circularise if not already
            if (utils::Compare(m_Eccentricity, 0.0) != 0) {                                                                     // eccentricity = 0.0?
                                                                                                                                // no - circularise
                // conserve angular momentum
                // use J = m1 * m2 * sqrt(G * a * (1 - e^2) / (m1 + m2))

                double M         = m_Star1->Mass() + m_Star2->Mass();
                double m1m2      = m_Star1->Mass() * m_Star2->Mass();
                m_SemiMajorAxis *= 16.0 * m1m2 * m1m2 / (M * M * M * M) * (1.0 - (m_Eccentricity * m_Eccentricity));            // circularise; conserve angular momentum
                m_Eccentricity   = 0.0;                                                                                         // now circular
            }
            
            m_Star1->InitialiseMassTransfer(m_CEDetails.CEEnow, m_SemiMajorAxis, m_Eccentricity);                               // re-initialise mass transfer for star1
            m_Star2->InitialiseMassTransfer(m_CEDetails.CEEnow, m_SemiMajorAxis, m_Eccentricity);                               // re-initialise mass transfer for star2

            m_MassTransfer     = false;                                                                                         // no mass transfer
            m_CEDetails.CEEnow = false;                                                                                         // no common envelope
        }
        else {                                                                                                                  // not both CH, so ...
		    m_MassTransfer = true;                                                                                              // ... mass transfer
            m_CEDetails.CEEnow = false;                                                                                         // no common envelope

		    if (OPTIONS->CirculariseBinaryDuringMassTransfer()) {                                                               // circularise binary to the periapsis separation?
                m_SemiMajorAxis *= OPTIONS->AngularMomentumConservationDuringCircularisation()                                  // yes - conserve angular momentum?
                                        ? (1.0 - (m_Eccentricity * m_Eccentricity))                                             // yes - conserve angular momentum
                                        : (1.0 - m_Eccentricity);                                                               // no - angular momentum not conserved, circularise at periapsis

			    m_Eccentricity = 0.0;

                m_Star1->InitialiseMassTransfer(m_CEDetails.CEEnow, m_SemiMajorAxis, m_Eccentricity);                           // re-initialise mass transfer for star1
                m_Star2->InitialiseMassTransfer(m_CEDetails.CEEnow, m_SemiMajorAxis, m_Eccentricity);                           // re-initialise mass transfer for star2
                
			    // ALEJANDRO - 23/11/2016 - Bug fix for systems which enter MT being eccentric.
			    // Previous values have to be the ones for periastron as later orbit is modified according to previous values.
			    // If you don't do this, you end up modifying pre-MT pre-circularisation orbit
			    // JR: todo: check that this is proper functionality, or just a kludge - if kludge, resolve it
			    m_SemiMajorAxisPrev = m_SemiMajorAxis;
			    m_EccentricityPrev = m_Eccentricity;
		    }
        }
    }
    else {
        m_MassTransfer     = false;                                                                                             // no mass transfer
        m_CEDetails.CEEnow = false;                                                                                             // no common envelope
    }

    m_aMassTransferDiff = 0.0;                                                                                                  // iniitially - no changle to orbit (semi-major axis) due to mass transfer
}




/*
 * Calculate the total energy of the binary
 *
 * The energy consists of the spin kinetic energies of the two stars, the kinetic energy of the binary, and the gravitational potential energy of the binary
 *
 *
 * double CalculateTotalEnergy(const double p_SemiMajorAxis,
 *                             const double p_Star1Mass,
 *                             const double p_Star2Mass,
 *                             const double p_Star1Radius,
 *                             const double p_Star2Radius,
 *                             const double p_Star1_SpinAngularVelocity,
 *                             const double p_Star1_SpinAngularVelocity,
 *                             const double p_Star1_GyrationRadius,
 *                             const double p_Star2_GyrationRadius)
 *
 * @param   [IN]    p_SemiMajorAxis             Semi-major axis of the binary
 * @param   [IN]    p_Star1Mass                 Mass of star 1
 * @param   [IN]    p_Star2Mass                 Mass of star 2
 * @param   [IN]    p_Star1Radius               Radius of star 1
 * @param   [IN]    p_Star2Radius               Radius of star 2
 * @param   [IN]    p_Star1_SpinAngularVelocity Spin angular velocity of star 1
 * @param   [IN]    p_Star1_SpinAngularVelocity Spin angular velocity of star 1
 * @param   [IN]    p_Star1_GyrationRadius      Gyration radius of star 1
 * @param   [IN]    p_Star2_GyrationRadius      Gyration radius of star 2
 * @return                                      Total energy of the binary
 */
double BaseBinaryStar::CalculateTotalEnergy(const double p_SemiMajorAxis,
                                            const double p_Star1Mass,
                                            const double p_Star2Mass,
                                            const double p_Star1Radius,
                                            const double p_Star2Radius,
                                            const double p_Star1_SpinAngularVelocity,
                                            const double p_Star2_SpinAngularVelocity,
                                            const double p_Star1_GyrationRadius,
                                            const double p_Star2_GyrationRadius) const {
	double m1  = p_Star1Mass;
	double m2  = p_Star2Mass;

	double R1  = p_Star1Radius;
	double R2  = p_Star2Radius;

	double w1  = p_Star1_SpinAngularVelocity;
	double w2  = p_Star2_SpinAngularVelocity;

	double ks1 = p_Star1_GyrationRadius;
	double ks2 = p_Star2_GyrationRadius;

    constexpr double RSOL_TO_AU_2 = RSOL_TO_AU * RSOL_TO_AU;

	double 	Is1  = ks1 * m1 * R1 * R1 * RSOL_TO_AU_2;
	double 	Is2  = ks2 * m2 * R2 * R2 * RSOL_TO_AU_2;

	return (0.5 * Is1 * w1 * w1) + (0.5 * Is2 * w2 * w2) - (0.5 * G1 * m1 * m2 / p_SemiMajorAxis);
}


/*
 * Calculate the angular momentum of the binary
 *
 * The angular momentum consists of the spin angular momenta of the two stars and the orbital angular momentum of the binary
 *
 *
 * double CalculateAngularMomentum(const double p_SemiMajorAxis,
 *                             const double p_Eccentricity,
 *                             const double p_Star1Mass,
 *                             const double p_Star2Mass,
 *                             const double p_Star1Radius,
 *                             const double p_Star2Radius,
 *                             const double p_Star1_SpinAngularVelocity,
 *                             const double p_Star1_SpinAngularVelocity,
 *                             const double p_Star1_GyrationRadius,
 *                             const double p_Star2_GyrationRadius)
 *
 * @param   [IN]    p_SemiMajorAxis             Semi-major axis of the binary
 * @param   [IN]    p_Eccentricity              Eccentricity of the binary
 * @param   [IN]    p_Star1Mass                 Mass of the primary
 * @param   [IN]    p_Star2Mass                 Mass of the secondary
 * @param   [IN]    p_Star1Radius               Radius of the primary
 * @param   [IN]    p_Star2Radius               Radius of the secondary
 * @param   [IN]    p_Star1_SpinAngularVelocity Orbital frequency of the primary
 * @param   [IN]    p_Star1_SpinAngularVelocity Orbital frequency of the secondary
 * @param   [IN]    p_Star1_GyrationRadius      Gyration radius of the primary
 * @param   [IN]    p_Star2_GyrationRadius      Gyration radius of the secondary
 * @return                                      Angular momentum of the binary
 */
double BaseBinaryStar::CalculateAngularMomentum(const double p_SemiMajorAxis,
                                                const double p_Eccentricity,
                                                const double p_Star1Mass,
                                                const double p_Star2Mass,
                                                const double p_Star1Radius,
                                                const double p_Star2Radius,
                                                const double p_Star1_SpinAngularVelocity,
                                                const double p_Star2_SpinAngularVelocity,
                                                const double p_Star1_GyrationRadius,
                                                const double p_Star2_GyrationRadius) const {
	double m1 = p_Star1Mass;
	double m2 = p_Star2Mass;

	double R1 = p_Star1Radius * RSOL_TO_AU;
	double R2 = p_Star2Radius * RSOL_TO_AU;

	double w1 = p_Star1_SpinAngularVelocity;
	double w2 = p_Star2_SpinAngularVelocity;

	double ks1 = p_Star1_GyrationRadius;
	double ks2 = p_Star2_GyrationRadius;

	double Is1  = ks1 * m1 * R1 * R1;
	double Is2  = ks2 * m2 * R2 * R2;
    double Jorb = ((m1 * m2) / (m1 + m2)) * std::sqrt(G1 * (m1 + m2) * p_SemiMajorAxis * (1.0 - (p_Eccentricity * p_Eccentricity)));

	return (Is1 * w1) + (Is2 * w2) + Jorb;
}


/*
 * Calculate total energy and angular momentum of the binary
 *
 * Calls CalculateTotalEnergy() and CalculateAngularMomentum()
 * Updates class member variables
 *
 *
 * void CalculateEnergyAndAngularMomentum()
 */
void BaseBinaryStar::CalculateEnergyAndAngularMomentum() {

    if (m_Star1->IsOneOf({ STELLAR_TYPE::MASSLESS_REMNANT }) || m_Star2->IsOneOf({ STELLAR_TYPE::MASSLESS_REMNANT })) return;

    // Calculate orbital energy and angular momentum
    m_OrbitalEnergyPrev                = m_OrbitalEnergy;
    m_OrbitalAngularMomentumPrev       = m_OrbitalAngularMomentum;

    double totalMass                        = m_Star1->Mass() + m_Star2->Mass();
    double reducedMass                      = (m_Star1->Mass() * m_Star2->Mass()) / totalMass;
    m_OrbitalEnergy                    = CalculateOrbitalEnergy(reducedMass, totalMass, m_SemiMajorAxis);
    m_OrbitalAngularMomentum           = CalculateOrbitalAngularMomentum(reducedMass, totalMass, m_SemiMajorAxis);

    // Calculate total energy and angular momentum using regular conservation of energy, especially useful for checking tides and rotational effects
    m_TotalEnergy                 = CalculateTotalEnergy();
    m_TotalAngularMomentum        = CalculateAngularMomentum();
}


/*
 * Resolve mass changes
 *
 * Applies mass changes to both stars
 * Updates attributes of both stars in response to mass changes
 * Calculates orbital velocity and semi-major axis of binary after mass changes
 * Calculate total energy and angular momentum of binary after mass changes
 *
 *
 * void ResolveMassChanges()
 *
 */
void BaseBinaryStar::ResolveMassChanges() {

    STELLAR_TYPE stellarType1 = m_Star1->StellarTypePrev();                                             // star 1 stellar type before updating attributes
    STELLAR_TYPE stellarType2 = m_Star2->StellarTypePrev();                                             // star 2 stellar type before updating attributes

    // update mass of star1 according to mass loss and mass transfer, then update age accordingly
    (void)m_Star1->UpdateAttributes(m_Star1->MassPrev() - m_Star1->Mass() + m_Star1->MassLossDiff() + m_Star1->MassTransferDiff(), 0.0);    // update mass for star1
    m_Star1->UpdateInitialMass();                                                                       // update effective initial mass of star1 (MS, HG & HeMS)
    m_Star1->UpdateAgeAfterMassLoss();                                                                  // update age of star1
    m_Star1->ApplyMassTransferRejuvenationFactor();                                                     // apply age rejuvenation factor for star1
    m_Star1->UpdateAttributes(0.0, 0.0, true);

    // rinse and repeat for star2
    (void)m_Star2->UpdateAttributes(m_Star2->MassPrev() - m_Star2->Mass() + m_Star2->MassLossDiff() + m_Star2->MassTransferDiff(), 0.0);    // update mass for star2
    m_Star2->UpdateInitialMass();                                                                       // update effective initial mass of star 2 (MS, HG & HeMS)
    m_Star2->UpdateAgeAfterMassLoss();                                                                  // update age of star2
    m_Star2->ApplyMassTransferRejuvenationFactor();                                                     // apply age rejuvenation factor for star2
    m_Star2->UpdateAttributes(0.0, 0.0, true);
    
    // ** JAR ** Should this be here, or at the end of the function?
    if ((m_Star1->StellarType() != stellarType1) || (m_Star2->StellarType() != stellarType2)) {         // stellar type change?
        (void)PrintDetailedOutput(m_Id, BSE_DETAILED_RECORD_TYPE::STELLAR_TYPE_CHANGE_DURING_MASS_RESOLUTION); // yes - print (log) detailed output
    }

    // update binary
    m_SemiMajorAxis = m_SemiMajorAxisPrev + m_aMassLossDiff + m_aMassTransferDiff;

    // if CHE enabled, update rotational frequency for constituent stars - assume tidally locked
    if (OPTIONS->CHEMode() != CHE_MODE::NONE) m_Star1->SetOmega(OrbitalAngularVelocity());
    if (OPTIONS->CHEMode() != CHE_MODE::NONE) m_Star2->SetOmega(OrbitalAngularVelocity());

    CalculateEnergyAndAngularMomentum();                                                                // perform energy and angular momentum calculations
}



/*
 * Evaluate the binary system
 *
 *    - calculate any mass transfer
 *    - calculate mass loss due to winds
 *    - resolve any Common Envelope Event
 *    - resolve any Supernova Event
 *    - resolve mass changes - apply mass loss and mass transfer
 *    - resolve tidal interactions
 *    - calculate total energy and angular momentum after mass changes
 *    - update pulsar parameters
 *
 * JR: This is the binary evolution (post stellar evolution).  Maybe we should rename this EvolveBinary()?
 *     The constituent srats have been evolved for a single timestep before entering this function, and here
 *     we update (evolve?) the binary in response to the stellar evolution of the components.
 * 
 * void EvaluateBinary(const double p_Dt)
 *
 * @param   [in]        p_Dt                    Timestep (in Myr)
 */
void BaseBinaryStar::EvaluateBinary(const double p_Dt) {

    CalculateMassTransfer(p_Dt);                                                                                        // calculate mass transfer if necessary

    (void)PrintDetailedOutput(m_Id, BSE_DETAILED_RECORD_TYPE::POST_MT);                                                 // print (log) detailed output

    CalculateWindsMassLoss();                                                                                           // calculate mass loss dues to winds

    (void)PrintDetailedOutput(m_Id, BSE_DETAILED_RECORD_TYPE::POST_WINDS);                                              // print (log) detailed output

    if ((m_CEDetails.CEEnow || StellarMerger()) &&                                                                      // CEE or merger?
        !(OPTIONS->CHEMode() != CHE_MODE::NONE && HasTwoOf({STELLAR_TYPE::CHEMICALLY_HOMOGENEOUS}))) {                  // yes - avoid CEE if CH+CH

        ResolveCommonEnvelopeEvent();                                                                                   // resolve CEE - immediate event
        (void)PrintDetailedOutput(m_Id, BSE_DETAILED_RECORD_TYPE::POST_CEE);                                            // print (log) detailed output
    }
    else if (m_Star1->IsSNevent() || m_Star2->IsSNevent()) {
        EvaluateSupernovae();                                                                                           // evaluate supernovae (both stars) - immediate event
        (void)PrintDetailedOutput(m_Id, BSE_DETAILED_RECORD_TYPE::POST_SN);                                             // print (log) detailed output
    }
    else {
        ResolveMassChanges();                                                                                           // apply mass loss and mass transfer as necessary
        (void)PrintDetailedOutput(m_Id, BSE_DETAILED_RECORD_TYPE::POST_MASS_RESOLUTION);                                // print (log) detailed output

        if (HasStarsTouching()) {                                                                                       // if stars emerged from mass transfer as touching, it's a merger
            m_Flags.stellarMerger = true;
		
            // Set Roche lobe flags for both stars so that they show correct RLOF status
            m_Star1->SetRocheLobeFlags(m_CEDetails.CEEnow, m_SemiMajorAxis, m_Eccentricity);                            // set Roche lobe flags for star1
            m_Star2->SetRocheLobeFlags(m_CEDetails.CEEnow, m_SemiMajorAxis, m_Eccentricity);                            // set Roche lobe flags for star2
            (void)PrintDetailedOutput(m_Id, BSE_DETAILED_RECORD_TYPE::POST_MASS_RESOLUTION_MERGER);                     // print (log) detailed output
        }
    }

    if ((m_Star1->IsSNevent() || m_Star2->IsSNevent())) {
        EvaluateSupernovae();                                                                                           // evaluate supernovae (both stars) if mass changes are responsible for a supernova
        (void)PrintDetailedOutput(m_Id, BSE_DETAILED_RECORD_TYPE::POST_SN);                                             // print (log) detailed output
    }

    // assign new values to "previous" values, for following timestep
    m_EccentricityPrev  = m_Eccentricity;
    m_SemiMajorAxisPrev = m_SemiMajorAxis;

    CalculateEnergyAndAngularMomentum();                                                                                // perform energy and angular momentum calculations

    m_Star1->UpdateMagneticFieldAndSpin(m_CEDetails.CEEnow, m_Dt * MYR_TO_YEAR * SECONDS_IN_YEAR, EPSILON_PULSAR);      // update pulsar parameters for star1
    m_Star2->UpdateMagneticFieldAndSpin(m_CEDetails.CEEnow, m_Dt * MYR_TO_YEAR * SECONDS_IN_YEAR, EPSILON_PULSAR);      // update pulsar parameters for star2
}


/*
 * Set parameters required before evolving one timestep - modify binary attributes
 *
 *
 * void EvolveOneTimestepPreamble(const double p_Dt)
 *
 * @param   [IN]    p_Dt                        Timestep
 */
void BaseBinaryStar::EvolveOneTimestepPreamble(const double p_Dt) {

    if (p_Dt > 0.0) {           // if dt > 0    (don't use utils::Compare() here)
        m_TimePrev = m_Time;    // Remember current simulation time
        m_Time    += p_Dt;      // Advance physical simulation time
        m_Dt       = p_Dt;      // Set timestep
    }
}


/*
 * Evolve the binary a single timestep - timestep is provided    JR: todo: fix this documetation - this is for SSE version
 *
 * Each individual star is aged for the same timestep
 *
 * See AgeOneTimestep() documentation in BaseStar.cpp for details
 *
 *
 * void EvolveOneTimestep(const double p_Dt, const int p_LogFileId)
 *
 * @param   [IN]    p_Dt                        The suggested timestep to evolve
 */
void BaseBinaryStar::EvolveOneTimestep(const double p_Dt) {

    EvolveOneTimestepPreamble(p_Dt);

    m_Star1->AgeOneTimestep(p_Dt, true);    // Age the primary one timestep and switch to the new stellar type if necessary
    m_Star2->AgeOneTimestep(p_Dt, true);    // Age the secondary one timestep and switch to the new stellar type if necessary
}


/*
 * Evolve the binary up to the maximum evolution time (and number of steps)
 *
 * The functional return is the status of the evolution (will indicate why the evolution stopped, and if an error occurred)
 *
 * JR: todo: flesh-out this documentation
 *
 *
 * EVOLUTION_STATUS Evolve()
 *
 * @return                                      Status of the evolution (EVOLUTION_STATUS)
 */
EVOLUTION_STATUS BaseBinaryStar::Evolve() {

    EVOLUTION_STATUS evolutionStatus = EVOLUTION_STATUS::CONTINUE;

    if (m_Error != ERROR::NONE) {                                                                                                           // check for error creating binary
        SHOW_ERROR(m_Error);                                                                                                                // no - show error
        return EVOLUTION_STATUS::ERROR;                                                                                                     // return without evolving
    }

    if (HasStarsTouching()) {                                                                                                               // check if stars are touching
        m_Flags.stellarMerger        = true;
        m_Flags.stellarMergerAtBirth = true;
        evolutionStatus              = EVOLUTION_STATUS::STELLAR_MERGER_AT_BIRTH;                                                           // binary components are touching - merger at birth
    }

    (void)PrintDetailedOutput(m_Id, BSE_DETAILED_RECORD_TYPE::INITIAL_STATE);                                                               // print (log) detailed output: this is the initial state of the binary

    if (OPTIONS->PopulationDataPrinting()) {
        SAY("\nGenerating a new binary - " << m_Id);
        SAY("Binary has masses " << m_Star1->Mass() << " & " << m_Star2->Mass() << " Msol");
        SAY("Binary has initial semiMajorAxis " << m_SemiMajorAxis << " AU");
        SAY("RandomSeed " << m_RandomSeed);
    }

    if (evolutionStatus == EVOLUTION_STATUS::CONTINUE) {                                                                                    // continue evolution
        // evolve the current binary up to the maximum evolution time (and number of steps)
        double dt      = std::min(m_Star1->CalculateTimestep(), m_Star2->CalculateTimestep()) / 1000.0;                                     // initialise the timestep
        int    stepNum = 1;                                                                                                                 // initialise step number
        while (evolutionStatus == EVOLUTION_STATUS::CONTINUE) {                                                                             // perform binary evolution - iterate over timesteps until told to stop

            EvolveOneTimestep(dt);                                                                                                          // evolve the binary system one timestep

            // check for problems
            if (m_Error != ERROR::NONE) {                                                                                                   // SSE error for either constituent star?
                evolutionStatus = EVOLUTION_STATUS::SSE_ERROR;                                                                              // yes - stop evolution
            }
            else if (HasOneOf({ STELLAR_TYPE::MASSLESS_REMNANT })) {                                                                        // at least one massless remnant?
                evolutionStatus = EVOLUTION_STATUS::MASSLESS_REMNANT;                                                                       // yes - stop evolution
            }
            else if (StellarMerger()) {                                                                                                     // have stars merged?
                evolutionStatus = EVOLUTION_STATUS::STELLAR_MERGER;                                                                         // for now, stop evolution
            }
            else if (HasStarsTouching()) {                                                                                                  // binary components touching? (should usually be avoided as MT or CE or merger should happen prior to this)
                evolutionStatus = EVOLUTION_STATUS::STARS_TOUCHING;                                                                         // yes - stop evolution
            }
            else if (IsUnbound() && !OPTIONS->EvolveUnboundSystems()) {                                                                     // binary is unbound and we don't want unbound systems?
                m_Unbound       = true;                                                                                                     // yes - set the unbound flag (should already be set)
                evolutionStatus = EVOLUTION_STATUS::UNBOUND;                                                                                // stop evolution
            }
            else {                                                                                                                          // continue evolution

                (void)PrintDetailedOutput(m_Id, BSE_DETAILED_RECORD_TYPE::POST_STELLAR_TIMESTEP);                                           // print (log) detailed output

                if (OPTIONS->RLOFPrinting()) StashRLOFProperties(MASS_TRANSFER_TIMING::PRE_MT);                                             // stash properties immediately pre-Mass Transfer 

                EvaluateBinary(dt);                                                                                                         // evaluate the binary at this timestep

                (void)PrintDetailedOutput(m_Id, BSE_DETAILED_RECORD_TYPE::POST_BINARY_TIMESTEP);                                            // print (log) detailed output
                
                (void)PrintRLOFParameters();                                                                                                // print (log) RLOF parameters
                
                // check for problems
                if (StellarMerger()) {                                                                                                      // have stars merged?
                    evolutionStatus = EVOLUTION_STATUS::STELLAR_MERGER;                                                                     // for now, stop evolution
                }
                else if (HasStarsTouching()) {                                                                                              // binary components touching? (should usually be avoided as MT or CE or merger should happen prior to this)
                    evolutionStatus = EVOLUTION_STATUS::STARS_TOUCHING;                                                                     // yes - stop evolution
                }
                else if (IsUnbound() && !OPTIONS->EvolveUnboundSystems()) {                                                                 // binary is unbound and we don't want unbound systems?
                    evolutionStatus = EVOLUTION_STATUS::UNBOUND;                                                                            // stop evolution
                }
                
                if (m_Error != ERROR::NONE) evolutionStatus = EVOLUTION_STATUS::BINARY_ERROR;                                               // error in binary evolution

                if (evolutionStatus == EVOLUTION_STATUS::CONTINUE) {                                                                        // continue evolution?

                    if (HasOneOf({ STELLAR_TYPE::NEUTRON_STAR })) {
                        (void)PrintPulsarEvolutionParameters();                                                                             // print (log) pulsar evolution parameters 
                    }

                    //(void)PrintBeBinary();                                                                                                  // print (log) BeBinary properties
                        
                    if (IsDCO() && !IsUnbound()) {                                                                                          // bound double compact object?
                        if (m_DCOFormationTime == DEFAULT_INITIAL_DOUBLE_VALUE) {                                                           // DCO not yet evaluated -- to ensure that the coalescence is only resolved once
                            ResolveCoalescence();                                                                                           // yes - resolve coalescence
                            m_DCOFormationTime = m_Time;                                                                                    // set the DCO formation time
                        }

                        if (!(OPTIONS->EvolvePulsars() && HasOneOf({ STELLAR_TYPE::NEUTRON_STAR }))) {
                            if (!OPTIONS->Quiet()) SAY(ERR_MSG(ERROR::BINARY_EVOLUTION_STOPPED) << ": Double compact object");              // announce that we're stopping evolution
                            evolutionStatus = EVOLUTION_STATUS::STOPPED;                                                                    // stop evolving
                        }
                    }

                    // check for problems
                    if (evolutionStatus == EVOLUTION_STATUS::CONTINUE) {                                                                    // continue evolution?
                             if (m_Error != ERROR::NONE)                                       evolutionStatus = EVOLUTION_STATUS::BINARY_ERROR; // error in binary evolution
                        else if (IsWDandWD())                                                  evolutionStatus = EVOLUTION_STATUS::WD_WD;   // do not evolve double WD systems for now
                        else if (IsDCO() && m_Time>(m_DCOFormationTime + m_TimeToCoalescence) && !IsUnbound()){
                            evolutionStatus = EVOLUTION_STATUS::STOPPED; // evolution time exceeds DCO merger time
                        } 
                        else if (m_Time > OPTIONS->MaxEvolutionTime())                         evolutionStatus = EVOLUTION_STATUS::TIMES_UP;// evolution time exceeds maximum
                    }
                }
            }

            (void)PrintDetailedOutput(m_Id, BSE_DETAILED_RECORD_TYPE::TIMESTEP_COMPLETED);                                                  // print (log) detailed output: this is after all changes made in the timestep

            if (stepNum >= OPTIONS->MaxNumberOfTimestepIterations()) evolutionStatus = EVOLUTION_STATUS::STEPS_UP;                          // number of timesteps for evolution exceeds maximum

            if (evolutionStatus == EVOLUTION_STATUS::CONTINUE) {                                                                            // continue evolution?

                dt = std::min(m_Star1->CalculateTimestep(), m_Star2->CalculateTimestep()) * OPTIONS->TimestepMultiplier();                  // new timestep
                if ((m_Star1->IsOneOf({ STELLAR_TYPE::MASSLESS_REMNANT }) || m_Star2->IsOneOf({ STELLAR_TYPE::MASSLESS_REMNANT })) || dt < NUCLEAR_MINIMUM_TIMESTEP) {
                    dt = NUCLEAR_MINIMUM_TIMESTEP;                                                                                          // but not less than minimum
		        }
                stepNum++;                                                                                                                  // increment stepNum
            }
        }

        if (evolutionStatus == EVOLUTION_STATUS::STEPS_UP) {                                                                                // stopped because max timesteps reached?
            SHOW_ERROR(ERROR::BINARY_EVOLUTION_STOPPED);                                                                                    // show error
        }
    }

    (void)PrintDetailedOutput(m_Id, BSE_DETAILED_RECORD_TYPE::FINAL_STATE);                                                                 // print (log) detailed output: this is the final state of the binary

    (void)PrintBinarySystemParameters();                                                                                                    // print (log) binary system parameters

    return evolutionStatus;
}
<|MERGE_RESOLUTION|>--- conflicted
+++ resolved
@@ -1903,17 +1903,10 @@
 
 
     // Evaluate separately for stable / unstable MT
-<<<<<<< HEAD
     if (isUnstable) {                                                                           // Unstable Mass Transfer
             m_CEDetails.CEEnow = true;
     }
     else {                                                                                      // Stable MT
-=======
-    if (isUnstable) {                                               // Unstable Mass Transfer
-            m_CEDetails.CEEnow = true;
-    }
-    else {                                                          // Stable MT
->>>>>>> 109865a3
             
         m_MassTransferTrackerHistory = m_Donor == m_Star1                                           // record what happened - for later printing
             ? MT_TRACKING::STABLE_1_TO_2_SURV
@@ -1932,13 +1925,8 @@
             
             m_Donor->ResolveEnvelopeLossAndSwitch();                                                // only other interaction that adds/removes mass is winds, so it is safe to update star here
             
-<<<<<<< HEAD
-            if (m_Donor->StellarType() != stellarTypeDonor) {                                       // stellar type change?
-                m_PrintExtraDetailedOutput = true;                                                  // yes - print detailed output record
-=======
             if (m_Donor->StellarType() != stellarTypeDonor) {                                                           // stellar type change?
                 (void)PrintDetailedOutput(m_Id, BSE_DETAILED_RECORD_TYPE::STELLAR_TYPE_CHANGE_DURING_MT);               // yes - print (log) detailed output
->>>>>>> 109865a3
             }
         }
         else{                                                                                       // donor has no envelope
