--- conflicted
+++ resolved
@@ -1087,13 +1087,8 @@
 
                     double term1 = ONE_OVER_KROUPA_POWER_1_PLUS1 * (KROUPA_BREAK_1_PLUS1_1 - PPOW(OPTIONS->InitialMassFunctionMin(), KROUPA_POWER_PLUS1_1));
                     double term2 = ONE_OVER_KROUPA_POWER_2_PLUS1 * KROUPA_BREAK_1_POWER_1_2 * (KROUPA_BREAK_2_PLUS1_2 - KROUPA_BREAK_1_PLUS1_2);
-<<<<<<< HEAD
-                    double term3 = ONE_OVER_KROUPA_POWER_3_PLUS1 * KROUPA_BREAK_1_POWER_1_2 * KROUPA_BREAK_2_POWER_2_3 * (pow(OPTIONS->InitialMassFunctionMax(), KROUPA_POWER_PLUS1_3) - KROUPA_BREAK_2_PLUS1_3);
+                    double term3 = ONE_OVER_KROUPA_POWER_3_PLUS1 * KROUPA_BREAK_1_POWER_1_2 * KROUPA_BREAK_2_POWER_2_3 * (PPOW(OPTIONS->InitialMassFunctionMax(), KROUPA_POWER_PLUS1_3) - KROUPA_BREAK_2_PLUS1_3);
  
-=======
-                    double term3 = ONE_OVER_KROUPA_POWER_3_PLUS1 * KROUPA_BREAK_1_POWER_1_2 * KROUPA_BREAK_2_POWER_2_3 * (PPOW(OPTIONS->InitialMassFunctionMax(), KROUPA_POWER_PLUS1_3) - KROUPA_BREAK_2_PLUS1_3);
-                    
->>>>>>> 5ba504a4
                     double C1    = 1.0 / (term1 + term2 + term3);
                     double C2    = C1 * KROUPA_BREAK_1_POWER_1_2;
                     double C3    = C2 * KROUPA_BREAK_2_POWER_2_3;
@@ -1574,64 +1569,17 @@
  *  /////////////////////////////////////////////////////////////////////////////
  *
  *
-<<<<<<< HEAD
  * bool ResolveSupernova()
  *
  * @return                                      True if a supernova event occurred, otherwise false
  */
 bool BaseBinaryStar::ResolveSupernova() {
-=======
- * double CalculateOrbitalEccentricityPostSupernova(const double p_KickMagnitude,
- *                                                  const double p_TotalMassPreSN,
- *                                                  const double p_TotalMassPostSN,
- *                                                  const double p_KickTheta,
- *                                                  const double p_KickPhi)
- *
- * @param   [IN]    p_KickMagnitude              Dimensionless kick magnitude vk/vrel
- * @param   [IN]    p_TotalMassPreSN            Total mass of binary before supernova event
- * @param   [IN]    p_TotalMassPostSN           Total mass of binary after supernova event
- * @param   [IN]    p_KickTheta                 Kick direction angle out of the plane
- * @param   [IN]    p_KickPhi                   Kick direction angle in the plane
- * @return                                      Orbital eccentricity after a supernova
- */
-double BaseBinaryStar::CalculateOrbitalEccentricityPostSupernova(const double p_KickMagnitude,
-                                                                 const double p_TotalMassPreSN,
-                                                                 const double p_TotalMassPostSN,
-                                                                 const double p_KickTheta,
-                                                                 const double p_KickPhi) {
-    // calculate these once for use later
-    double mOverMprime           = p_TotalMassPreSN / p_TotalMassPostSN;
-    double uk_2                  = p_KickMagnitude * p_KickMagnitude;
-    double _2_r_Minus_1_a        = (2.0 / m_Radius) - (1.0 / m_SemiMajorAxis);
-    double sinTheta              = sin(p_KickTheta);
-    double cosTheta              = cos(p_KickTheta);
-    double sinPhi                = sin(p_KickPhi);
-    double cosPhi                = cos(p_KickPhi);
-    double sinBeta               = sin(m_Beta);
-    double cosBeta               = cos(m_Beta);
-    double ukCosTheta            = p_KickMagnitude * cosTheta;
-    double ukCosThetaCosPhi      = p_KickMagnitude * cosTheta * cosPhi;
-    double ukCosThetaCosPhiPlus1 = ukCosThetaCosPhi + 1.0;
-
-    // calculate orbital eccentricity
-    double quadraticTerm         = 1.0 + (2.0 * ukCosThetaCosPhi) + uk_2;
-    double firstSquareBrackets   = (uk_2 * sinTheta * sinTheta) + (((ukCosTheta * sinPhi * cosBeta) - (sinBeta * ukCosThetaCosPhiPlus1)) * ((ukCosTheta * sinPhi * cosBeta) - (sinBeta * ukCosThetaCosPhiPlus1)));
-    double secondSquareBrackets  = (2.0 / m_Radius) - (mOverMprime * _2_r_Minus_1_a * quadraticTerm);
-    double oneMinusESquared      = m_Radius * m_Radius * mOverMprime * _2_r_Minus_1_a * firstSquareBrackets * secondSquareBrackets;
-    double eSquared              = 1.0 - oneMinusESquared;
-
-    if(eSquared < 1E-8) eSquared = 0.0;     // Deal with small number rounding problems - don't use utils::Compare() here      JR: todo: this should be fixed
-
-    return sqrt(eSquared);
-}
->>>>>>> 5ba504a4
 
     if (!m_Supernova->IsSNevent()) {
         SHOW_WARN(ERROR::RESOLVE_SUPERNOVA_IMPROPERLY_CALLED);
         return false;                                                                         // not a supernova event - bail out 
     }
 
-<<<<<<< HEAD
     // Set relevant preSN parameters 
     m_EccentricityPreSN = m_EccentricityPrev;                                                 
     m_SemiMajorAxisPreSN = m_SemiMajorAxisPrev;                                               
@@ -1639,35 +1587,6 @@
     double totalMassPreSN = m_Supernova->MassPrev() + m_Companion->MassPrev();                                           // Total Mass preSN
     double reducedMassPreSN = m_Supernova->MassPrev() * m_Companion->MassPrev() / totalMassPreSN;                        // Reduced Mass preSN
     m_Supernova->SetOrbitalEnergyPreSN(CalculateOrbitalEnergy(reducedMassPreSN, totalMassPreSN, m_SemiMajorAxisPreSN));  // Orbital energy preSN
-=======
-/*
- * Calculate the post-supernova semi-major axis
- *
- * Post-SN orbital characteristics 2 document, eq 22        JR: todo get reference to document
- *
- *
- * double CalculateSemiMajorAxisPostSupernova(const double p_KickMagnitude,
- *                                            const double p_TotalMassPreSN,
- *                                            const double p_TotalMassPostSN,
- *                                            const double p_KickTheta,
- *                                            const double p_KickPhi)
- *
- * @param   [IN]    p_KickMagnitude              Dimensionless kick magnitude vk/vrel
- * @param   [IN]    p_TotalMassPreSN            Total mass of binary before supernova event
- * @param   [IN]    p_TotalMassPostSN           Total mass of binary after supernova event
- * @param   [IN]    p_KickTheta                 Kick direction angle out of the plane
- * @param   [IN]    p_KickPhi                   Kick direction angle in the plane
- * @return                                      Semi major axis of the orbit after the supernova
- */
-double BaseBinaryStar::CalculateSemiMajorAxisPostSupernova(const double p_KickMagnitude,
-                                                           const double p_TotalMassPreSN,
-                                                           const double p_TotalMassPostSN,
-                                                           const double p_KickTheta,
-                                                           const double p_KickPhi) {
-
-    double r_2           = 2.0 / m_Radius;
-    double quadraticTerm = 1.0 + (2.0 * p_KickMagnitude * cos(p_KickTheta) * cos(p_KickPhi)) + (p_KickMagnitude * p_KickMagnitude);
->>>>>>> 5ba504a4
 
     // Define the natal kick vector (see above for precise definitions of the angles)
     double theta = m_Supernova->SN_Theta();         // Angle out of the binary plane
@@ -1728,15 +1647,8 @@
                                 0.0                            );        // km/s      - Relative velocity vector, in the m1 rest frame
         double   v = V.mag;                                              // km/s      - Relative orbital velocity, in the m1 rest frame
 
-<<<<<<< HEAD
         Vector3d H = cross(R, V);                                        // km^2 s^-1 - Specific orbital angular momentum vector 
         double   h = H.mag;                                              // km^2 s^-1 - Specific orbital angular momentum 
-=======
-	double totalMass        = m_Supernova->SN_TotalMassAtCOFormation() + m_Companion->Mass();                                                    // total mass of binary before supernova event
-	double reducedMass      = (m_Supernova->SN_TotalMassAtCOFormation() * m_Companion->Mass()) / totalMass;                                      // reduced mass before supernova event
-	double totalMassPrime   = m_Supernova->Mass() + m_Companion->Mass();                                                            // total mass of binary after supernova event
-	double reducedMassPrime = (m_Supernova->Mass() * m_Companion->Mass()) / totalMassPrime;                                         // reduced mass after supernova event
->>>>>>> 5ba504a4
 
         Vector3d E = cross(V, H)/(G*mb) - R/r;                           // --        - Laplace-Runge-Lenz vector (magnitude = eccentricity)
 
@@ -1750,7 +1662,6 @@
         // (H x E) defines the Y-axis
         ////////////////////////////////
 
-<<<<<<< HEAD
         //////////////////////////////////////////////////////////////////////////////////////////////////
         // Apply supernova natal kick and mass loss  
         //
@@ -1771,9 +1682,6 @@
                                                                          cos(theta)*sin(newPhi),
                                                                          sin(theta));
         }
-=======
-    double vK = m_Supernova->SN_KickMagnitude();												
->>>>>>> 5ba504a4
 
         Vector3d dV1 = natalKickVector;                                  // km/s - The supernova natal kick
         Vector3d dV2 = Vector3d(0.0, 0.0, 0.0);                          // km/s - The recoil of the companion due to ablation
@@ -1784,16 +1692,9 @@
         double dm1 = (m1 - m1_);                                         // Mo   - Mass difference of SN star
         double dm2 = (m2 - m2_);                                         // Mo   - Mass difference of CP star
 
-<<<<<<< HEAD
         Vector3d Vcm_ = (-m2*dm1/(mb*mb_) + m1*dm2/(mb*mb_)) *V 
                                                  + (m1_/mb_) *dV1 
                                                  + (m2_/mb_) *dV2;       // km/s       - PostSN center of mass velocity vector
-=======
-	vK                       *= KM;                                                                                                 // convert vK to m s^-1.  Would be nice to draw this in nicer units to avoid this secion
-	m_VRel                    = sqrt(G * (totalMass * MSOL_TO_KG) * ((2.0 / (m_Radius * AU)) - (1.0 / (m_SemiMajorAxis * AU))));    // orbital velocity
-	m_uK                      = OPTIONS->UseFixedUK() ? OPTIONS->FixedUK() : vK / m_VRel;                                           // fix uK to user-defined value if required, otherwise calculate it.  uK is dimensionless
-	m_OrbitalVelocityPreSN    = m_VRel;                                                                                             // since the kick magnitude always occurs in equations as vk/vrel, we need to know vrel
->>>>>>> 5ba504a4
 
         Vector3d V_ = V + (dV1 - dV2);                                   // km/s       - PostSN relative velocity vector
 
