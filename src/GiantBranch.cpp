#include "GiantBranch.h"
#include "HeMS.h"
#include "WhiteDwarfs.h"
#include "ONeWD.h"
#include "NS.h"
#include "BH.h"


///////////////////////////////////////////////////////////////////////////////////////
//                                                                                   //
//                     COEFFICIENT AND CONSTANT CALCULATIONS ETC.                    //
//                                                                                   //
///////////////////////////////////////////////////////////////////////////////////////


/*
 * Calculate the Hydrogen rate constant AH'
 *
 * Hurley et al. 2000, just after eq 43 (before eq 44)
 *
 *
 * double CalculateHRateConstant_Static(const double p_Mass)
 *
 * @param   [IN]    p_Mass                      Mass in Msol
 * @return                                      Hydrogen rate constant (Msol Lsol^-1 Myr^-1)
 */
double GiantBranch::CalculateHRateConstant_Static(const double p_Mass) {
    return PPOW(10.0, std::max(-4.8, std::min((-5.7 + (0.8 * p_Mass)), (-4.1 + (0.14 * p_Mass)))));
}


///////////////////////////////////////////////////////////////////////////////////////
//                                                                                   //
//             PARAMETERS, MISCELLANEOUS CALCULATIONS AND FUNCTIONS ETC.             //
//                                                                                   //
///////////////////////////////////////////////////////////////////////////////////////


/*
 * Calculate timescales in units of Myr
 *
 * Timescales depend on a star's mass, so this needs to be called at least each timestep
 *
 * Vectors are passed by reference here for performance - preference would be to pass const& and
 * pass modified value back by functional return, but this way is faster - and this function is
 * called many, many times.
 *
 *
 * void CalculateTimescales(const double p_Mass, DBL_VECTOR &p_Timescales)
 *
 * @param   [IN]        p_Mass                  Mass in Msol
 * @param   [IN/OUT]    p_Timescales            Timescales
 */
void GiantBranch::CalculateTimescales(const double p_Mass, DBL_VECTOR &p_Timescales) {
#define timescales(x) p_Timescales[static_cast<int>(TIMESCALE::x)]      // for convenience and readability - undefined at end of function
#define gbParams(x) m_GBParams[static_cast<int>(GBP::x)]                // for convenience and readability - undefined at end of function

    double p1   = gbParams(p) - 1.0;
    double q1   = gbParams(q) - 1.0;
    double p1_p = p1 / gbParams(p);
    double q1_q = q1 / gbParams(q);

    double LBGB = CalculateLuminosityAtPhaseBase_Static(p_Mass, m_AnCoefficients);

    MainSequence::CalculateTimescales(p_Mass, p_Timescales);   // calculate common values

    timescales(tinf1_FGB) = timescales(tBGB) + ((1.0 / (p1 * gbParams(AH) * gbParams(D))) * PPOW((gbParams(D) / LBGB), p1_p));
    timescales(tMx_FGB)   = timescales(tinf1_FGB) - ((timescales(tinf1_FGB) - timescales(tBGB)) * PPOW((LBGB / gbParams(Lx)), p1_p));
    timescales(tinf2_FGB) = timescales(tMx_FGB) + ((1.0 / (q1 * gbParams(AH) * gbParams(B))) * PPOW((gbParams(B) / gbParams(Lx)), q1_q));

    timescales(tHeI)      = CalculateLifetimeToHeIgnition(p_Mass, timescales(tinf1_FGB), timescales(tinf2_FGB));
    timescales(tHeMS)     = HeMS::CalculateLifetimeOnPhase_Static(p_Mass);

#undef gbParams
#undef timescales
}


/*
 * Calculate the Core mass - Luminosity relation parameter B
 *
 * Hurley et al. 2000, eqs 31 - 38
 *
 *
 * double CalculateCoreMass_Luminosity_B_Static(const double p_Mass)
 *
 * @param   [IN]    p_Mass                      Mass in Msol
 * @return                                      Core mass - Luminosity relation parameter B
 */
double GiantBranch::CalculateCoreMass_Luminosity_B_Static(const double p_Mass) {
    return std::max(3.0E4, (500.0 + (1.75E4 * PPOW(p_Mass, 0.6))));                 // RTW - Consider replacing this with a 3/5 root function (somehow) to avoid NaNs if the base is negative
}


/*
 * Calculate the Core mass - Luminosity relation parameter D
 *
 * Hurley et al. 2000, eqs 31 - 38
 *
 *
 * double CalculateCoreMass_Luminosity_D_Static(const double p_Mass, const double p_LogMetallicityXi, DBL_VECTOR &p_MassCutoffs)
 *
 * @param   [IN]    p_Mass                      Mass in Msol
 * @param   [IN]    p_LogMetallicityXi          log10(Metallicity / Zsol) - called xi in Hurley et al 2000
 * @param   [IN]    p_MassCutoffs               Mass cutoffs vector
 * @return                                      Core mass - Luminosity relation parameter D
 */
double GiantBranch::CalculateCoreMass_Luminosity_D_Static(const double p_Mass, const double p_LogMetallicityXi, const DBL_VECTOR &p_MassCutoffs) {
#define massCutoffs(x) p_MassCutoffs[static_cast<int>(MASS_CUTOFF::x)]  // for convenience and readability - undefined at end of function

    double D0   = 5.37 + (0.135 * p_LogMetallicityXi);
    double D1   = (0.975 * D0) - (0.18 * p_Mass);
    double logD = D0;

    if (utils::Compare(p_Mass, massCutoffs(MHeF)) > 0) {
        if (utils::Compare(p_Mass, 2.5) >= 0) {
            double D2 = (0.5 * D0) - (0.06 * p_Mass);
            logD      = std::max(std::max(-1.0, D1), D2);
        }
        else {  // Linear interpolation between end points
            double gradient  = (D0 - D1) / (massCutoffs(MHeF) - 2.5);
            double intercept = D0 - (massCutoffs(MHeF) * gradient);
            logD = (gradient * p_Mass) + intercept;
        }
    }

    return PPOW(10.0, logD);

#undef massCutoffs
}


/*
 * Calculate the Core mass - Luminosity relation parameter p
 *
 * Hurley et al. 2000, eqs 31 - 38
 *
 *
 * double CalculateCoreMass_Luminosity_p_Static(const double p_Mass, DBL_VECTOR &p_MassCutoffs)
 *
 * @param   [IN]    p_Mass                      Mass in Msol
 * @param   [IN]    p_MassCutoffs               Mass cutoffs vector
 * @return                                      Core mass - Luminosity relation parameter p
 */
double GiantBranch::CalculateCoreMass_Luminosity_p_Static(const double p_Mass, const DBL_VECTOR &p_MassCutoffs) {
#define massCutoffs(x) p_MassCutoffs[static_cast<int>(MASS_CUTOFF::x)]  // for convenience and readability - undefined at end of function

    double p = 6.0;

    if (utils::Compare(p_Mass, massCutoffs(MHeF)) > 0) {
        if (utils::Compare(p_Mass, 2.5) >= 0) {
            p = 5.0;
        }
        else {                                                          // linear interpolation between end points
            double gradient  = 1.0 / (massCutoffs(MHeF) - 2.5);         // will be negative
            double intercept = 5.0 - (2.5 * gradient);
            p = (gradient * p_Mass) + intercept;
        }
    }

    return p;

#undef massCutoffs
}


/*
 * Calculate the Core mass - Luminosity relation parameter q
 *
 * Hurley et al. 2000, eqs 31 - 38
 *
 *
 * double CalculateCoreMass_Luminosity_q_Static(const double p_Mass, DBL_VECTOR &p_MassCutoffs)
 *
 * @param   [IN]    p_Mass                      Mass in Msol
 * @param   [IN]    p_MassCutoffs               Mass cutoffs vector
 * @return                                      Core mass - Luminosity relation parameter q
 */
double GiantBranch::CalculateCoreMass_Luminosity_q_Static(const double p_Mass, const DBL_VECTOR &p_MassCutoffs) {
#define massCutoffs(x) p_MassCutoffs[static_cast<int>(MASS_CUTOFF::x)]  // for convenience and readability - undefined at end of function

    double q = 3.0;

    if (utils::Compare(p_Mass, massCutoffs(MHeF)) > 0) {
        if (utils::Compare(p_Mass, 2.5) >= 0) {
            q = 2.0;
        }
        else {                                                          // Linear interpolation between end points
            double gradient  = 1.0 / (massCutoffs(MHeF) - 2.5);
            double intercept = 2.0 - (2.5 * gradient);
            q = (gradient * p_Mass) + intercept;
        }
    }

    return q;

#undef massCutoffs
}


/*
 * Calculate the Core mass - Luminosity relation parameter Mx
 *
 * Mx is the point at which the low- and high-luminosity approximations cross
 *
 * Hurley et al. 2000, eq 38
 *
 *
 * double CalculateCoreMass_Luminosity_Mx_Static(const DBL_VECTOR &p_GBParams)
 *
 * @param   [IN]    p_GBParams                  Giant Branch Parameters
 * @return                                      Core mass - Luminosity relation parameter Mx
 */
double GiantBranch::CalculateCoreMass_Luminosity_Mx_Static(const DBL_VECTOR &p_GBParams) {
#define gbParams(x) p_GBParams[static_cast<int>(GBP::x)]    // for convenience and readability - undefined at end of function

    return PPOW((gbParams(B) / gbParams(D)), (1.0 / (gbParams(p) - gbParams(q))));

#undef gbParams
}


/*
 * Calculate First Giant Branch (FGB) Core mass - Luminosity relation parameter Lx
 *
 * Hurley et al. 2000, eq 37
 *
 *
 * double CalculateCoreMass_Luminosity_Lx_Static(const DBL_VECTOR &p_GBParams)
 *
 * @param   [IN]    p_GBParams                  Giant Branch Parameters
 * @return                                      Core mass - Luminosity relation parameter Lx
 */
double GiantBranch::CalculateCoreMass_Luminosity_Lx_Static(const DBL_VECTOR &p_GBParams) {
#define gbParams(x) p_GBParams[static_cast<int>(GBP::x)]    // for convenience and readability - undefined at end of function
    // since the mass used here is the mass at crossover (Mx), these
    // should give the same answer - but we'll take the minimum anyway
    return std::min((gbParams(B) * PPOW(gbParams(Mx), gbParams(q))), (gbParams(D) * PPOW(gbParams(Mx), gbParams(p))));

#undef gbParams
}


/*
 * Calculate Giant Branch (GB) parameters per Hurley et al. 2000
 *
 * Giant Branch Parameters depend on a star's mass, so this needs to be called at least each timestep
 *
 * Vectors are passed by reference here for performance - preference would be to pass const& and
 * pass modified value back by functional return, but this way is faster - and this function is
 * called many, many times.
 *
 * void CalculateGBParams(const double p_Mass, DBL_VECTOR &p_GBParams)
 *
 * @param   [IN]        p_Mass                  Mass in Msol
 * @param   [IN/OUT]    p_GBParams              Giant Branch Parameters - calculated here
 */
void GiantBranch::CalculateGBParams(const double p_Mass, DBL_VECTOR &p_GBParams) {
#define gbParams(x) p_GBParams[static_cast<int>(GBP::x)]    // for convenience and readability - undefined at end of function

    gbParams(AH)     = CalculateHRateConstant_Static(p_Mass);
    gbParams(AHHe)   = CalculateHHeRateConstant_Static();
    gbParams(AHe)    = CalculateHeRateConstant_Static();

    gbParams(B)      = CalculateCoreMass_Luminosity_B_Static(p_Mass);
    gbParams(D)      = CalculateCoreMass_Luminosity_D_Static(p_Mass, LogMetallicityXi(), m_MassCutoffs);

    gbParams(p)      = CalculateCoreMass_Luminosity_p_Static(p_Mass, m_MassCutoffs);
    gbParams(q)      = CalculateCoreMass_Luminosity_q_Static(p_Mass, m_MassCutoffs);

    gbParams(Mx)     = CalculateCoreMass_Luminosity_Mx_Static(p_GBParams);      // depends on B, D, p & q - recalculate if any of those are changed
    gbParams(Lx)     = CalculateCoreMass_Luminosity_Lx_Static(p_GBParams);      // JR: Added this - depends on B, D, p, q & Mx - recalculate if any of those are changed

    gbParams(McBAGB) = CalculateCoreMassAtBAGB(p_Mass);
    gbParams(McDU)   = CalculateCoreMassAt2ndDredgeUp_Static(gbParams(McBAGB));
    gbParams(McBGB)  = CalculateCoreMassAtBGB(p_Mass, p_GBParams);

    gbParams(McSN)   = CalculateCoreMassAtSupernova_Static(gbParams(McBAGB));   // JR: Added this

#undef gbParams
}


/*
 * Calculate Giant Branch (GB) parameters per Hurley et al. 2000
 *
 * Giant Branch Parameters depend on a star's mass, so this needs to be called at least each timestep
 *
 * Vectors are passed by reference here for performance - preference would be to pass const& and
 * pass modified value back by functional return, but this way is faster - and this function is
 * called many, many times.
 *
 *
 * This function exists to facilitate the calculation of gbParams in EAGB::ResolveEnvelopeLoss() for the
 * stellar type to which the star will evolve.  The calculations of some of the stellar attributes there
 * depend on new gbParams.  
 * JR: This really needs to be revisited one day - these calculations should really be performed after
 *     switching to the new stellar type, but other calculations are done (in the legacy code) before the 
 *     switch (see evolveOneTimestep() in star.cpp for EAGB stars in the legacy code).
 *
 *
 * void CalculateGBParams_Static(const double      p_Mass, 
 *                               const double      p_LogMetallicityXi, 
 *                               const DBL_VECTOR &p_MassCutoffs, 
 *                               const DBL_VECTOR &p_AnCoefficients, 
 *                               const DBL_VECTOR &p_BnCoefficients,* 
 *                                     DBL_VECTOR &p_GBParams)
 *
 * @param   [IN]        p_Mass                  Mass in Msol
 * @param   [IN]        p_LogMetallicityXi      log10(Metallicity / Zsol) - called xi in Hurley et al 2000
 * @param   [IN]        p_MassCutoffs           Mass cutoffs
 * @param   [IN]        p_AnCoefficients        a(n) coefficients
 * @param   [IN]        p_BnCoefficients        b(n) coefficients
 * @param   [IN/OUT]    p_GBParams              Giant Branch Parameters - calculated here
 */
void GiantBranch::CalculateGBParams_Static(const double      p_Mass, 
                                           const double      p_LogMetallicityXi, 
                                           const DBL_VECTOR &p_MassCutoffs, 
                                           const DBL_VECTOR &p_AnCoefficients, 
                                           const DBL_VECTOR &p_BnCoefficients, 
                                                 DBL_VECTOR &p_GBParams) {

#define gbParams(x) p_GBParams[static_cast<int>(GBP::x)]    // for convenience and readability - undefined at end of function

    gbParams(AH)     = CalculateHRateConstant_Static(p_Mass);
    gbParams(AHHe)   = CalculateHHeRateConstant_Static();
    gbParams(AHe)    = CalculateHeRateConstant_Static();

    gbParams(B)      = CalculateCoreMass_Luminosity_B_Static(p_Mass);
    gbParams(D)      = CalculateCoreMass_Luminosity_D_Static(p_Mass, p_LogMetallicityXi, p_MassCutoffs);

    gbParams(p)      = CalculateCoreMass_Luminosity_p_Static(p_Mass, p_MassCutoffs);
    gbParams(q)      = CalculateCoreMass_Luminosity_q_Static(p_Mass, p_MassCutoffs);

    gbParams(Mx)     = CalculateCoreMass_Luminosity_Mx_Static(p_GBParams);      // depends on B, D, p & q - recalculate if any of those are changed
    gbParams(Lx)     = CalculateCoreMass_Luminosity_Lx_Static(p_GBParams);      // JR: Added this - depends on B, D, p, q & Mx - recalculate if any of those are changed

    gbParams(McDU)   = CalculateCoreMassAt2ndDredgeUp_Static(gbParams(McBAGB));
    gbParams(McBAGB) = CalculateCoreMassAtBAGB_Static(p_Mass, p_BnCoefficients);
    gbParams(McBGB)  = CalculateCoreMassAtBGB_Static(p_Mass, p_MassCutoffs, p_AnCoefficients, p_GBParams);

    gbParams(McSN)   = CalculateCoreMassAtSupernova_Static(gbParams(McBAGB));   // JR: Added this

#undef gbParams
}


/*
 * Calculate the perturbation parameter mu
 *
 * Hurley et al. 2000, eqs 97 & 98
 *
 *
 * double CalculatePerturbationMu()
 *
 * @return                                      Perturbation parameter mu
 */
double GiantBranch::CalculatePerturbationMu() const {
    double kappa = -0.5;
    double L0    = 7.0E4;

    return ((m_Mass - m_CoreMass) / m_Mass) * (std::min(5.0, std::max(1.2, PPOW((m_Luminosity / L0), kappa))));
}


/*
 * Perturb Luminosity and Radius
 *
 * Perturbs Luminosity and Radius per Hurley et al. 2000, section 6.3
 * The attributes of the star are updated.
 *
 * Perturbation is disabled by default when DEBUG is enabled - except when
 * DEBUG_PERTURB is defined (see below).  The stellar class perturbation
 * functions are defined away if DEBUG is defined - so the generic Star
 * function is called (and does nothing). (So far FGB is the only class that
 * defines this function where it actually does anything)
 *
 * If DEBUG_PERTURB is defined then perturbation is not disabled while debugging.
 * To enable perturbation while DEBUG is enabled, define DEBUG_PERTURB.
 *
 *
 * void PerturbLuminosityAndRadius()
 */
#if !defined(DEBUG) || defined(DEBUG_PERTURB)   // don't perturb if debugging and DEBUG_PERTURB not defined
void GiantBranch::PerturbLuminosityAndRadius() {

    if (utils::Compare(m_Mu, 1.0) < 0) {   // perturb only if mu < 1.0

        double Lc = CalculateRemnantLuminosity();
        double Rc = CalculateRemnantRadius();

        double s = CalculatePerturbationS(m_Mu, m_Mass);
        double r = CalculatePerturbationR(m_Mu, m_Mass, m_Radius, Rc);

        m_Luminosity = Lc * PPOW((m_Luminosity / Lc), s);        
        m_Radius     = Rc * PPOW((m_Radius / Rc), r);
    }
}
#else
void GiantBranch::PerturbLuminosityAndRadius() { }
#endif



///////////////////////////////////////////////////////////////////////////////////////
//                                                                                   //
//                              LUMINOSITY CALCULATIONS                              //
//                                                                                   //
///////////////////////////////////////////////////////////////////////////////////////


/*
 * Calculate luminosity at the Base of the Giant Branch
 *
 * Hurley et al. 2000, eq 10
 *
 *
 * double CalculateLuminosityAtPhaseBase_Static(const double p_Mass, const DBL_VECTOR &p_AnCoefficients)
 *
 * @param   [IN]    p_Mass                      Mass in Msol
 * @param   [IN]    p_AnCoefficients            a(n) coefficients
 * @return                                      Luminosity at the Base of the Giant Branch in Lsol
 *
 * p_AnCoefficients passed as parameter so function can be declared static
 */
double GiantBranch::CalculateLuminosityAtPhaseBase_Static(const double p_Mass, const DBL_VECTOR &p_AnCoefficients) {
#define a p_AnCoefficients  // for convenience and readability - undefined at end of function

    double top    = (a[27] * PPOW(p_Mass, a[31])) + (a[28] * PPOW(p_Mass, C_COEFF.at(2)));
    double bottom = a[29] + (a[30] * PPOW(p_Mass, C_COEFF.at(3))) + PPOW(p_Mass, a[32]);

    return top / bottom;

#undef a
}


/*
 * Calculate luminosity on the Zero Age Horizontal Branch
 * (for Low Mass stars)
 *
 * Hurley et al. 2000, eq 53
 *
 *
 * double CalculateLuminosityOnZAHB_Static(const double      p_Mass,
 *                                         const double      p_CoreMass,
 *                                         const double      p_Alpha1,
 *                                         const double      p_MHeF,
 *                                         const double      p_MFGB,
 *                                         const double      p_MinimumLuminosityOnPhase,
 *                                         const DBL_VECTOR &p_BnCoefficients)
 *
 * @param   [IN]    p_Mass                      Mass in Msol
 * @param   [IN]    p_CoreMass                  Core Mass in Msol
 * @param   [IN]    p_Alpha1                    alpha1 in Hurly et al. 2000 (just after eq 49)
 * @param   [IN]    p_MHeF                      Maximum initial mass for which helium ignites degenerately in a Helium Flash
 * @param   [IN]    p_MFGB                      Maximum initial mass for which helium ignites on the First Giant Branch
 * @param   [IN]    p_BnCoefficients            b(n) coefficients
 * @return                                      Luminosity on the Zero Age Horizontal Branch in Lsol
 *
 * p_Alpha1, p_MHeF, p_MFGB and p_BnCoefficients passed as parameters so function can be declared static
 */
double GiantBranch::CalculateLuminosityOnZAHB_Static(const double      p_Mass,
                                                     const double      p_CoreMass,
                                                     const double      p_Alpha1,
                                                     const double      p_MHeF,
                                                     const double      p_MFGB,
                                                     const double      p_MinimumLuminosityOnPhase,
                                                     const DBL_VECTOR &p_BnCoefficients) {
#define b p_BnCoefficients  // for convenience and readability - undefined at end of function

    double LZHe   = HeMS::CalculateLuminosityAtZAMS_Static(p_CoreMass);
    double LminHe = p_MinimumLuminosityOnPhase;

    double mu     = (p_Mass - p_CoreMass) / (p_MHeF - p_CoreMass);
    double alpha2 = (b[18] + LZHe - LminHe) / (LminHe - LZHe);

    double first  = (1.0 + b[20]) / (1.0 + (b[20] * PPOW(mu, 1.6479)));
    double second = (b[18] * PPOW(mu, b[19])) / (1.0 + alpha2 * exp(15.0 * (p_Mass - p_MHeF)));

    return LZHe + (first * second);

#undef b
}


/*
 * Calculate luminosity at Helium Ignition
 *
 * Hurley et al. 2000, eq 49
 *
 *
 * double CalculateLuminosityAtHeIgnition_Static(const double      p_Mass,
 *                                               const double      p_Alpha1,
 *                                               const double      p_MHeF,
 *                                               const DBL_VECTOR &p_BnCoefficients)
 *
 * @param   [IN]    p_Mass                      Mass in Msol
 * @param   [IN]    p_Alpha1                    alpha1 in Hurley et al. 2000 (just after eq 49)
 * @param   [IN]    p_MHeF                      Maximum initial mass for which helium ignites degenerately in a Helium Flash
 * @param   [IN]    p_BnCoefficients            b(n) coefficients
 * @return                                      Luminosity at Helium Ignition in Lsol
 *
 * p_Alpha1, p_MHeF and p_BnCoefficients passed as parameter so function can be declared static
 */
double GiantBranch::CalculateLuminosityAtHeIgnition_Static(const double      p_Mass,
                                                           const double      p_Alpha1,
                                                           const double      p_MHeF,
                                                           const DBL_VECTOR &p_BnCoefficients) {
#define b p_BnCoefficients  // for convenience and readability - undefined at end of function

    return (utils::Compare(p_Mass, p_MHeF) < 0)
            ? (b[9] * PPOW(p_Mass, b[10])) / (1.0 + (p_Alpha1 * exp(15.0 * (p_Mass - p_MHeF))))
            : (b[11] + (b[12] * PPOW(p_Mass, 3.8))) / (b[13] + (p_Mass * p_Mass));

#undef b
}


/*
 * Calculate luminosity of the remnant the star would become if it lost all of its
 * envelope immediately (i.e. M = Mc, coreMass)
 *
 * Hurley et al. 2000, just after eq 105
 *
 *
 * double CalculateRemnantLuminosity()
 *
 * @return                                      Luminosity of remnant core in Lsol
 */
double GiantBranch::CalculateRemnantLuminosity() const {
#define massCutoffs(x) m_MassCutoffs[static_cast<int>(MASS_CUTOFF::x)]  // for convenience and readability - undefined at end of function

    return (utils::Compare(m_Mass0, massCutoffs(MHeF)) < 0)
            ? HeMS::CalculateLuminosityAtZAMS_Static(m_CoreMass)
            : WhiteDwarfs::CalculateLuminosityOnPhase_Static(m_CoreMass, 0.0, m_Metallicity, WD_Baryon_Number.at(STELLAR_TYPE::HELIUM_WHITE_DWARF));

#undef massCutoffs
}


///////////////////////////////////////////////////////////////////////////////////////
//                                                                                   //
//                                RADIUS CALCULATIONS                                //
//                                                                                   //
///////////////////////////////////////////////////////////////////////////////////////


/*
 * Calculate radius on the Giant Branch
 *
 * Hurley et al. 2000, eq 46
 *
 *
 * double CalculateRadiusOnPhase_Static(const double p_Mass, const double p_Luminosity, const DBL_VECTOR &p_BnCoefficients)
 *
 * @param   [IN]    p_Mass                      Mass in Msol
 * @param   [IN]    p_Luminosity                Luminosity in Lsol
 * @param   [IN]    p_BnCoefficients            b(n) coefficients
 * @return                                      Radius on the First Giant Branch in Rsol
 *
 * p_BnCoefficients passed as parameter so function can be declared static
 */
double GiantBranch::CalculateRadiusOnPhase_Static(const double p_Mass, const double p_Luminosity, const DBL_VECTOR &p_BnCoefficients) {
#define b p_BnCoefficients  // for convenience and readability - undefined at end of function

    double A = std::min((b[4] * PPOW(p_Mass, -b[5])), (b[6] * PPOW(p_Mass, -b[7])));  // Hurley et al. 2000, just before eq 47

    return A * (PPOW(p_Luminosity, b[1]) + (b[2] * PPOW(p_Luminosity, b[3])));        // Hurley et al. 2000, eq 46

#undef b
}


/*
 * Calculate radius on the Zero Age Horizontal Branch
 *
 * Hurley et al. 2000, eq 54
 *
 *
 * double CalculateRadiusOnZAHB_Static(const double      p_Mass,
 *                                     const double      p_CoreMass,
 *                                     const double      p_Alpha1,
 *                                     const double      p_MHeF,
 *                                     const double      p_MFGB,
 *                                     const double      p_MinimumLuminosityOnPhase,
 *                                     const DBL_VECTOR &p_BnCoefficients)
 *
 * @param   [IN]    p_Mass                      Mass in Msol
 * @param   [IN]    p_CoreMass                  Core Mass in Msol
 * @param   [IN]    p_Alpha1                    alpha1 in Hurly et al. 2000 (just after eq 49)
 * @param   [IN]    p_MHeF                      Maximum initial mass for which helium ignites degenerately in a Helium Flash
 * @param   [IN]    p_MFGB                      Maximum initial mass for which helium ignites don the First Giant Branch
 * @param   [IN]    p_MinimumLuminosityOnPhase  Minimum luminosity on phase (only required for CHeB stars) - calculated once per star
 * @param   [IN]    p_BnCoefficients            b(n) coefficients
 * @return                                      Radius on the Zero Age Horizontal Branch in Rsol
 *
 * p_Alpha1, p_MHeF and p_BnCoefficients passed as parameters so function can be declared static
 */
double GiantBranch::CalculateRadiusOnZAHB_Static(const double      p_Mass,
                                                 const double      p_CoreMass,
                                                 const double      p_Alpha1,
                                                 const double      p_MHeF,
                                                 const double      p_MFGB,
                                                 const double      p_MinimumLuminosityOnPhase,
                                                 const DBL_VECTOR &p_BnCoefficients) {
#define b p_BnCoefficients  // for convenience and readability - undefined at end of function

    double RZHe  = HeMS::CalculateRadiusAtZAMS_Static(p_CoreMass);
    double LZAHB = CalculateLuminosityOnZAHB_Static(p_Mass, p_CoreMass, p_Alpha1, p_MHeF, p_MFGB, p_MinimumLuminosityOnPhase, p_BnCoefficients);
    double RGB   = GiantBranch::CalculateRadiusOnPhase_Static(p_Mass, LZAHB, p_BnCoefficients);

    double mu    = (p_Mass - p_CoreMass) / (p_MHeF - p_CoreMass);
    double f     = ((1.0 + b[21]) * PPOW(mu, b[22])) / (1.0 + b[21] * PPOW(mu, b[23]));

    return ((1.0 - f)) * RZHe + (f * RGB);

#undef b
}


/*
 * Calculate radius at Helium Ignition
 *
 * Hurley et al. 2000, eq 50
 *
 *
 * double CalculateRadiusAtHeIgnition(const double p_Mass)
 *
 * @param   [IN]    p_Mass                      Mass in Msol
 * @return                                      Radius at Helium Ignition in Rsol
 */
double GiantBranch::CalculateRadiusAtHeIgnition(const double p_Mass) const {
#define massCutoffs(x) m_MassCutoffs[static_cast<int>(MASS_CUTOFF::x)]  // for convenience and readability - undefined at end of function

    double RHeI = 0.0;                                                  // Radius at Helium Ignition

    double LHeI      = CalculateLuminosityAtHeIgnition_Static(p_Mass, m_Alpha1, massCutoffs(MHeF), m_BnCoefficients);
    double RmHe      = CHeB::CalculateMinimumRadiusOnPhase_Static(p_Mass, m_CoreMass, m_Alpha1, massCutoffs(MHeF), massCutoffs(MFGB), m_MinimumLuminosityOnPhase, m_BnCoefficients);
    double RGB_LHeI  = CalculateRadiusOnPhase(p_Mass, LHeI);

    if (utils::Compare(p_Mass, massCutoffs(MFGB)) <= 0) {
        RHeI = RGB_LHeI;
    }
    else if (utils::Compare(p_Mass, std::max(massCutoffs(MFGB), 12.0)) >= 0) {
        double RAGB_LHeI = EAGB::CalculateRadiusOnPhase_Static(p_Mass, LHeI, massCutoffs(MHeF), m_BnCoefficients);
        RHeI             = std::min(RmHe, RAGB_LHeI);                        // Hurley et al. 2000, eq 55
    }
    else {
        double mu = log10(p_Mass / 12.0) / log10(massCutoffs(MFGB) / 12.0);
        RHeI      = RmHe * PPOW((RGB_LHeI / RmHe), mu);
    }

    return RHeI;

#undef massCutoffs
}


/*
 * Calculate radius of the remnant the star would become if it lost all of its
 * envelope immediately (i.e. M = Mc, coreMass)
 *
 * Hurley et al. 2000, just after eq 105
 *
 *
 * double CalculateRemnantRadius()
 *
 * @return                                      Radius of remnant core in Rsol
 */
double GiantBranch::CalculateRemnantRadius() const {
#define massCutoffs(x) m_MassCutoffs[static_cast<int>(MASS_CUTOFF::x)]  // for convenience and readability - undefined at end of function

    return (utils::Compare(m_Mass0, massCutoffs(MHeF)) < 0)
            ? HeMS::CalculateRadiusAtZAMS_Static(m_CoreMass)
            : WhiteDwarfs::CalculateRadiusOnPhase_Static(m_CoreMass);

#undef massCutoffs
}


<<<<<<< HEAD
/*
 * Calculate the radial extent of the star's convective envelope (if it has one)
 *
 * Hurley et al. 2000, sec. 2.3, particularly subsec. 2.3.1, eqs 36-40
 *
 *
 * double CalculateRadialExtentConvectiveEnvelope()
 *
 * @return                                      Radial extent of the star's convective envelope in Rsol
 */
double GiantBranch::CalculateRadialExtentConvectiveEnvelope() const {

    // We need this star's radius after its envelope (if any) is lost.  Since we
    // are on the giant branch here, we can clone this object and use the clone to
    // resolve the envelope loss and give us the radius after the envelope loss,
    // without modifying this object. To ensure the clone does not participate in
    // logging, we set its persistence to EPHEMERAL.
    //
    // We don't know at compile time what the underlying object type is (e.g. FGB,
    // HeMS, etc.), so we need to call the Clone() function and dynamically cast the
    // object returned as a 'BaseStar'.  Note that we do not want to initialise the
    // object here (to the start of whatever phase it is currently on).
    //
    // Furthermore, 'this' is const in this function, so we first remove its const-ness
    // (required to call Clone()) via the use of const_cast<>().

    BaseStar *clone = dynamic_cast<BaseStar*>(const_cast<GiantBranch*>(this)->Clone(OBJECT_PERSISTENCE::EPHEMERAL, false));
	clone->ResolveEnvelopeLoss(true);               // update clone's attributes after envelope is lost
    double cloneRadius  = clone->Radius();          // get the radius of the updated clone
    delete clone; clone = nullptr;                  // return the memory allocated for the clone

    return m_Radius - cloneRadius;
}


=======
>>>>>>> 5aa2d217
///////////////////////////////////////////////////////////////////////////////////////
//                                                                                   //
//                                 MASS CALCULATIONS                                 //
//                                                                                   //
///////////////////////////////////////////////////////////////////////////////////////


/*
 * Calculate core mass at the Base of the Asymptotic Giant Branch
 *
 * Hurley et al. 2000, eq 66
 *
 *
 * double CalculateCoreMassAtBAGB(const double p_Mass)
 *
 * @param   [IN]    p_Mass                      Mass in Msol
 * @return                                      Core mass at the Base of the Asymptotic Giant Branch in Msol
 */
double GiantBranch::CalculateCoreMassAtBAGB(const double p_Mass) const {
#define b m_BnCoefficients  // for convenience and readability - undefined at end of function

    return std::sqrt(std::sqrt((b[36] * PPOW(p_Mass, b[37])) + b[38]));   // sqrt() is much faster than PPOW()

#undef b
}


/*
 * Calculate core mass at the Base of the Asymptotic Giant Branch
 *
 * Hurley et al. 2000, eq 66
 *
 * Static version required by CalculateGBParams_Static()
 * 
 *
 * double CalculateCoreMassAtBAGB_Static(const double p_Mass, const DBL_VECTOR &p_BnCoefficients)
 *
 * @param   [IN]    p_Mass                      Mass in Msol
 * @param   [IN]    p_BnCoefficients            b(n) coefficients
 * @return                                      Core mass at the Base of the Asymptotic Giant Branch in Msol
 */
double GiantBranch::CalculateCoreMassAtBAGB_Static(const double p_Mass, const DBL_VECTOR &p_BnCoefficients) {
#define b p_BnCoefficients  // for convenience and readability - undefined at end of function

    return std::sqrt(std::sqrt((b[36] * PPOW(p_Mass, b[37])) + b[38]));   // sqrt() is much faster than PPOW()

#undef b
}


/*
 * Calculate core mass at the Base of the Giant Branch
 *
 * Hurley et al. 2000, eq 44
 *
 * For large enough M, we have McBGB ~ 0.098*Mass**(1.35)
 *
 *
 * double CalculateCoreMassAtBGB(const double p_Mass, const DBL_VECTOR &p_GBParams)
 *
 * @param   [IN]    p_Mass                      Mass in Msol
 * @param   [IN]    p_GBParams                  Giant Branch parameters
 * @return                                      Core mass at the Base of the Giant Branch in Msol
 */
double GiantBranch::CalculateCoreMassAtBGB(const double p_Mass, const DBL_VECTOR &p_GBParams) {
#define gbParams(x) p_GBParams[static_cast<int>(GBP::x)]                // for convenience and readability - undefined at end of function
#define massCutoffs(x) m_MassCutoffs[static_cast<int>(MASS_CUTOFF::x)]  // for convenience and readability - undefined at end of function

    double luminosity = GiantBranch::CalculateLuminosityAtPhaseBase_Static(massCutoffs(MHeF), m_AnCoefficients);
    double Mc_MHeF    = BaseStar::CalculateCoreMassGivenLuminosity_Static(luminosity, p_GBParams);
    double c          = (Mc_MHeF * Mc_MHeF * Mc_MHeF * Mc_MHeF) - (MC_L_C1 * PPOW(massCutoffs(MHeF), MC_L_C2));  // pow() is slow - use multiplication

    return std::min((0.95 * gbParams(McBAGB)), std::sqrt(std::sqrt(c + (MC_L_C1 * PPOW(p_Mass, MC_L_C2)))));               // sqrt is much faster than PPOW()

#undef massCutoffs
#undef gbParams
}


/*
 * Calculate core mass at the Base of the Giant Branch
 *
 * Hurley et al. 2000, eq 44
 *
 * For large enough M, we have McBGB ~ 0.098*Mass**(1.35)
 *
 * Static version required by CalculateGBParams_Static()
 *
 *
 * double CalculateCoreMassAtBGB_Static(const double p_Mass, const DBL_VECTOR &p_MassCutoffs, const DBL_VECTOR &p_AnCoefficients, const DBL_VECTOR &p_GBParams)
 *
 * @param   [IN]    p_Mass                      Mass in Msol
 * @param   [IN]    p_MassCutoffs               Mass cutoffs
 * @param   [IN]    p_AnCoefficients            a(n) coefficients
 * @param   [IN]    p_GBParams                  Giant Branch parameters
 * @return                                      Core mass at the Base of the Giant Branch in Msol
 */
double GiantBranch::CalculateCoreMassAtBGB_Static(const double      p_Mass, 
                                                  const DBL_VECTOR &p_MassCutoffs, 
                                                  const DBL_VECTOR &p_AnCoefficients, 
                                                  const DBL_VECTOR &p_GBParams) {
#define gbParams(x) p_GBParams[static_cast<int>(GBP::x)]                // for convenience and readability - undefined at end of function
#define massCutoffs(x) p_MassCutoffs[static_cast<int>(MASS_CUTOFF::x)]  // for convenience and readability - undefined at end of function

    double luminosity = GiantBranch::CalculateLuminosityAtPhaseBase_Static(massCutoffs(MHeF), p_AnCoefficients);
    double Mc_MHeF    = BaseStar::CalculateCoreMassGivenLuminosity_Static(luminosity, p_GBParams);
    double c          = (Mc_MHeF * Mc_MHeF * Mc_MHeF * Mc_MHeF) - (MC_L_C1 * PPOW(massCutoffs(MHeF), MC_L_C2));  // pow() is slow - use multiplication

    return std::min((0.95 * gbParams(McBAGB)), std::sqrt(std::sqrt(c + (MC_L_C1 * PPOW(p_Mass, MC_L_C2)))));               // sqrt is much faster than PPOW()

#undef massCutoffs
#undef gbParams
}


/*
 * Calculate the core mass at which the Asymptotic Giant Branch phase is terminated in a SN/loss of envelope
 *
 * Hurley et al. 2000, eq 75 -- but note we use MECS rather than MCH
 *
 *
 * double CalculateCoreMassAtSupernova_Static(const double p_McBAGB)
 *
 * @param   [IN]    p_McBAGB                    Core mass at the Base of the Asymptotic Giant Branch in Msol
 * @return                                      Maximum core mass before supernova on the Asymptotic Giant Branch
 */
double GiantBranch::CalculateCoreMassAtSupernova_Static(const double p_McBAGB) {
    return std::max(MECS, (0.773 * p_McBAGB) - 0.35);
}


/*
 * Calculate core mass at Helium Ignition
 *
 * Hurley et al. 2000, eq 37 for low mass stars (coreMass - Luminosity relation)
 *
 * For M >= X use Hurley et al. 2000, eq 44, replacing Mc(LBGB(MHeF)) with Mc(LHeI(MHeF))
 * (see end of section 5.3 for this note)
 *
 *
 * double CalculateCoreMassAtHeIgnition(const double p_Mass)
 *
 * @param   [IN]    p_Mass                      Mass in Msol
 * @return                                      Core mass at Helium Ignition in Msol
 */
double GiantBranch::CalculateCoreMassAtHeIgnition(const double p_Mass) const {
#define massCutoffs(x) m_MassCutoffs[static_cast<int>(MASS_CUTOFF::x)]  // for convenience and readability - undefined at end of function

    double coreMass;

    if (utils::Compare(p_Mass, massCutoffs(MHeF)) < 0) {
        double luminosity = CalculateLuminosityAtHeIgnition_Static(p_Mass, m_Alpha1, massCutoffs(MHeF), m_BnCoefficients);

        coreMass          = BaseStar::CalculateCoreMassGivenLuminosity_Static(luminosity, m_GBParams);
    }
    else {
        double luminosity_MHeF = CalculateLuminosityAtHeIgnition_Static(massCutoffs(MHeF), m_Alpha1, massCutoffs(MHeF), m_BnCoefficients);
        double Mc_MHeF         = BaseStar::CalculateCoreMassGivenLuminosity_Static(luminosity_MHeF, m_GBParams);
        double McBAGB          = CalculateCoreMassAtBAGB(p_Mass);
        double c               = (Mc_MHeF * Mc_MHeF * Mc_MHeF * Mc_MHeF) - (MC_L_C1 * PPOW(massCutoffs(MHeF), MC_L_C2)); // pow() is slow - use multiplication

        coreMass               = std::min((0.95 * McBAGB), std::sqrt(std::sqrt(c + (MC_L_C1 * PPOW(p_Mass, MC_L_C2)))));           // sqrt() is much faster than PPOW()
    }

    return coreMass;

#undef massCutoffs
}


/*
 * Calculate the mass of the core during second dredge up
 *
 * Hurley et al. 2000, eq 69 (not numbered in the paper, but between eqs 68 & 70)
 *
 *
 * double CalculateCoreMassAt2ndDredgeUp(const double p_McBAGB)
 *
 * @param       [IN]    p_McBAGB                Core mass at the Base of the Asymptotic Giant Branch
 * @return                                      Core Mass at second dredge up (McDU)
 */
double GiantBranch::CalculateCoreMassAt2ndDredgeUp_Static(const double p_McBAGB) {
    return utils::Compare(p_McBAGB, 0.8) >= 0 ? ((0.44 * p_McBAGB) + 0.448) : p_McBAGB;
}


/*
 * Calculate the dominant mass loss mechanism and associated rate for the star
 * at the current evolutionary phase.
 *
 * According to Hurley et al. 2000
 *
 * double CalculateMassLossRateHurley()
 *
 * @return                                      Mass loss rate in Msol per year
 */
double GiantBranch::CalculateMassLossRateHurley() {
    double rateNJ = CalculateMassLossRateNieuwenhuijzenDeJager();
    double rateKR = CalculateMassLossRateKudritzkiReimers();
    double rateWR = CalculateMassLossRateWolfRayet(m_Mu);
    double dominantRate;
    m_DominantMassLossRate = MASS_LOSS_TYPE::GB;
    if (utils::Compare(rateNJ, rateKR) > 0) {
        dominantRate = rateNJ;
    } else {
        dominantRate = rateKR;
    }
    if (utils::Compare(rateWR, dominantRate) > 0) {
        dominantRate = rateWR;
        m_DominantMassLossRate = MASS_LOSS_TYPE::WR;
    }

    return dominantRate;
}


/*
 * Determines if mass transfer is unstable according to the critical mass ratio.
 *
 * See e.g de Mink et al. 2013, Claeys et al. 2014, and Ge et al. 2010, 2015, 2020 for discussions.
 *
 * Assumes this star is the donor; relevant accretor details are passed as parameters.
 * Critical mass ratio is defined as qCrit = mAccretor/mDonor.
 *
 * double GiantBranch::CalculateCriticalMassRatioClaeys14(const bool p_AccretorIsDegenerate) 
 *
 * @param   [IN]    p_AccretorIsDegenerate      Boolean indicating if accretor in degenerate (true = degenerate)
 * @return                                      Critical mass ratio for unstable MT 
 */
double GiantBranch::CalculateCriticalMassRatioClaeys14(const bool p_AccretorIsDegenerate) const {

    double qCrit;
                                                                                                                            
    if (p_AccretorIsDegenerate) {                                                                                           // Degenerate accretor
        qCrit = OPTIONS->MassTransferCriticalMassRatioGiantDegenerateAccretor();
    }
    else {                                                                                                                  // Non-degenerate accretor 
        qCrit = OPTIONS->MassTransferCriticalMassRatioGiantNonDegenerateAccretor();
        if (qCrit == -1) {                                                                                                  // Default value of -1 recalculates qCrit with the following function 
            double coreMassRatio = m_HeCoreMass/m_Mass;
            double x = BaseStar::CalculateGBRadiusXExponent();                                                              // x from Hurley et al 2000, Eq. 47 - Depends on composition
            qCrit = 2.13/( 1.67 - x + 2*(coreMassRatio*coreMassRatio*coreMassRatio*coreMassRatio*coreMassRatio));           // Claeys+ 2014, Table 2
        }
    }

    return qCrit;
}


/*
 * Determines if mass transfer is unstable according to the critical mass ratio.
 *
 * See Hurley et al. 2002 sect. 2.6.1.
 *
 * Assumes this star is the donor.
 * Critical mass ratio is defined as qCrit = mAccretor/mDonor.
 *
 * double GiantBranch::CalculateCriticalMassRatioHurleyHjellmingWebbink() 
 *
 * @return                                      Critical mass ratio for unstable MT 
 */
double GiantBranch::CalculateCriticalMassRatioHurleyHjellmingWebbink() const {
    
    double qCrit = 0.362 + 1.0 / (3.0 * (1.0 - CoreMass() / Mass())); // Defined as mDonor/mAccretor in Hurley et al. 2002, equation found after eq. 57 (no label)
    
    return 1.0 / qCrit;
}


/*
 * Calculate the Adiabatic Exponent (for convective-envelope giant-like stars)
 *
 *
 * double CalculateZetaConvectiveEnvelopeGiant(ZETA_PRESCRIPTION p_ZetaPrescription) const
 *
 * @param   [IN]    p_ZetaPrescription          Prescription for computing ZetaStar
 * @return                                      Adiabatic exponent
 */
double GiantBranch::CalculateZetaConvectiveEnvelopeGiant(ZETA_PRESCRIPTION p_ZetaPrescription) {
    
    double zeta = 0.0;                                            // default value

    switch (p_ZetaPrescription) {                                 // which prescription?
        case ZETA_PRESCRIPTION::SOBERMAN:                         // SOBERMAN: Soberman, Phinney, and van den Heuvel, 1997, eq 61
            zeta = CalculateZetaAdiabaticSPH(m_CoreMass);
            break;
            
        case ZETA_PRESCRIPTION::HURLEY:                          // HURLEY: Hurley, Tout, and Pols, 2002, eq 56
            zeta = CalculateZetaAdiabaticHurley2002(m_CoreMass);
            break;
            
        case ZETA_PRESCRIPTION::ARBITRARY:                       // ARBITRARY: user program options thermal zeta value
            zeta = OPTIONS->ZetaAdiabaticArbitrary();
            break;
            
        default:                                                    // unknown common envelope prescription - shouldn't happen
            m_Error = ERROR::UNKNOWN_ZETA_PRESCRIPTION;          // set error value
            SHOW_ERROR(m_Error);                                    // warn that an error occurred
    }
    
    return zeta;
}



/*
 * Calculate the mass-radius response exponent Zeta
 *
 * Hurley et al. 2000, eqs 97 & 98
 *
 *
 * double CalculateZetaConstantsByEnvelope(ZETA_PRESCRIPTION p_ZetaPrescription)
 *
 * @param   [IN]    p_ZetaPrescription          Prescription for computing ZetaStar
 * @return                                      mass-radius response exponent Zeta
 */
double GiantBranch::CalculateZetaConstantsByEnvelope(ZETA_PRESCRIPTION p_ZetaPrescription) {
    
    double zeta = 0.0;                                              // default value
    
    // Use ZetaRadiativeEnvelopeGiant() for radiative envelope giant-like stars, CalculateZetaAdiabatic for convective-envelope giants
    switch (DetermineEnvelopeType()) {                           // which envelope?
        case ENVELOPE::RADIATIVE:
            zeta = OPTIONS->ZetaRadiativeEnvelopeGiant();
            break;
            
        case ENVELOPE::CONVECTIVE:
            zeta = CalculateZetaConvectiveEnvelopeGiant(p_ZetaPrescription);
            break;
            
        default:                                                    // shouldn't happen
            m_Error = ERROR::INVALID_TYPE_ZETA_CALCULATION;         // set error value
            SHOW_ERROR(m_Error);                                    // warn that an error occurred
    }
    
    return zeta;
}


/*
 * Approximates the mass of the outer convective envelope.
 *
 * This is needed for the Hirai & Mandel (2022) two-stage CE formalism.
 * Follows the fits of Picker, Hirai, Mandel (2024), arXiv:2402.13180
 *
 *
 * double GiantBranch::CalculateConvectiveEnvelopeMass()
 *
 * @return                                      Tuple containing the mass of the outer convective envelope and its maximum value
 */
<<<<<<< HEAD
double GiantBranch::CalculateConvectiveEnvelopeMass() const {
std::cout << "GiantBranch::CalculateConvectiveEnvelopeMass(ENTRY)\n";

    // 'this' is const in this function, and it is an instantiation of the 'GiantBranch' class.
    // We want to clone this object and access it as an HG object, so we first remove its
    // const-ness (required for Clone()), then cast it as HG, then clone it.



        // We need TAMSCoreMass, which is just the core mass at the start of the HG phase.
        // Since we are on the main sequence here, we can clone this object as an HG object
        // and, as long as it is initialised (to correctly set Tau to 0.0 on the HG phase),
        // we can query the cloned object for its core mass.
        //
        // The clone should not evolve, and so should not log anything, but to be sure the
        // clone does not participate in logging, we set its persistence to EPHEMERAL.
    //
    // Furthermore, 'this' is const in this function, so we first remove its const-ness
    // (required to call Clone()) via the use of const_cast<>().

    BaseStar *clone = dynamic_cast<BaseStar*>(const_cast<GiantBranch*>(this)->Clone(OBJECT_PERSISTENCE::EPHEMERAL, false));




std::cout << "GiantBranch::CalculateConvectiveEnvelopeMass(), Typename = " << typeid(*this).name() << "\n";
//    HG *clone = dynamic_cast<HG*>(const_cast<GiantBranch*>(this))->Clone(OBJECT_PERSISTENCE::EPHEMERAL);
HG clone = *this;
std::cout << "GiantBranch::CalculateConvectiveEnvelopeMass(), Typename = " << typeid(clone).name() << "\n";

    double log10Ltams = log10(clone->Luminosity());                                                             // get luminosity of clone

    delete clone; clone = nullptr;                                                                              // return the memory allocated for the clone

    double Mcorefinal = CalculateCoreMassAtBAGB(m_Mass);
    double Mconvmax   = m_Mass - 1.1 * Mcorefinal;

    double log10Z     = log10 (m_Metallicity);
    double log10Z_2   = log10Z * log10Z;

    double b1         = 14.4 * log10Z_2 + 57.4 * log10Z + 95.7;
    double a2         = -16.9 * log10Z_2 - 81.9 * log10Z - 47.9;
    double b2         = 184.0 * log10Z_2 + 872.2 * log10Z + 370.0;
    double c2         = -660.1 * log10Z_2 - 3482.0 * log10Z + 1489.0;
    double Tnorm      = a2 * log10Ltams * log10Ltams + b2 * log10Ltams + c2;

    double convectiveEnvelopeMass = Mconvmax / (1.0 + exp(b1 * (m_Temperature * TSOL - Tnorm) / Tnorm));
    convectiveEnvelopeMass        = std::max(std::min(convectiveEnvelopeMass, (m_Mass - m_CoreMass)), 0.0);     // ensure that convective envelope mass is limited to [0, envelope mass]
   
std::cout << "GiantBranch::CalculateConvectiveEnvelopeMass(EXIT)\n";
    return convectiveEnvelopeMass;
}
=======
DBL_DBL GiantBranch::CalculateConvectiveEnvelopeMass() const {
    
    double log10Z = log10 (m_Metallicity);
    double MinterfMcoref = -0.021 * log10Z + 0.0038;                                                                        //Eq. (8) of Picker+ 2024
    double Tonset = -139.8 * log10Z * log10Z - 981.7 * log10Z + 2798.3;                                                     //Eq. (6) of Picker+ 2024
    EAGB clone = *this;                                                                                                     // Create an HG star clone to query its core mass just after BAGB
    clone.UpdateAttributesAndAgeOneTimestep(0.0, 0.0, 0.0, true);                                                           // Otherwise, temperature not updated
    double Tmin=clone.Temperature();
    double Mcorefinal = CalculateCoreMassAtBAGB(m_Mass);
    double Mconvmax = std::max(m_Mass - Mcorefinal * (1.0 + MinterfMcoref), 0.0);                                             //Eq. (9) of Picker+ 2024
    double convectiveEnvelopeMass = Mconvmax / (1.0 + exp(4.6 * (Tmin + Tonset - 2.0 * m_Temperature)/(Tmin-Tonset)));      //Eq. (7) of Picker+ 2024
    
    return std::tuple<double, double> (convectiveEnvelopeMass, Mconvmax);
}   // /*ILYA*/ check consistency with HG convective envelope radii and masses from Hurley+ 2002, 2000
>>>>>>> 5aa2d217


///////////////////////////////////////////////////////////////////////////////////////
//                                                                                   //
//                            LIFETIME / AGE CALCULATIONS                            //
//                                                                                   //
///////////////////////////////////////////////////////////////////////////////////////


/*
 * Calculate the time to Helium ignition tHeI
 *
 * Hurley et al. 2000, eq 43
 *
 *
 * double CalculateLifetimeToHeIgnition(const double p_Mass, const double p_Tinf1_FGB, const double p_Tinf2_FGB)
 *
 *
 * @param   [IN]    p_Mass                      Mass in Msol
 * @param   [IN]    p_Tinf1_FGB                 tinf1_FGB (Timescales[TIMESCALE::tinf1_FGB]) - First Giant Branch tinf1
 * @param   [IN]    p_Tinf2_FGB                 tinf2_FGB (Timescales[TIMESCALE::tinf2_FGB]) - First Giant Branch tinf2
 * @return                                      Lifetime to He ignition (tHeI)
 */
double GiantBranch::CalculateLifetimeToHeIgnition(const double p_Mass, const double p_Tinf1_FGB, const double p_Tinf2_FGB) {
#define gbParams(x) m_GBParams[static_cast<int>(GBP::x)]                // for convenience and readability - undefined at end of function
#define massCutoffs(x) m_MassCutoffs[static_cast<int>(MASS_CUTOFF::x)]  // for convenience and readability - undefined at end of function

    double LHeI = CalculateLuminosityAtHeIgnition_Static(p_Mass, m_Alpha1, massCutoffs(MHeF), m_BnCoefficients);
    double p1   = gbParams(p) - 1.0;
    double q1   = gbParams(q) - 1.0;

    return utils::Compare(LHeI, gbParams(Lx)) <= 0
            ? p_Tinf1_FGB - (1.0 / (p1 * gbParams(AH) * gbParams(D))) * PPOW((gbParams(D) / LHeI), (p1 / gbParams(p)))
            : p_Tinf2_FGB - (1.0 / (q1 * gbParams(AH) * gbParams(B))) * PPOW((gbParams(B) / LHeI), (q1 / gbParams(q)));

#undef massCutoffs
#undef gbParams
}


///////////////////////////////////////////////////////////////////////////////////////
//                                                                                   //
//                               ROTATION CALCULATIONS                               //
//                                                                                   //
///////////////////////////////////////////////////////////////////////////////////////

/*
 * Calculate moment of inertia
 *
 * Hurley et al., 2000, paragraph immediately following eq 109 
 *
 * 
 * double GiantBranch::CalculateMomentOfInertia()
 * 
 * @return                                      Moment of inertia (Msol AU^2)
 */
double GiantBranch::CalculateMomentOfInertia() const {
    double Rc = CalculateRemnantRadius();
    
    return (0.1 * (m_Mass - m_CoreMass) * m_Radius * m_Radius) + (0.21 * m_CoreMass * Rc * Rc);
}


///////////////////////////////////////////////////////////////////////////////////////
//                                                                                   //
//                              SUPERNOVA CALCULATIONS                               //
//                                                                                   //
///////////////////////////////////////////////////////////////////////////////////////


/*
 * Calculate remnant type given COCoreMass
 *
 * Muller et al. 2016 as presented in appendix B of Vigna-Gomez et al. 2018 (arXiv:1805.07974)
 *
 *
 * STELLAR_TYPE CalculateRemnantTypeByMuller2016(const double p_COCoreMass)
 *
 * @param   [IN]    p_COCoreMass                COCoreMass in Msol
 * @return                                      Remnant type (stellar type)
 */
STELLAR_TYPE GiantBranch::CalculateRemnantTypeByMuller2016(const double p_COCoreMass) {

    STELLAR_TYPE stellarType;

         if (utils::Compare(p_COCoreMass, 3.6 ) < 0) { stellarType = STELLAR_TYPE::NEUTRON_STAR; }
    else if (utils::Compare(p_COCoreMass, 4.05) < 0) { stellarType = STELLAR_TYPE::BLACK_HOLE; }
    else if (utils::Compare(p_COCoreMass, 4.6 ) < 0) { stellarType = STELLAR_TYPE::NEUTRON_STAR; }
    else if (utils::Compare(p_COCoreMass, 5.7 ) < 0) { stellarType = STELLAR_TYPE::BLACK_HOLE; }
    else if (utils::Compare(p_COCoreMass, 6.0 ) < 0) { stellarType = STELLAR_TYPE::NEUTRON_STAR; }
    else                                             { stellarType = STELLAR_TYPE::BLACK_HOLE; }

    return stellarType;
}


/*
 * Calculate remnant type given COCoreMass according to the Schneider et al. 2020 prescription (arxiv:2008.08599)
 *
 * Note that Schneider only prescribes remnant masses for the simple cases of single episode
 * Mass Transfer, so some of the double episode cases here are a bit uncertain, and may
 * need to be refined at a later date.
 *
 * STELLAR_TYPE CalculateRemnantTypeBySchneider2020(const double p_COCoreMass)
 *
 * @param   [IN]    p_COCoreMass                COCoreMass in Msol
 * @param   [IN]    p_UseSchneiderAlt           Whether to use the Schneider alt prescription 
 * @return                                      Remnant mass in Msol
 */
double GiantBranch::CalculateRemnantMassBySchneider2020(const double p_COCoreMass, const bool p_UseSchneiderAlt) {

    double logRemnantMass;
    STYPE_VECTOR mtHist = MassTransferDonorHistory();
    MT_CASE schneiderMassTransferCase = MT_CASE::OTHER;

    // Determine which Schneider case prescription should be used. 
    if (mtHist.size() == 0) {                                                                                           // No history of MT - effectively single star
        schneiderMassTransferCase = MT_CASE::NONE;
    }
    else { // (mtHist.size() > 0)                                                                                       // Star was MT donor at least once

        STELLAR_TYPE mostRecentDonorType = mtHist[mtHist.size()-1];

        if (utils::IsOneOf(mostRecentDonorType, { STELLAR_TYPE::MS_LTE_07, 
                                                  STELLAR_TYPE::MS_GT_07 })) {                                          // CASE A Mass Transfer - from MS
            schneiderMassTransferCase = MT_CASE::A;
        }
        else if (utils::IsOneOf(mostRecentDonorType, { STELLAR_TYPE::HERTZSPRUNG_GAP, 
                                                       STELLAR_TYPE::FIRST_GIANT_BRANCH, 
                                                       STELLAR_TYPE::CORE_HELIUM_BURNING })) {                          // CASE B Mass Transfer - from HG, FGB, or CHeB 
            schneiderMassTransferCase = MT_CASE::B;
        }
        else if (utils::IsOneOf(mostRecentDonorType, { STELLAR_TYPE::EARLY_ASYMPTOTIC_GIANT_BRANCH,            
                                                       STELLAR_TYPE::THERMALLY_PULSING_ASYMPTOTIC_GIANT_BRANCH, })) {   // CASE C Mass Transfer - from EAGB or TPAGB 
            schneiderMassTransferCase = MT_CASE::C;
        }
    }

    // Apply the appropriate remnant mass prescription for the chosen MT case
    switch (schneiderMassTransferCase) {                                                                                // Which MT Case prescription to use

        case MT_CASE::NONE:                                                                                             // No history of MT

            if (!p_UseSchneiderAlt) {                                                                                   // Use standard or alternative remnant mass prescription for effectively single stars?
                     // standard prescription
                     if (utils::Compare(p_COCoreMass, 6.357)  < 0) { logRemnantMass = log10(0.03357*p_COCoreMass + 1.31780); }
                else if (utils::Compare(p_COCoreMass, 7.311)  < 0) { logRemnantMass = -0.02466*p_COCoreMass + 1.28070; }
                else if (utils::Compare(p_COCoreMass, 12.925) < 0) { logRemnantMass = log10(0.03357*p_COCoreMass + 1.31780); }
                else                                               { logRemnantMass = 0.01940*p_COCoreMass + 0.98462; }
            }
            else {  
                     // alternative prescription
                     if (utils::Compare(p_COCoreMass, 6.357)  < 0) { logRemnantMass = log10(0.04199*p_COCoreMass + 1.28128); }
                else if (utils::Compare(p_COCoreMass, 7.311)  < 0) { logRemnantMass = -0.02466*p_COCoreMass + 1.28070; }
                else if (utils::Compare(p_COCoreMass, 12.925) < 0) { logRemnantMass = log10( 0.04701*(p_COCoreMass*p_COCoreMass) - 0.91403*p_COCoreMass + 5.93380); }
                else                                               { logRemnantMass = 0.01940*p_COCoreMass + 0.98462; }
            }

            break;

        case MT_CASE::A:                                                                                                // Case A MT

                     if (utils::Compare(p_COCoreMass, 7.064)  < 0) { logRemnantMass = log10(0.02128*p_COCoreMass + 1.35349); }
                else if (utils::Compare(p_COCoreMass, 8.615)  < 0) { logRemnantMass = 0.03866*p_COCoreMass + 0.64417; }
                else if (utils::Compare(p_COCoreMass, 15.187) < 0) { logRemnantMass = log10(0.02128*p_COCoreMass + 1.35349); }
                else                                               { logRemnantMass = 0.02573*p_COCoreMass + 0.79027; }

            break;

        case MT_CASE::B:                                                                                                // Case B MT

                     if (utils::Compare(p_COCoreMass, 7.548)  < 0) { logRemnantMass = log10(0.01909*p_COCoreMass + 1.34529); }
                else if (utils::Compare(p_COCoreMass, 8.491)  < 0) { logRemnantMass = 0.03306*p_COCoreMass + 0.68978; }
                else if (utils::Compare(p_COCoreMass, 15.144) < 0) { logRemnantMass = log10(0.01909*p_COCoreMass + 1.34529); }
                else                                               { logRemnantMass = 0.02477*p_COCoreMass + 0.80614; }

            break;

        case MT_CASE::C:                                                                                                // Case C MT

                     if (utils::Compare(p_COCoreMass, 6.357)  < 0) { logRemnantMass = log10(0.03781*p_COCoreMass + 1.36363); }
                else if (utils::Compare(p_COCoreMass, 7.311)  < 0) { logRemnantMass = 0.05264*p_COCoreMass + 0.58531; }
                else if (utils::Compare(p_COCoreMass, 14.008) < 0) { logRemnantMass = log10(0.03781*p_COCoreMass + 1.36363); }
                else                                               { logRemnantMass = 0.01795*p_COCoreMass + 0.98797; }

            break;

        default:                                                                                                        // Probably MT_CASE::OTHER, i.e ultra-stripped

            SHOW_WARN(ERROR::AMBIGUOUS_REMNANT_MASS_PRESCRIPTION, "Using default, Mass_Remnant = 1.25");                // show warning 

            logRemnantMass = 0.096910013;                                                                               // gives MassRemnant = 1.25  
    }
    
    // Convert to linear value, and limit to the pre-SN He Core mass
    return std::min(PPOW(10.0, logRemnantMass), m_SupernovaDetails.HeCoreMassAtCOFormation);

}


/*
 * Calculate remnant mass given COCoreMass and HeCoreMass
 *
 * Mandel & Mueller, 2020
 *
 *
 * double CalculateRemnantMassByMullerMandel (const double p_COCoreMass, const double p_HeCoreMass)
 *
 * @param   [IN]    p_COCoreMass                COCoreMass in Msol
 * @param   [IN]    p_HeCoreMass                HeCoreMass in Msol
 * @return                                      Remnant mass in Msol
 */
double GiantBranch::CalculateRemnantMassByMullerMandel(const double p_COCoreMass, const double p_HeCoreMass) {

    double remnantMass       = 0.0;   
    double pBH               = 0.0;
    double pCompleteCollapse = 0.0;
    
    if (utils::Compare(p_COCoreMass, MULLERMANDEL_M1) < 0) {
	    pBH = 0.0;
    }
    else if (utils::Compare(p_COCoreMass, MULLERMANDEL_M3) < 0) {
    	pBH = 1.0 / (MULLERMANDEL_M3-MULLERMANDEL_M1) * (p_COCoreMass-MULLERMANDEL_M1);
    }
    else {
	    pBH=1.0;
    } 
 
    if (utils::Compare(RAND->Random(0, 1), pBH) < 0) {  // this is a BH
        if (utils::Compare(p_COCoreMass, MULLERMANDEL_M4) < 0)
		    pCompleteCollapse = 1.0 / (MULLERMANDEL_M4 - MULLERMANDEL_M1) * (p_COCoreMass - MULLERMANDEL_M1);
        else
		    pCompleteCollapse = 1.0;

	    if (utils::Compare(RAND->Random(0, 1), pCompleteCollapse) < 0) {
		    remnantMass = p_HeCoreMass;
        }
	    else {
		    while (remnantMass<MULLERMANDEL_MAXNS || remnantMass > p_HeCoreMass) {
			    remnantMass = MULLERMANDEL_MUBH * p_COCoreMass + RAND->RandomGaussian(MULLERMANDEL_SIGMABH);
		    }
	    }
    }
    else {                                              // this is an NS
	    if (utils::Compare(p_COCoreMass, MULLERMANDEL_M1) < 0) {
		    while (remnantMass < MULLERMANDEL_MINNS || remnantMass > MULLERMANDEL_MAXNS || remnantMass > p_HeCoreMass) {
			    remnantMass = MULLERMANDEL_MU1 + RAND->RandomGaussian(MULLERMANDEL_SIGMA1);
		    }
	    }
	    else if (utils::Compare(p_COCoreMass, MULLERMANDEL_M2) < 0) {
            while (remnantMass < MULLERMANDEL_MINNS || remnantMass > MULLERMANDEL_MAXNS || remnantMass > p_HeCoreMass) {
                remnantMass = MULLERMANDEL_MU2A + MULLERMANDEL_MU2B / (MULLERMANDEL_M2 - MULLERMANDEL_M1) * (p_COCoreMass - MULLERMANDEL_M1) + RAND->RandomGaussian(MULLERMANDEL_SIGMA2);
            }
        }
        else {
            while (remnantMass < MULLERMANDEL_MINNS || remnantMass > MULLERMANDEL_MAXNS || remnantMass > p_HeCoreMass) {
                remnantMass = MULLERMANDEL_MU3A + MULLERMANDEL_MU3B / (MULLERMANDEL_M3 - MULLERMANDEL_M2) * (p_COCoreMass - MULLERMANDEL_M2) + RAND->RandomGaussian(MULLERMANDEL_SIGMA3);
            }
        }
    }

    return remnantMass;
}


/*
 * Calculate remnant mass given Mass and COCoreMass per Muller et al. 2016 as presented in eq. B4 of Vigna-Gomez et al. 2018 (arXiv:1805.07974)
 *
 * double CalculateRemnantMassByMuller2016(const double p_Mass, const double p_COCoreMass)
 *
 * @param   [IN]    p_Mass                      Mass in Msol
 * @param   [IN]    p_COCoreMass                COCoreMass in Msol
 * @return                                      Remnant mass in Msol
 */
double GiantBranch::CalculateRemnantMassByMuller2016(const double p_Mass, const double p_COCoreMass) {
    double	remnantMass; 					                                                                        // Limit mass for a White Dwarf units Msun.

    if (utils::Compare(p_COCoreMass, 1.372) < 0) {
        // Not explicitly pointed out in Appendix B of Vigna-Gomez+2018 but assumed for continuity and simplicity
        // Muller+2016 didn't go as low as this in CO Core mass (see Figure A1 in that paper)
        remnantMass = 1.21;                         
    }
	else if (utils::Compare(p_COCoreMass, 1.49) < 0) { remnantMass = 1.21 - (0.4  * (p_COCoreMass - 1.372)); }
	else if (utils::Compare(p_COCoreMass, 1.65) < 0) { remnantMass = 1.16;                                   }
    else if (utils::Compare(p_COCoreMass, 2.4 ) < 0) { remnantMass = 1.32 + (0.3  * (p_COCoreMass - 1.65));  }
    else if (utils::Compare(p_COCoreMass, 3.2 ) < 0) { remnantMass = 1.42 + (0.7  * (p_COCoreMass - 2.4));   }
    else if (utils::Compare(p_COCoreMass, 3.6 ) < 0) { remnantMass = 1.32 + (0.25 * (p_COCoreMass - 3.2));   }
    else if (utils::Compare(p_COCoreMass, 4.05) < 0) { remnantMass = p_Mass * NEUTRINO_LOSS_FALLBACK_FACTOR; }      // Going to be a Black Hole
    else if (utils::Compare(p_COCoreMass, 4.6 ) < 0) { remnantMass = 1.5;                                    }
    else if (utils::Compare(p_COCoreMass, 5.7 ) < 0) { remnantMass = p_Mass * NEUTRINO_LOSS_FALLBACK_FACTOR; }      // Going to be a Black Hole
    else if (utils::Compare(p_COCoreMass, 6.0 ) < 0) { remnantMass = 1.64 - (0.2  * (p_COCoreMass - 5.7));   }
    else                                             { remnantMass = p_Mass * NEUTRINO_LOSS_FALLBACK_FACTOR; }      // Going to be a Black Hole

    return remnantMass;
}


/*
 * Calculate the baryonic mass of the remnant
 *
 * Fryer et al. 2012, eq 12
 *
 *
 * double CalculateBaryonicRemnantMass(const double p_ProtoMass, double p_FallbackMass)
 *
 * @param   [IN]    p_ProtoMass                 Mass of proto compact object in Msol
 * @param   [IN]    p_FallbackMass              Mass falling back onto proto compact object Mfb = fb*(MpreSN - Mproto)
 * @return                                      Baryonic mass of the remnant in Msol
 */
double GiantBranch::CalculateBaryonicRemnantMass(const double p_ProtoMass, double p_FallbackMass) {
    return p_ProtoMass + p_FallbackMass; //Mfb = fb*(MpreSN - Mproto);
}


/*
 * Calculate the gravitational mass of the remnant
 *
 * Fryer et al. 2012, eqs 13 & 14
 *
 *
 * double CalculateGravitationalRemnantMass(const double p_BaryonicRemnantMass)
 *
 * @param   [IN]    p_BaryonicRemnantMass       Baryonic remnant mass in Msol
 * @return                                      Gravitational mass of the remnant in Msol
 */
double GiantBranch::CalculateGravitationalRemnantMass(const double p_BaryonicRemnantMass) {

    ERROR  error = ERROR::NONE;

    double root;

    // decide whether to calculate GravitationalRemnantMass from Fryer+2012, Eq.13 for Neutron Star or Black Hole 
    // then calculate GravitationalRemnantMass 
    
    if (utils::Compare(p_BaryonicRemnantMass, m_BaryonicMassOfMaximumNeutronStarMass) < 0) {
        std::tie(error, root) = utils::SolveQuadratic(0.075, 1.0, -p_BaryonicRemnantMass);                 // Neutron Star
        if (error == ERROR::NO_REAL_ROOTS) { 
            SHOW_WARN(error, "No real roots for quadratic: using 0.0");                                    // show warning
            root = 0.0;                                                                                    // should be returned as 0.0, but set it anyway
        }
    } 
    else {                                                                                                 // Black hole
        root = BH::CalculateNeutrinoMassLoss_Static(p_BaryonicRemnantMass);                                // Convert to gravitational mass due to neutrino mass loss
    }

    return root;
}


/*
 * Calculate the mass falling back onto the proto compact object
 *
 * Fryer et al. 2012, eq 11
 *
 *
 * double CalculateFallbackMass(const double p_PreSNMass, const double p_ProtoMass, const double p_Fallback)
 *
 * @param   [IN]    p_PreSNMass                 Pre supernova stellar mass in Msol
 * @param   [IN]    p_ProtoMass                 Pre supernova Carbon Oxygen (CO) core mass in Msol
 * @param   [IN]    p_Fallback                  Fraction of mass falling back onto proto object
 * @return                                      Mass falling back onto proto object
 */
double GiantBranch::CalculateFallbackMass(const double p_PreSNMass, const double p_ProtoMass, const double p_Fallback) {
    return p_Fallback * (p_PreSNMass - p_ProtoMass);
}


/*
 * Calculate the core mass of the proto compact object using the rapid prescription
 *
 * Fryer et al. 2012, eq 15 (based on Woosley et al. 2002)
 *
 * Sets Mproto = 1.0 Msol regardless of progenitor
 *
 *
 * double CalculateProtoCoreMassRapid()
 *
 * @return                                      Mass of Fe/Ni proto core in Msol (always 1.0)
 */
double GiantBranch::CalculateProtoCoreMassRapid() {
    return 1.0;
}


/*
 * Calculate the fraction of mass falling back onto the proto compact object using the rapid prescription
 *
 * Fryer et al. 2012, eq 15 & 16
 *
 *
 * double CalculateFallbackFractionRapid(const double p_PreSNMass, const double p_ProtoMass, const double p_COCoreMass)
 *
 * @param   [IN]    p_PreSNMass                 Pre supernova stellar mass in Msol
 * @param   [IN]    p_ProtoMass                 Fe/Ni proto compact object mass in Msol
 * @param   [IN]    p_COCoreMass                Pre supernova Carbon Oxygen (CO) core mass in Msol
 * @return                                      Fraction of mass falling back onto proto object
 */
double GiantBranch::CalculateFallbackFractionRapid(const double p_PreSNMass, const double p_ProtoMass, const double p_COCoreMass) {

    double fb;

    double spread = p_PreSNMass - p_ProtoMass;

    if (utils::Compare(p_COCoreMass, 2.5) < 0) {
        fb = 0.2 / spread;
    }
    else if (utils::Compare(p_COCoreMass, 6.0) < 0) {
        fb = ((0.286 * p_COCoreMass) - 0.514) / spread;
    }
    else if (utils::Compare(p_COCoreMass, 7.0) < 0) {
        fb = 1.0;
    }
    else if (utils::Compare(p_COCoreMass, 11.0) < 0) {
        double a1 = 0.25 - (1.275 / spread);
        double b1 = (-11.0 * a1) + 1.0;
        fb        = (a1 * p_COCoreMass) + b1;
    }
    else {
        fb = 1.0;
    }

    return std::max(0.0, std::min(1.0, fb));
}


/*
 * Calculate the mass of the proto core
 *
 * Fryer et al. 2012, eq 18
 *
 *
 * double CalculateProtoCoreMassDelayed(const double p_COCoreMass)
 *
 * @param   [IN]    p_COCoreMass                Pre supernova Carbon Oxygen (CO) core mass in Msol
 * @return                                      Mass of the Fe/Ni proto core in Msol
 */
double GiantBranch::CalculateProtoCoreMassDelayed(const double p_COCoreMass) {

    double protoMass;

         if (utils::Compare(p_COCoreMass,  3.5) < 0) { protoMass = 1.2; }
    else if (utils::Compare(p_COCoreMass,  6.0) < 0) { protoMass = 1.3; }
    else if (utils::Compare(p_COCoreMass, 11.0) < 0) { protoMass = 1.4; }
    else                                             { protoMass = 1.6; }

    return protoMass;
}


/*
 * Calculate the fraction of mass falling back onto the proto compact object using the delayed prescription
 *
 * Fryer et al. 2012, eq 19
 *
 *
 * double CalculateFallbackFractionDelayed(const double p_PreSNMass, const double p_ProtoMass, const double p_COCoreMass)
 *
 * @param   [IN]    p_PreSNMass                 Pre supernova stellar mass in Msol
 * @param   [IN]    p_ProtoMass                 Fe/Ni proto compact object mass in Msol
 * @param   [IN]    p_COCoreMass                Pre supernova Carbon Oxygen (CO) core mass in Msol
 * @return                                      Fraction of mass falling back onto proto object
 */
double GiantBranch::CalculateFallbackFractionDelayed(const double p_PreSNMass, const double p_ProtoMass, const double p_COCoreMass) {

    double fb;

    double spread = p_PreSNMass - p_ProtoMass;

    if (utils::Compare(p_COCoreMass, 2.5) < 0) {
        fb = 0.2 / spread;
    }
    else if (utils::Compare(p_COCoreMass, 3.5) < 0) {
        fb = ((0.5 * p_COCoreMass) - 1.05) / spread;
    }
    else if (utils::Compare(p_COCoreMass, 11.0) < 0) {
        double a2 = 0.133 - (0.093 / spread);
        double b2 = (-11.0 * a2) + 1.0;
        fb        = (a2 * p_COCoreMass) + b2;
    }
    else {
        fb = 1.0;
    }

    return std::max(0.0, std::min(1.0, fb));
}


/*
 * Calculate the remnant mass using one of the Fryer SN Engines
 *
 * Ref?  Fryer et al. 2012?
 *
 *
 * std::tuple<double, double> CalculateRemnantMassByFryer2012(const double p_Mass, const double p_COCoreMass)
 *
 * @param   [IN]    p_Mass                      Pre supernova mass in Msol
 * @param   [IN]    p_COCoreMass                Pre supernova Carbon Oxygen (CO) core mass in Msol
 * @return                                      Tuple containing Remnant mass in Msol and updated fraction of mass falling back onto compact object
 */
std::tuple<double, double> GiantBranch::CalculateRemnantMassByFryer2012(const double p_Mass, const double p_COCoreMass) {

    double mProto;
    double fallbackMass;
    double baryonicRemnantMass;

    double fallbackFraction         = 0.0;
    double gravitationalRemnantMass = 0.0;

    switch (OPTIONS->FryerSupernovaEngine()) {                                                                                     // which SN_ENGINE?

        case SN_ENGINE::DELAYED:                                                                            // DELAYED

            mProto           = CalculateProtoCoreMassDelayed(p_COCoreMass);
            fallbackFraction = CalculateFallbackFractionDelayed(p_Mass, mProto, p_COCoreMass);
            fallbackMass     = CalculateFallbackMass(p_Mass, mProto, fallbackFraction);

            baryonicRemnantMass      = CalculateBaryonicRemnantMass(mProto, fallbackMass);
            gravitationalRemnantMass = CalculateGravitationalRemnantMass(baryonicRemnantMass);
            break;

        case SN_ENGINE::RAPID:                                                                              // RAPID

            mProto           = CalculateProtoCoreMassRapid();
            fallbackFraction = CalculateFallbackFractionRapid(p_Mass, mProto, p_COCoreMass);
            fallbackMass     = CalculateFallbackMass(p_Mass, mProto, fallbackFraction);

            baryonicRemnantMass      = CalculateBaryonicRemnantMass(mProto, fallbackMass);
            gravitationalRemnantMass = CalculateGravitationalRemnantMass(baryonicRemnantMass);
            break;

        default:                                                                                            // unknown SN_ENGINE
            SHOW_WARN(ERROR::UNKNOWN_SN_ENGINE, "Using defaults");                                          // show warning
    }

    return std::make_tuple(gravitationalRemnantMass, fallbackFraction);
}


/*
 * Calculate the remnant mass using the new Fryer prescription from 2022
 *
 * Fryer et al. 2022 eq. 5
 *
 *
 * std::tuple<double, double> CalculateRemnantMassByFryer2022(const double p_Mass, const double p_COCoreMass)
 *
 * @param   [IN]    p_Mass                      Pre supernova mass in Msol
 * @param   [IN]    p_COCoreMass                Pre supernova Carbon Oxygen (CO) core mass in Msol
 * @return                                      Tuple containing Remnant mass in Msol and updated fraction of mass falling back onto compact object
 */
std::tuple<double, double> GiantBranch::CalculateRemnantMassByFryer2022(const double p_Mass, const double p_COCoreMass) {


    double mProto;
    double fallbackMass;
    double baryonicRemnantMass;

    double fallbackFraction         = 0.0;
    double gravitationalRemnantMass = 0.0;

    baryonicRemnantMass  = 1.2 + 0.05 * OPTIONS->Fryer22fmix() + 0.01 * pow( (p_COCoreMass/OPTIONS->Fryer22fmix()), 2.0) + exp( OPTIONS->Fryer22fmix() * (p_COCoreMass - OPTIONS->Fryer22Mcrit()) ) ;  // equation 5. 
    baryonicRemnantMass  = std::min(baryonicRemnantMass, p_Mass);// check that baryonicRemnantMass doesn't exceed the total mass

    // Now the proto mass, which is only used for the calculation of kicks, will still be calculated using the DELAYED/RAPID prescriptions from Fryer 2012
    switch (OPTIONS->FryerSupernovaEngine()) {                                                                                     // which SN_ENGINE?

        case SN_ENGINE::DELAYED:  
        mProto           = CalculateProtoCoreMassDelayed(p_COCoreMass);

        fallbackMass        = std::max(0.0, baryonicRemnantMass - mProto);                                      // fallbackMass larger than 0
        fallbackFraction    = fallbackMass/(p_Mass - mProto);                                                   //
        fallbackFraction    = std::max(0.0, std::min(1.0, fallbackFraction));                                   // make sure the fb fraction lies between 0-1
        gravitationalRemnantMass = CalculateGravitationalRemnantMass(baryonicRemnantMass);
        break;

        case SN_ENGINE::RAPID:  
        mProto           = CalculateProtoCoreMassRapid();

        fallbackMass        = std::max(0.0, baryonicRemnantMass - mProto);                                      // fallbackMass larger than 0
        fallbackFraction    = fallbackMass/(p_Mass - mProto);                                                   //
        fallbackFraction    = std::max(0.0, std::min(1.0, fallbackFraction));                                   // make sure the fb fraction lies between 0-1
        gravitationalRemnantMass = CalculateGravitationalRemnantMass(baryonicRemnantMass);
        break;

        default:                                                                                            // unknown SN_ENGINE
        SHOW_WARN(ERROR::UNKNOWN_SN_ENGINE, "Using defaults");                                          // show warning
    }
                                   
    return std::make_tuple(gravitationalRemnantMass, fallbackFraction);
}



/*
 * Calculate fallback using linear interpolation
 *
 * Belczynski et al. 2002
 * Description?
 *
 *
 * double CalculateFallbackByBelczynski2002(const double p_COCoreMass)
 *
 * @param   [IN]    p_COCoreMass                Pre supernova Carbon Oxygen (CO) core mass in Msol
 * @return                                      Fraction of mass falling back onto compact object
 */
double GiantBranch::CalculateFallbackByBelczynski2002(const double p_COCoreMass) {
    return utils::Compare(p_COCoreMass, 5.0) <= 0 ? 0.0 : ((utils::Compare(p_COCoreMass, 7.6) < 0) ? (p_COCoreMass - 5.0) / 2.6 : 1.0);
}


/*
 * Calculate remnant mass
 *
 * Formula used by Hurley code not given in Hurley et al 2000 but in Belczynski et al. 2002
 *
 *
 * double CalculateRemnantMassByBelczynski2002(const double p_Mass, const double p_COCoreMass, const double p_FallbackFraction)
 *
 * @param   [IN]    p_COCoreMass                Pre supernova Carbon Oxygen (CO) core mass in Msol
 * @param   [IN]    p_FallbackFraction          Fraction of mass falling back onto compact object
 * @return                                      Remnant mass in Msol
 */
double GiantBranch::CalculateRemnantMassByBelczynski2002(const double p_Mass, const double p_COCoreMass, const double p_FallbackFraction) {
    double McFeNi = (utils::Compare(p_COCoreMass, 2.5) < 0) ? (0.161767 * p_COCoreMass) + 1.067055 : (0.314154 * p_COCoreMass) + 0.686088; // Iron core mass
    return McFeNi + (p_FallbackFraction * (p_Mass - McFeNi));
}


/*
 * Driver function for Core Collapse Supernovas
 *
 * This function determines which prescription is used for the core collapse SN (via program options)
 *
 * The function calls prescription functions that update the following parameters:
 *      Mass, stellarType, drawnKickMagnitude, kickMagnitude
 *
 * At the end of this function we set the following parameters which are (so far) independent of the
 * ccSN prescriptions (but do depend on the parameters above):
 *      Luminosity, Radius, Temperature, supernova events: current = SN, past = CCSN
 *
 *
 * STELLAR_TYPE ResolveCoreCollapseSN()
 *
 * @return                                      The stellar type to which the star should evolve
 */
STELLAR_TYPE GiantBranch::ResolveCoreCollapseSN() {

    STELLAR_TYPE stellarType = m_StellarType;
    double mass = m_Mass;                                                                                   // initial mass

    switch (OPTIONS->RemnantMassPrescription()) {                                                           // which prescription?

        case REMNANT_MASS_PRESCRIPTION::HURLEY2000:                                                         // Hurley 2000

            m_SupernovaDetails.fallbackFraction = 0.0;                                                      // Not defined
            m_Mass                              = NS::CalculateRemnantMass_Static(m_COCoreMass);
            break;

        case REMNANT_MASS_PRESCRIPTION::BELCZYNSKI2002:                                                     // Belczynski 2002

            m_SupernovaDetails.fallbackFraction = CalculateFallbackByBelczynski2002(m_CoreMass);
            m_Mass                              = CalculateRemnantMassByBelczynski2002(m_Mass, m_CoreMass, m_SupernovaDetails.fallbackFraction);
            break;

        case REMNANT_MASS_PRESCRIPTION::FRYER2012:                                                          // Fryer 2012

            std::tie(m_Mass, m_SupernovaDetails.fallbackFraction) = CalculateRemnantMassByFryer2012(m_Mass, m_COCoreMass);
            break;


        case REMNANT_MASS_PRESCRIPTION::FRYER2022:                                                          // Fryer 2022

            std::tie(m_Mass, m_SupernovaDetails.fallbackFraction) = CalculateRemnantMassByFryer2022(m_Mass, m_COCoreMass);
            break;

        case REMNANT_MASS_PRESCRIPTION::MULLER2016:                                                         // Muller 2016

            m_Mass = CalculateRemnantMassByMuller2016(m_Mass, m_COCoreMass);
            m_SupernovaDetails.fallbackFraction = 0.0;                                                      // No subsequent kick adjustment by fallback fraction needed
            break;

        case REMNANT_MASS_PRESCRIPTION::MULLERMANDEL:                                                       // Mandel & Mueller, 2020

            m_Mass = CalculateRemnantMassByMullerMandel(m_COCoreMass, m_HeCoreMass);
            m_SupernovaDetails.fallbackFraction = 0.0;                                                      // No subsequent kick adjustment by fallback fraction needed
            break;

        case REMNANT_MASS_PRESCRIPTION::SCHNEIDER2020:                                                      // Schneider 2020

            m_Mass = CalculateRemnantMassBySchneider2020(m_COCoreMass);
            m_SupernovaDetails.fallbackFraction = 0.0;                                                      // TODO: sort out fallback - I think it should be 0
            break;

        case REMNANT_MASS_PRESCRIPTION::SCHNEIDER2020ALT:                                                   // Schneider 2020, alternative

            m_Mass = CalculateRemnantMassBySchneider2020Alt(m_COCoreMass);
            m_SupernovaDetails.fallbackFraction = 0.0;                                                      // TODO: sort out fallback - I think it should be 0
            break;

        default:                                                                                            // unknown prescription

            m_Mass                              = 0.0;
            m_SupernovaDetails.fallbackFraction = 0.0;

            m_Error = ERROR::UNKNOWN_REMNANT_MASS_PRESCRIPTION;                                             // set error number
            SHOW_ERROR(ERROR::UNKNOWN_REMNANT_MASS_PRESCRIPTION, "Using default");                          // show error
    }
    
    // Set the stellar type to which the star should evolve (either use prescription or MAXIMUM_NS_MSS)
    if (OPTIONS->RemnantMassPrescription() == REMNANT_MASS_PRESCRIPTION::MULLER2016) {
        stellarType = CalculateRemnantTypeByMuller2016(m_COCoreMass);
    }
    else if (OPTIONS->RemnantMassPrescription() == REMNANT_MASS_PRESCRIPTION::MULLERMANDEL) {
        if (utils::Compare(m_Mass, MULLERMANDEL_MAXNS ) > 0)
            stellarType = STELLAR_TYPE::BLACK_HOLE;
        else
            stellarType = STELLAR_TYPE::NEUTRON_STAR;
    }
    else if (OPTIONS->RemnantMassPrescription() == REMNANT_MASS_PRESCRIPTION::HURLEY2000) {
        stellarType = (utils::Compare(m_Mass, 1.8 ) > 0) ? STELLAR_TYPE::BLACK_HOLE : STELLAR_TYPE::NEUTRON_STAR; //Hurley+ 2000, Eq. (92)
    }
    else if (utils::Compare(m_Mass, OPTIONS->MaximumNeutronStarMass()) > 0) {
        std::tie(m_Luminosity, m_Radius, m_Temperature) = BH::CalculateCoreCollapseSNParams_Static(m_Mass);
        stellarType = STELLAR_TYPE::BLACK_HOLE;
    }
    else {
        std::tie(m_Luminosity, m_Radius, m_Temperature) = NS::CalculateCoreCollapseSNParams_Static(m_Mass);
        stellarType = STELLAR_TYPE::NEUTRON_STAR;
    }

    if (utils::Compare(mass,m_CoreMass) == 0 && utils::Compare(m_HeCoreMass, m_COCoreMass) == 0) {          // entire star is CO core, so this is a USSN
        SetSNCurrentEvent(SN_EVENT::USSN);                                                                  // flag ultra-stripped SN happening now
        SetSNPastEvent(SN_EVENT::USSN);                                                                     // ... and will be a past event
    }

    SetSNCurrentEvent(SN_EVENT::CCSN);                                                                      // flag core-collapse SN happening now
    SetSNPastEvent(SN_EVENT::CCSN);                                                                         // ... and will be a past event

    return stellarType;
}


/*
 * Resolve Electron capture Supernova
 *
 * Calculate the mass of the remnant and set remnant type - always a Neutron Star
 * Updates attributes of star; sets SN flags
 *
 *
 * Short hand wavy story. The core ignites ONeMg and collapses through electron
 * capture (e.g., Nomoto 1984 for thorough discussion and a summary in Nomoto 1987).
 * The explosion is likely accompanied by a low natal kick
 *
 *
 * STELLAR_TYPE ResolveElectronCaptureSN()
 *
 * @return                                      Stellar type of remnant (always STELLAR_TYPE::NEUTRON_STAR)
 */
STELLAR_TYPE GiantBranch::ResolveElectronCaptureSN() {

    if (!m_MassTransferDonorHistory.empty() || (OPTIONS->AllowNonStrippedECSN())) {         // If progenitor has never been a MT donor, is it allowed to ECSN?
                                                                                            // - yes
        m_Mass       = MECS_REM;                                                            // defined in constants.h
        m_CoreMass   = m_Mass;
        m_HeCoreMass = m_Mass;
        m_COCoreMass = m_Mass;
        m_Mass0      = m_Mass;
    
        SetSNCurrentEvent(SN_EVENT::ECSN);                                                  // electron capture SN happening now
        SetSNPastEvent(SN_EVENT::ECSN);                                                     // ... and will be a past event
    
        return STELLAR_TYPE::NEUTRON_STAR;

    }
    else {                                                                                  // -no, treat as ONeWD 
        
        if(utils::Compare(m_COCoreMass,MCH) > 0){
            SHOW_WARN(ERROR::WHITE_DWARF_TOO_MASSIVE, "Setting mass to Chandraskhar mass.");
        }
        m_Mass       = std::min(m_COCoreMass,MCH);                                          // no WD masses above Chandrasekhar mass
        m_CoreMass   = m_Mass;
        m_HeCoreMass = m_Mass;
        m_COCoreMass = m_Mass;
        m_Mass0      = m_Mass;
        m_Radius     = WhiteDwarfs::CalculateRadiusOnPhase_Static(m_Mass);                  // radius is defined equivalently for all WDs
        m_Luminosity = ONeWD::CalculateLuminosityOnPhase_Static(m_Mass, m_Time, m_Metallicity); //Need to get the luminosity for ONeWD specifically
    
        return STELLAR_TYPE::OXYGEN_NEON_WHITE_DWARF;

    }	    
}


/*
 * Resolve Type IIa Supernova
 * 
 * This is a possibly made up SN type which would look like a Type Ia + H (see Hurley)
 * Zero attributes - leaves a Massless remnant
 *
 *
 * STELLAR_TYPE ResolveTypeIIaSN()
 *
 * @return                                      Stellar type of remnant (always STELLAR_TYPE::MASSLESS_REMNANT)
 */
STELLAR_TYPE GiantBranch::ResolveTypeIIaSN() {

    m_Mass        = 0.0;
    m_Radius      = 0.0;
    m_Luminosity  = 0.0;
    m_Temperature = 0.0;

    m_SupernovaDetails.drawnKickMagnitude = 0.0;
    m_SupernovaDetails.kickMagnitude      = 0.0;

    return STELLAR_TYPE::MASSLESS_REMNANT;
}


/*
 * Resolve Pair-Instability Supernova
 *
 * Calculate the mass of the remnant and set remnant type according to mass
 * Updates attributes of star; sets SN events
 *
 *
 * Short handwavy story.  The core is hot and massive enough that there is a significant
 * amount of high-energetic gamma rays which can create an electron-positron pair.
 * When a significant amounts of pairs are created the photons taken away
 * reduce the radiative pressure. The core contracts becomes hotter creating
 * more pairs. This runaway process will end in a SN that explodes the entire core without
 * leaving a remnant.
 *
 *
 * STELLAR_TYPE ResolvePairInstabilitySN()
 *
 * @return                                      Stellar type of remnant
 */
STELLAR_TYPE GiantBranch::ResolvePairInstabilitySN() {

    m_Luminosity  = 0.0;
    m_Radius      = 0.0;
    m_Temperature = 0.0;

    m_SupernovaDetails.drawnKickMagnitude = 0.0;
    m_SupernovaDetails.kickMagnitude      = 0.0;
    m_SupernovaDetails.fallbackFraction   = 0.0;

    SetSNCurrentEvent(SN_EVENT::PISN);                                                                  // pair instability SN happening now
    SetSNPastEvent(SN_EVENT::PISN);                                                                     // ... and will be a past event

    return STELLAR_TYPE::MASSLESS_REMNANT;
}


/*
 * Resolve Pulsational Pair-Instability Supernova
 *
 * Calculate the mass of the remnant and set remnant type according to mass
 * Updates attributes of star; sets SN events
 *
 *
 * STELLAR_TYPE ResolvePulsationalPairInstabilitySN()
 *
 * @return                                      Stellar type of remnant
 */
STELLAR_TYPE GiantBranch::ResolvePulsationalPairInstabilitySN() {

    STELLAR_TYPE stellarType = m_StellarType;

    double baryonicMass;
    switch (OPTIONS->PulsationalPairInstabilityPrescription()) {                                        // which prescription?

        case PPI_PRESCRIPTION::COMPAS:                                                                  // Woosley 2017 https://arxiv.org/abs/1608.08939
            baryonicMass = m_HeCoreMass;                                                                // strip off the hydrogen envelope if any was left (factor of 0.9 applied in BH::CalculateNeutrinoMassLoss_Static)
            m_Mass = BH::CalculateNeutrinoMassLoss_Static(baryonicMass);                                // convert to gravitational mass due to neutrino mass loss

            break;

        case PPI_PRESCRIPTION::STARTRACK:                                                               // Belczynski et al. 2016 https://arxiv.org/abs/1607.03116
            baryonicMass = std::min(m_HeCoreMass, STARTRACK_PPISN_HE_CORE_MASS);  // strip off the hydrogen envelope if any was left (factor of 0.9 applied in BH::CalculateNeutrinoMassLoss_Static), limit helium core mass to 45 Msun
            m_Mass = BH::CalculateNeutrinoMassLoss_Static(baryonicMass);                                // convert to gravitational mass due to neutrino mass loss

            break;

        case PPI_PRESCRIPTION::MARCHANT: {                                                              // Marchant et al. 2018 https://arxiv.org/abs/1810.13412

            // pow() is slow - use multiplication
            double HeCoreMass_2 = m_HeCoreMass * m_HeCoreMass;
            double HeCoreMass_3 = HeCoreMass_2 * m_HeCoreMass;
            double HeCoreMass_4 = HeCoreMass_2 * HeCoreMass_2;
            double HeCoreMass_5 = HeCoreMass_3 * HeCoreMass_2;
            double HeCoreMass_6 = HeCoreMass_3 * HeCoreMass_3;
            double HeCoreMass_7 = HeCoreMass_6 * m_HeCoreMass;

            double ratioOfRemnantToHeCoreMass = std::max(0.0, std::min(1.0, (-1.63057326E-08 * HeCoreMass_7) +
                                                                            ( 5.36316755E-06 * HeCoreMass_6) +
                                                                            (-7.52206933E-04 * HeCoreMass_5) +
                                                                            ( 5.83107626E-02 * HeCoreMass_4) +
                                                                            (-2.69801221E+00 * HeCoreMass_3) +
                                                                            ( 7.45060098E+01 * HeCoreMass_2) +
                                                                            (-1.13694590E+03 * m_HeCoreMass) +
                                                                              7.39643451E+03));

            baryonicMass = ratioOfRemnantToHeCoreMass * m_HeCoreMass;                                   // strip off the hydrogen envelope if any was left (factor of 0.9 applied in BH::CalculateNeutrinoMassLoss_Static)
            m_Mass = BH::CalculateNeutrinoMassLoss_Static(baryonicMass);                                // convert to gravitational mass due to neutrino mass loss

            } break;

        case PPI_PRESCRIPTION::FARMER: {                                                                // Farmer et al. 2019 http://dx.doi.org/10.3847/1538-4357/ab518b
            double totalMassPrePPISN = m_Mass;                                                          // save the total stellar mass 
                                                                                                        // three cases:
            if (m_COCoreMass < FARMER_PPISN_UPP_LIM_LIN_REGIME) {
                m_Mass = m_COCoreMass + 4.0;                                                            // a linear relation below CO core masses of 38 Msun
            }
            else if (m_COCoreMass < FARMER_PPISN_UPP_LIM_QUAD_REGIME) {                                 // a quadratic relation in CO core mass for 38 =< CO_core < 60
                const double a1 = -0.096;
                const double a2 = 8.564;
                const double a3 = -2.07;
                const double a4 = -152.97;
                m_Mass    = a1 * PPOW(m_COCoreMass, 2.0)  + a2 * m_COCoreMass + a3 * m_Log10Metallicity + a4;
            }
            else if (m_COCoreMass < FARMER_PPISN_UPP_LIM_INSTABILLITY) {                                // no remnant between 60 - 140 Msun
                m_Mass = 0.0;
            }
            else {                                                                                      // BH mass becomes CO-core mass above the PISN gap
                m_Mass = m_COCoreMass;
            }

            m_Mass = std::min(totalMassPrePPISN, m_Mass);                                               // check if remnant mass is bigger than total mass    

            } break;

        default:                                                                                        // unknown prescription
            SHOW_WARN(ERROR::UNKNOWN_PPI_PRESCRIPTION);                                                 // show warning
            m_Mass = m_HeCoreMass;                                                                      // strip off the hydrogen envelope if any was left -- factor of 0.9 applied later
    }

    if (utils::Compare(m_Mass, 0.0) <= 0) {                                                             // remnant mass <= 0?
        stellarType = ResolvePairInstabilitySN();                                                       // yes - PISN rather than PPISN
    }
    else {                                                                                              // no - PPISN
        SetSNCurrentEvent(SN_EVENT::PPISN);                                                             // pulsational pair instability SN happening now
        SetSNPastEvent(SN_EVENT::PPISN);                                                                // ... and will be a past event

        stellarType   = STELLAR_TYPE::BLACK_HOLE;                                                       // -> black hole
        
        m_Luminosity  = BH::CalculateLuminosityOnPhase_Static();                                        // black hole luminosity
        m_Radius      = BH::CalculateRadiusOnPhase_Static(m_Mass);                                      // Schwarzschild radius (not correct for rotating BH)
        m_Temperature = CalculateTemperatureOnPhase(m_Luminosity, m_Radius);
        m_SupernovaDetails.fallbackFraction = 1.0;                                                      // fraction of mass that falls back
    }

    return stellarType;
}


/*
 * The main supernova function
 *
 * This function determines the type of the supernova and calls the appropriate functions
 * to calculate attributes correctly, and to determine the type of remnant to which the
 * star should evolve.
 *
 *
 * STELLAR_TYPE ResolveSupernova()
 *
 * @return                                      Stellar type of remnant
 */
STELLAR_TYPE GiantBranch::ResolveSupernova() {

    STELLAR_TYPE stellarType = m_StellarType;

    if (IsSupernova()) {                                                                            // has gone supernova
                                                                                                    // no - resolve new supernova event
        // squirrel away some attributes before they get changed...
        m_SupernovaDetails.totalMassAtCOFormation  = m_Mass;
        m_SupernovaDetails.HeCoreMassAtCOFormation = m_HeCoreMass;
        m_SupernovaDetails.COCoreMassAtCOFormation = m_COCoreMass;
        m_SupernovaDetails.coreMassAtCOFormation   = m_CoreMass;

        double snMass = CalculateInitialSupernovaMass();                                            // calculate SN initial mass
        
        SetSNHydrogenContent();                                                                     // ALEJANDRO - 04/05/2018 - Check if the SN is H-rich or H-poor. For now, classify it for all possible SNe and not only CCSN forming NS.

        if (                             OPTIONS->UsePulsationalPairInstability()              &&
            utils::Compare(m_HeCoreMass, OPTIONS->PulsationalPairInstabilityLowerLimit()) >= 0 &&
            utils::Compare(m_HeCoreMass, OPTIONS->PulsationalPairInstabilityUpperLimit()) <= 0) {   // Pulsational Pair Instability Supernova

            stellarType = ResolvePulsationalPairInstabilitySN();
        }
        else if (                        OPTIONS->UsePairInstabilitySupernovae()    &&
            utils::Compare(m_HeCoreMass, OPTIONS->PairInstabilityLowerLimit()) >= 0 &&
            utils::Compare(m_HeCoreMass, OPTIONS->PairInstabilityUpperLimit()) <= 0) {              // Pair Instability Supernova

            stellarType = ResolvePairInstabilitySN();
        }
        else if (utils::Compare(snMass, OPTIONS->MCBUR1()) < 0) {                                   // Type IIa Supernova - like a Type Ia + H (see Hurley)
            stellarType = ResolveTypeIIaSN();
        }
        else if (utils::Compare(snMass, MCBUR2) < 0) {                                              // Electron Capture Supernova
            stellarType = ResolveElectronCaptureSN();
        }
        else {                                                                                      // Core Collapse Supernova
            stellarType = ResolveCoreCollapseSN();
        }
            
    	CalculateSNKickMagnitude(m_Mass, m_SupernovaDetails.totalMassAtCOFormation - m_Mass, stellarType);
        if ( !utils::IsOneOf(stellarType, { STELLAR_TYPE::NEUTRON_STAR })) {
            m_SupernovaDetails.rocketKickMagnitude = 0;                                             // Only NSs can get rocket kicks
        }

        // stash SN details for later printing to the SSE Supernova log
        // can't print it now because we may revert state (in Star::EvolveOneTimestep())
        // will be printed in Star::EvolveOneTimestep() after timestep is accepted (i.e. we don't revert state)
        // need to record the stellar type to which the star will switch if we don't revert state

        if (OPTIONS->EvolutionMode() == EVOLUTION_MODE::SSE) {                                      // only if SSE (BSE does its own SN printing)
            StashSupernovaDetails(stellarType);
        }
    }

    return stellarType;
}<|MERGE_RESOLUTION|>--- conflicted
+++ resolved
@@ -679,44 +679,6 @@
 }
 
 
-<<<<<<< HEAD
-/*
- * Calculate the radial extent of the star's convective envelope (if it has one)
- *
- * Hurley et al. 2000, sec. 2.3, particularly subsec. 2.3.1, eqs 36-40
- *
- *
- * double CalculateRadialExtentConvectiveEnvelope()
- *
- * @return                                      Radial extent of the star's convective envelope in Rsol
- */
-double GiantBranch::CalculateRadialExtentConvectiveEnvelope() const {
-
-    // We need this star's radius after its envelope (if any) is lost.  Since we
-    // are on the giant branch here, we can clone this object and use the clone to
-    // resolve the envelope loss and give us the radius after the envelope loss,
-    // without modifying this object. To ensure the clone does not participate in
-    // logging, we set its persistence to EPHEMERAL.
-    //
-    // We don't know at compile time what the underlying object type is (e.g. FGB,
-    // HeMS, etc.), so we need to call the Clone() function and dynamically cast the
-    // object returned as a 'BaseStar'.  Note that we do not want to initialise the
-    // object here (to the start of whatever phase it is currently on).
-    //
-    // Furthermore, 'this' is const in this function, so we first remove its const-ness
-    // (required to call Clone()) via the use of const_cast<>().
-
-    BaseStar *clone = dynamic_cast<BaseStar*>(const_cast<GiantBranch*>(this)->Clone(OBJECT_PERSISTENCE::EPHEMERAL, false));
-	clone->ResolveEnvelopeLoss(true);               // update clone's attributes after envelope is lost
-    double cloneRadius  = clone->Radius();          // get the radius of the updated clone
-    delete clone; clone = nullptr;                  // return the memory allocated for the clone
-
-    return m_Radius - cloneRadius;
-}
-
-
-=======
->>>>>>> 5aa2d217
 ///////////////////////////////////////////////////////////////////////////////////////
 //                                                                                   //
 //                                 MASS CALCULATIONS                                 //
@@ -1067,75 +1029,33 @@
  *
  * @return                                      Tuple containing the mass of the outer convective envelope and its maximum value
  */
-<<<<<<< HEAD
-double GiantBranch::CalculateConvectiveEnvelopeMass() const {
-std::cout << "GiantBranch::CalculateConvectiveEnvelopeMass(ENTRY)\n";
-
-    // 'this' is const in this function, and it is an instantiation of the 'GiantBranch' class.
-    // We want to clone this object and access it as an HG object, so we first remove its
-    // const-ness (required for Clone()), then cast it as HG, then clone it.
-
-
-
-        // We need TAMSCoreMass, which is just the core mass at the start of the HG phase.
-        // Since we are on the main sequence here, we can clone this object as an HG object
-        // and, as long as it is initialised (to correctly set Tau to 0.0 on the HG phase),
-        // we can query the cloned object for its core mass.
-        //
-        // The clone should not evolve, and so should not log anything, but to be sure the
-        // clone does not participate in logging, we set its persistence to EPHEMERAL.
-    //
-    // Furthermore, 'this' is const in this function, so we first remove its const-ness
-    // (required to call Clone()) via the use of const_cast<>().
-
-    BaseStar *clone = dynamic_cast<BaseStar*>(const_cast<GiantBranch*>(this)->Clone(OBJECT_PERSISTENCE::EPHEMERAL, false));
-
-
-
-
-std::cout << "GiantBranch::CalculateConvectiveEnvelopeMass(), Typename = " << typeid(*this).name() << "\n";
-//    HG *clone = dynamic_cast<HG*>(const_cast<GiantBranch*>(this))->Clone(OBJECT_PERSISTENCE::EPHEMERAL);
-HG clone = *this;
-std::cout << "GiantBranch::CalculateConvectiveEnvelopeMass(), Typename = " << typeid(clone).name() << "\n";
-
-    double log10Ltams = log10(clone->Luminosity());                                                             // get luminosity of clone
-
-    delete clone; clone = nullptr;                                                                              // return the memory allocated for the clone
-
-    double Mcorefinal = CalculateCoreMassAtBAGB(m_Mass);
-    double Mconvmax   = m_Mass - 1.1 * Mcorefinal;
-
-    double log10Z     = log10 (m_Metallicity);
-    double log10Z_2   = log10Z * log10Z;
-
-    double b1         = 14.4 * log10Z_2 + 57.4 * log10Z + 95.7;
-    double a2         = -16.9 * log10Z_2 - 81.9 * log10Z - 47.9;
-    double b2         = 184.0 * log10Z_2 + 872.2 * log10Z + 370.0;
-    double c2         = -660.1 * log10Z_2 - 3482.0 * log10Z + 1489.0;
-    double Tnorm      = a2 * log10Ltams * log10Ltams + b2 * log10Ltams + c2;
-
-    double convectiveEnvelopeMass = Mconvmax / (1.0 + exp(b1 * (m_Temperature * TSOL - Tnorm) / Tnorm));
-    convectiveEnvelopeMass        = std::max(std::min(convectiveEnvelopeMass, (m_Mass - m_CoreMass)), 0.0);     // ensure that convective envelope mass is limited to [0, envelope mass]
-   
-std::cout << "GiantBranch::CalculateConvectiveEnvelopeMass(EXIT)\n";
-    return convectiveEnvelopeMass;
-}
-=======
 DBL_DBL GiantBranch::CalculateConvectiveEnvelopeMass() const {
     
-    double log10Z = log10 (m_Metallicity);
-    double MinterfMcoref = -0.021 * log10Z + 0.0038;                                                                        //Eq. (8) of Picker+ 2024
-    double Tonset = -139.8 * log10Z * log10Z - 981.7 * log10Z + 2798.3;                                                     //Eq. (6) of Picker+ 2024
-    EAGB clone = *this;                                                                                                     // Create an HG star clone to query its core mass just after BAGB
-    clone.UpdateAttributesAndAgeOneTimestep(0.0, 0.0, 0.0, true);                                                           // Otherwise, temperature not updated
-    double Tmin=clone.Temperature();
-    double Mcorefinal = CalculateCoreMassAtBAGB(m_Mass);
-    double Mconvmax = std::max(m_Mass - Mcorefinal * (1.0 + MinterfMcoref), 0.0);                                             //Eq. (9) of Picker+ 2024
-    double convectiveEnvelopeMass = Mconvmax / (1.0 + exp(4.6 * (Tmin + Tonset - 2.0 * m_Temperature)/(Tmin-Tonset)));      //Eq. (7) of Picker+ 2024
+    double MinterfMcoref = -0.021 * m_Log10Metallicity + 0.0038;                                                            // Eq. (8) of Picker+ 2024
+    double Tonset        = -139.8 * m_Log10Metallicity * m_Log10Metallicity - 981.7 * m_Log10Metallicity + 2798.3;          // Eq. (6) of Picker+ 2024
+
+    // We need the temperature of the star just after BAGB, which is the temperature at the
+    // start of the EAGB phase.  Since we are on the giant branch here, we can clone this
+    // object as an EAGB object and, as long as it is initialised (to the start of the phase),
+    // we can query the cloned object for its temperature.
+    //
+    // To ensure the clone does not participate in logging, we set its persistence to EPHEMERAL.
+    //
+    // Furthermore, 'this' is const in this function, so we first remove its const-ness (required
+    // to call Clone()) via the use of const_cast<>().  Since we don't know what class the
+    // underlying object is, we cast it to EAGB&.
+
+    EAGB *clone = EAGB::Clone(static_cast<EAGB&>(const_cast<GiantBranch&>(*this)), OBJECT_PERSISTENCE::EPHEMERAL);
+    clone->UpdateAttributesAndAgeOneTimestep(0.0, 0.0, 0.0, true);                                                          // Otherwise, temperature not updated
+    double Tmin = clone->Temperature();                                                                                     // get temperature of clone
+    delete clone; clone = nullptr;                                                                                          // return the memory allocated for the clone
+
+    double McoreFinal             = CalculateCoreMassAtBAGB(m_Mass);
+    double MconvMax               = std::max(m_Mass - McoreFinal * (1.0 + MinterfMcoref), 0.0);                             // Eq. (9) of Picker+ 2024
+    double convectiveEnvelopeMass = MconvMax / (1.0 + exp(4.6 * (Tmin + Tonset - 2.0 * m_Temperature) / (Tmin - Tonset)));  // Eq. (7) of Picker+ 2024
     
-    return std::tuple<double, double> (convectiveEnvelopeMass, Mconvmax);
+    return std::tuple<double, double> (convectiveEnvelopeMass, MconvMax);
 }   // /*ILYA*/ check consistency with HG convective envelope radii and masses from Hurley+ 2002, 2000
->>>>>>> 5aa2d217
 
 
 ///////////////////////////////////////////////////////////////////////////////////////
