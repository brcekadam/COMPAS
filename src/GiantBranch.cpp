--- conflicted
+++ resolved
@@ -1772,15 +1772,9 @@
 
         case PPI_PRESCRIPTION::FARMER: {                                                                // Farmer et al. 2019 http://dx.doi.org/10.3847/1538-4357/ab518b
                                                                                                         // Three cases:
-<<<<<<< HEAD
             if (m_COCoreMass < FARMER_PPISN_UPP_LIM_LIN_REGIME){
                 m_Mass = std::min((m_COCoreMass + 4.), m_Mass);                                                             // A linear relation below CO core masses of 38 Msun
                 }
-=======
-            if (m_COCoreMass < FARMER_PPISN_UPP_LIM_LIN_REGIME) {
-                m_Mass = m_COCoreMass + 4.;                                                             // A linear relation below CO core masses of 38 Msun
-            }
->>>>>>> 2bb3c49e
 
             else if (m_COCoreMass < FARMER_PPISN_UPP_LIM_QUAD_REGIME) {                                 // A quadratic relation in CO core mass for 38 =< CO_core < 60
                 double a1             = -0.096;
