--- conflicted
+++ resolved
@@ -1113,21 +1113,15 @@
 //                                      - Defect repair : Added explicit definition `bool isUnstable = false` to avoid confusion in BaseBinaryStar.cpp
 //                                      - Defect repair : Fixed erroneous core mass values in ResolveSNIa in WhiteDwarfs.cpp. Was previously 0 for all core masses. 
 //                                      - Enhancement: Added output parameter TZAMS for internal variable m_TZAMS
-<<<<<<< HEAD
-// 02.42.03    JR - Apr 14, 2024     - Defect repair, some code cleanup:
+// 02.43.00    RTW - Mar 29, 2024    - Enhancement:
+//                                      - Added Hirai pulsar rocket kick, and related options
+// 02.43.01    SS - Apr 8, 2024      - Defect repair
+//                                      - Fix CalculateMassLossRateBjorklundEddingtonFactor to use LSOLW (in SI) rather than LSOL (in cgs)        
+// 02.43.02    JR - Apr 14, 2024     - Defect repair, some code cleanup:
 //                                      - Defect repair: Issue #1084 - modified code to record desired persistence of obejcts so that cloned stars don't participate in logging etc.
 //                                      - Removed some unused code (as a result of the defect repair)
 //                                      - Some Code cleanup
 
-const std::string VERSION_STRING = "02.42.03";
-=======
-// 02.43.00    RTW - Mar 29, 2024    - Enhancement:
-//                                      - Added Hirai pulsar rocket kick, and related options
-// 02.43.01    SS - Apr 8, 2024      - Defect repair
-//                                      - Fix CalculateMassLossRateBjorklundEddingtonFactor to use LSOLW (in SI) rather than LSOL (in cgs)        
-//
-
-const std::string VERSION_STRING = "02.43.01";
->>>>>>> 1c1c42c8
+const std::string VERSION_STRING = "02.42.02";
 
 # endif // __changelog_h__