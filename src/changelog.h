# ifndef __changelog_h__
# define __changelog_h__

// =====================================================================
// 
// COMPAS Changelog
// 
// =====================================================================
// 
// 02.00.00      JR - Sep 17, 2019 - Initial commit of new version
// 02.00.01      JR - Sep 20, 2019 - Fix compiler warnings. Powwow fixes
// 02.00.02      JR - Sep 21, 2019 - Make code clang-compliant
// 02.00.03      IM - Sep 23, 2019 - Added fstream include
// 02.01.00      JR - Oct 01, 2019 - Support for Chemically Homogeneous Evolution
// 02.02.00      JR - Oct 01, 2019 - Support for Grids - both SSE and BSE
// 02.02.01      JR - Oct 01, 2019 - Changed BaseBinaryStar code to assume tidal locking only if CHE is enabled
// 02.02.02      JR - Oct 07, 2019 - Defect repairs:
//                                       SSE iteration (increment index - Grids worked, range of values wasn't incrementing)
//                                       Errors service (FIRST_IN_FUNCTION errors sometimes printed every time)
//                                       Added code for both SSE and BSE so that specified metallicities be clamped to [0.0, 1.0].  What are reasonable limits?
//                                   Errors service performance enhancement (clean deleted stellar objects from catalog)
//                                   Changed way binary constituent stars masses equilibrated (they now retain their ZAMS mass, but (initial) mass and mass0 changes)
//                                   Add initial stellar type variable - and to some record definitions
//                                   Added change history and version number to constants.h
// 02.02.03      JR - Oct 09, 2019 - Defect repairs:
//                                       Initialised all BaseStar.m_Supernova elements (some had not been initialised)
//                                       Fixed regression in BaseStar.cpp (INITIAL_STELLAR_TYPE & INITIAL_STELLAR_TYPE_NAME in StellarPropertyValue())
//                                   Added max iteration check to Newton-Raphson method in SolveKeplersEquation (see constant MAX_KEPLER_ITERATIONS)
// 02.02.04      JR - Oct 09, 2019 - Defect repairs:
//                                       SN kick direction calculation corrected
//                                       Boolean value output corrected
//                                       Typos fixed
// 02.02.05      JR - Oct 10, 2019 - Defect repairs:
//                                       Determination of Chemically Homogeneous star fixed (threshold calculation)
//                                       Removed checks for RLOF to/from CH stars
//                                       Typos fixed
// 02.02.06      JR - Oct 11, 2019 - Renamed class "CHE" - now class "CH"
//                                   Updated CHE documentation
//                                   Added m_MassesEquilibrated variable to BaseBinaryStar
// 02.02.07      JR - Oct 20, 2019 - Defect repairs:
//                                       CEE printing systems post-stripping - github issue - reworked CE details/pre/post CE - partial fix (BindingEnergy remaining)
//                                       Added RANDOM_SEED to Options::OptionValue() (omitted erroneously)
//                                   Added m_SecondaryTooSmallForDCO variable to BaseBinaryStar - and to some record definitions
//                                   Added m_StellarMergerAtBirth variable to BaseBinaryStar - and to some record definitions
//                                   Added allow-rlof-at-birth program option
//                                       If CHE enabled, or allow-rlof-at-birth option is true, binaries that have one or both stars
//                                       in RLOF at birth will have masses equilibrated, radii recalculated, orbit circularised, and
//                                       semi-major axis recalculated, while conserving angular momentum - then allowed to evolve
//                                   Added allow-touching-at-birth program option
//                                       Binaries that have stars touching at birth (check is done after any equilibration and
//                                       recalculation of radius and separation is done) are allowed to evolve.  Evolve() function
//                                       immediately checks for merger at birth, flags status as such and stops evolution.
//                                   Documentation updated (see updated doc for detailed explanation of new program options)
// 02.03.00      JR - Oct 25, 2019 - Defect repairs:
//                                       removed extraneous delimiter at end of log file records
//                                   Added '--version' option
//                                   Changed minor version number - should have been done at last release - we'll grant the '--version' option minor release status...
// 02.03.01      JR - Nov 04, 2019 - Defect repair:
//                                       removed erroneous initialisation of m_CEDetails.alpha from BaseBinaryStar::SetRemainingCommonValues()
//                                       (CE Alpha was alwas being initialised to 0.0 regardless of program options)
// 02.03.02      JR - Nov 25, 2019 - Defect repairs:
//                                       added check for active log file before closing in Log::Stop()
//                                       added CH stars to MAIN_SEQUENCE and ALL_MAIN_SEQUENCE initializer_lists defined in constants.h
//                                       moved InitialiseMassTransfer() outside 'if' - now called even if not using mass transfer - sets some flags we might need
//                                       added code to recalculate rlof if CH stars are equilibrated in BaseBinaryStar constructor
//                                   Enhancements:
//                                       moved KROUPA constants from AIS class to constants.h
//                                       moved CalculateCDFKroupa() function from AIS class to BaseBinaryStar class
//                                       added m_CHE variable to BaseStar class - also selectable for printing
//                                       added explicit check to ResolveCommonEnvelope() to merge binary if the donor is a main sequence star
//                                   Chemically Homogeneous Evolution changes:
//                                       added check to CheckMassTransfer() in BaseBinaryStar.cpp to merge if CH+CH and touching - avoid CEE
//                                       added code to InitialiseMassTransfer() in BaseBinaryStar.cpp to equilibrate and possibly merge if both CH stars in RLOF
// (Unchanged)   IM - Nov 29, 2019 - Defect repairs:
//                                       changed Disbound -> Unbounded in header strings in constants.h
//                                       left one line in default/example grid file (Grid.txt)
//                                       fix default PPISN mass limit in python submit: 65 Msol -> 60 Msol
// 02.03.03      JR - Dec 04, 2019 - Defect repairs:
//                                       added code to UpdateAttributesAndAgeOneTimestep() in Star.cpp to recalculate stellar attributes after switching to new stellar type
//                                       (addresses discontinuous transitions e.g. CH -> HeMS)
//                                       changed IsPulsationalPairInstabilitySN() in GiantBranch.cpp to call IsPairInstabilitySN() instead of set MASSLESS_REMNANT if remnant mass <= 0.0
//                                       changed CalculateSNKickVelocity() in BaseStar.cpp to set m_SupernovaDetails.kickVelocity correctly after adjusting for fallback
// 02.03.04      FSB - Dec 04, 2019 - Defect repairs:
//                                       fixed bug in Fryer+2012 CalculateGravitationalRemnantMassadded() function to compare baryon mass of star remnant with
//  									                   baryon mass of MaximumNeutronStarMass instead of just MaximumNeutronStarMass. 
//                                       added m_BaryonicMassOfMaximumNeutronStarMass to BaseStar.h and BaseStar.cpp
// 02.03.05      JR - Dec 05, 2019 - Defect repairs:
//                                       fixed EvolveSingleStars() in main.cpp to print correct initial mass
//                                       fixed TPAGB::CalculateCOCoreMassAtPhaseEnd() - added conditional
// 02.04.00      JR - Dec 18, 2019 - New functionality:
//                                       added columns to BSE grid functionality: Kick_Velocity_1(&2), Kick_Theta_1(&2), Kick_Phi_1(&2), Kick_Mean_Anomaly_1(&2).  Updated documentation.
//                                   Changed functionality:
//                                       removed compiler version checks from Makefile - they seemed to only work for native Ubuntu and were more of a nuisance than anything...  (old version exists as Makefile-checks)
//                                   Defect repairs:
//                                       added recalculation of gbParams Mx & Lx in HeHG calculateGbParams()
//                                       created HeHG::CalculateGBParams_Static() and GiantBranch::CalculateGBParams_Static(), called from EAGB::ResolveEnvelopeLoss() to facilitate calculation of attributes for new stellar type before actually switching.  Needed to rewrite some other functions as static.  Note: this needs to be revisited and a more elegant solution implemented.
//                                       added CalculateRadiusAndStellarTypeOnPhase() for HeHG and HeGBstars, and changed call to calculateRadiusOnPhase() to CalculateRadiusAndStellarTypeOnPhase() in BaseStar::EvolveOnPhase().  This allows for HeHG and HeGB stars to change stellar type based on radius (previously missed).
//                                       set M = McBAGB for EAGB & TPAGB only (was being set for all types >= TPAGB)
//                                       added extra print detailed in BaseBinaryStar:Evolve() - sometimes missing a switch type in detailed output if only 1 timestep
//                                       swapped heading strings for ANY_STAR_PROPERTY::IS_ECSN and ANY_STAR_PROPERTY::IS_USSN (now correct)
//                                       removed condition in BaseBinaryStar::EvaluateSupernovae().  ResolveSupernova() is now called for all stellar types (not sure what I was thinking orginally. I'm sure I had a good reason - or maybe I was just tired...)
//                                       changed name of GiantBranch::CalculateProtoCoreMass() to GiantBranch::CalculateProtoCoreMassDelayed() and changed calls to the function
//                                       swapped order of calculations of ePrime (CalculateOrbitalEccentricityPostSupernova()) and m_SemiMajorAxisPrime (CalculateSemiMajorAxisPostSupernova()) in BaseBinaryStar::ResolveSupernova().  Improper order was causing wrong value of m_SeminMajorAxisPrime to be used in calculation of ePrime
//                                       set m_Disbound = true appropriately in BaseBinaryStar::Evolve() (note: m_Disbound will change name to m_Unbound soon...)
//                                       changed return value of CHeB::DetermineEnvelopeType() to CONVECTIVE.  Left CHeB DetermineEnvelopeTypeHurley2002() as RADIATIVE (used in BinaryConstituentStar::CalculateSynchronisationTimescale())
//                                       changed BINARY_PROPERTY::ORBITAL_VELOCITY to BINARY_PROPERTY::ORBITAL_VELOCITY_PRE_2ND_SUPERNOVA in BSE_SUPERNOVAE_REC (6th value printed)
//                                       added p_Erase parameter to Log::CloseStandardFile(); changed Log::CloseAllStandardFiles() to call Log::CloseStandardFile() with p_Erase=false and erase entire map after all files closed (prevent coredump when closing all files)
//                                       added ResolveSupernova() to ONeWD.h - ONeWD stars were previously not checking for SN
//                                       fixed BaseBinaryStar::InitialiseMassTransfer() - star1 was being updated instead of star2 for CH + CH stars when CHE enabled
// 02.04.01      JR - Dec 23, 2019 - Defect repairs:
//                                       Removed SN_EVENT::SN - all occurences of SN_EVENT::SN replaced by SN_EVENT::CCSN.
//                                           The current SN event ("Is"), and past SN event ("Experienced") are now bit maps (implemented as Enum Classes).  Each can have any of the values: CCSN, ECSN, PISN, PPSIN, USSN, RUNAWAY, RECYCLED_NS, and RLOF_ONTO_NS.  See definition of SN_EVENT Enum Class in constants.h for implementation and explanation.  
//                                       Updated variables selectable for printing:
//                                           Added ANY_STAR_PROPERTY::SN_TYPE (STAR_PROPERTY, SUPERNOVA_PROPERTY, COMPANION_PROPERTY (should always be SN_EVENT::NONE for companion star))
//                                           Added ANY_STAR_PROPERTY::EXPERIENCED_SN_TYPE (STAR_PROPERTY, SUPERNOVA_PROPERTY, COMPANION_PROPERTY)
//                                           All of ANY_STAR_PROPERTY::{CCSN, ECSN, PISN, PPISN, USSN} now selectable
//                                           Removed ANY_STAR_PROPERTY::SN - no longer selectable for printing (replaced by CCSN)
//                                           Updated documentation
//                                       Changed default record specifications for logfiles BSE_DOUBLE_COMPACT_OBJECTS_REC and BSE_SUPERNOVAE_REC
//                                           Removed the individual SN_EVENT columns for both "Is" and "Experienced" conditions (e.g. CCSN, ECSN etc)
//                                           "Is*" and "Experienced*" columns replaced with SN_TYPE & Experienced_SN_TYPE columns that record the SN event type (e.g. CCSN, ECSN, PPSN, PPSIN, USSN).  
//                                           RUNAWAY, RECYCLED_NS, and RLOF_ONTO_NS are still reported in separate, individual columns.
//                                       Added workaround for non-existent CHeB blue loop.  See description in CHeB::CalculateTimescales()
//                                       Removed binary star "survived" flag - it is always the NOT of the "unbound" flag
//                                       Changed initialisation function for HeGB stars (HeGB::Initialise() in HeGB.h) to NOT recalculate m_Age if evolving from HeHG -> HeGB 
//                                       Removed initialisation of m_Age (to 0.0) from COWD::Initialise() in COWD.h
//                                   Changed behaviour:  
//                                       Changed binary star "disbound" flag to "unbound" flag.  Changed all occurences of "disbound" to "unbound".  Changed "unbound" header flag to "Unbound"
// 02.04.02      JR - Jan 06, 2020 - Defect repairs:
//                                       Added IsPISN() & IsPPISN() to IsSNEvent()
//                                       Fixed check for SN event at top of BaseBinaryStar::ResolveSupenova()
//                                       Changed BaseBinaryStar::EvaluateSupernovae() to more closely match legacy code behaviour (see notes in function description):
//                                          Added p_Calculate2ndSN parameter to determine if 2nd supernova needs to be resolved
//                                          Clear star2 current SN event if necessary
//                                          Check m_SemiMajorAxisPrime value prior to SN events (viz. new aPrime variable)
//                                       Fixed timestep initialisation in BaseStar::CalculateConvergedTimestepZetaNuclear()  (was negative)
//                                       Fixed m_Age calculation in FGB::ResolveEnvelopeLoss()
//                                       Added CalculateInitialSupernovaMass() to NS.h - was setting M = 5.0 for >= ONeWD, should be ONeWD only (introduced in fix in v04.02.00)
//                                       Changed NS functions to return Radius in Rsol instead of km:
//                                          Added function NS:CalculateRadiusOnPhaseInKM_Static() (returns radius in km)
//                                          Changed NS:CalculateRadiusOnPhase_Static() to return Rsol
//                                          Added CalculateRadiusOnPhase() for NS (ns.h) - returns Rsol 
//                                   Changed behaviour:  
//                                       Print detailed output record whenever stellartype changes (after star 2 if both change)
// (Unchanged)   LK - Jan 10, 2020 - Defect repairs:
//                                       Added missing includes to Star.cpp, utils.h and utils.cpp (required for some compiler versions)
// 02.05.00      JR - Jan 23, 2020 - New functionality:
//                                       Grid files:
//                                          Added kick velocity magnitude random number to BSE grid file - see docs re Grids
//                                          Added range check for Kick_Mean_Anomaly_1 and Kick_Mean_Anomaly_2 ([0.0, 2pi)) in BSE grid file
//                                          Cleaned up SSE & BSE grid file code
//                                       Added m_LBVphaseFlag variable to BaseStar class; also added ANY_STAR_PROPERTY::LBV_PHASE_FLAG print variable.
//                                   Deleted functionality:  
//                                       Removed IndividualSystem option and related options - this can now be achieved via a grid file
//                                          Update pythonSubmitDefault.py to remove individual system related parameters
//                                   Changed behaviour:
//                                       Removed check for Options->Quiet() around simulation ended and cpu/wall time displays at end of EvolveSingleStars() and EvolveBinaryStars() in main.cpp
//                                   Defect repairs:
//                                       Removed erroneous check for CH stars in BaseBinaryStar::EvaluateBinary()
//                                       Fix for issue #46 (lower the minimum value of McSN in star.cpp from Mch to 1.38)
//                                          Changed 'MCH' to 'MECS' in 
//                                             BaseStar::CalculateMaximumCoreMassSN()
//                                             GiantBranch::CalculateCoreMassAtSupernova_Static
// 02.05.01      FSB - Jan 27, 2020 -Enhancement:
//                                       Cleaned up default printed headers and parameters constants.h:
//                                           - removed double parameters that were printed in multiple output files 
//                                           - changed some of the header names to more clear / consistent names
//                                           - added some comments in the default printing below for headers that we might want to remove in the near future
// 02.05.02      JR - Feb 21, 2020 - Defect repairs:
//                                       - fixed issue #31: zRocheLobe function does not use angular momentum loss
//                                       - fixed default logfile path (defaulted to '/' instead of './')
//                                       - changed default CE_ZETA_PRESCRIPTION to SOBERMAN (was STARTRACK which is no longer supported)
// 02.05.03      JR - Feb 21, 2020 - Defect repairs:
//                                       - removed extraneous debug print statement from Log.cpp
// 02.05.04      JR - Feb 23, 2020 - Defect repairs:
//                                       - fixed regression introduced in v02.05.00 that incread DNS rate ten-fold
//                                           - changed parameter from m_SupernovaDetails.initialKickParameters.velocityRandom to m_SupernovaDetails.kickVelocityRandom in call to DrawSNKickVelocity() in BaseStar::CalculateSNKickVelocity()
//                                       - reinstated STAR_1_PROPERTY::STELLAR_TYPE and STAR_2_PROPERTY::STELLAR_TYPE in BSE_SYSTEM_PARAMETERS_REC
// 02.05.05      JR - Feb 27, 2020 - Defect repair:
//                                       - fixed age resetting to 0.0 for MS_GT_07 stars after CH star spins down and switches to MS_GT_07
//                                           - ensure m_Age = 0.0 in constructor for BaseStar
//                                           - remove m_Age = 0.0 from Initialise() in MS_gt.07.h 
// 02.05.06      JR - Mar 02, 2020 - Defect repair:
//                                       - fixed m_MassesEquilibrated and associated functions - was erroneously typed as DOUBLE - now BOOL
//                                   Added/changed functionality:
//                                       - added m_MassesEquilibratedAtBirth variable to class BaseBinaryStar and associated property BINARY_PROPERTY::MASSES_EQUILIBRATED_AT_BIRTH
//                                       - tidied up pythonSubmitDefault.py a little:
//                                             - set grid_filename = None (was '' which worked, but None is correct)
//                                             - set logfile_definitions = None (was '' which worked, but None is correct)
//                                             - added logfile names - set to None (COMPAS commandline arguments already exist for these - introduced in v02.00.00)
// 02.05.07      JR - Mar 08, 2020 - Defect repair:
//                                       - fixed circularisation equation in BaseBinaryStar::InitialiseMassTransfer() - now takes new mass values into account
// 02.06.00      JR - Mar 10, 2020 - Changed functionality:
//                                       - removed RLOF printing code & associated pythonSubmitDefault.py options
// 02.06.01      JR - Mar 11, 2020 - Defect repair:
//                                       - removed extraneous debug print statement from Log.cpp (was previously removed in v02.05.03 but we backed-out the change...)
// 02.06.02      JR - Mar 15, 2020 - Defect repairs:
//                                       - removed commented RLOF printing lines in constant.h (somehow that was lost in some out of sync git merges...)
//                                       - removed commented options no longer used from Options.h and Options.cpp
//                                       - fixed units headers in constants.h - there are now no blank units headers, so SPACE delimited files now parse ok (multiple spaces should be treated as a single space)
//                                       - changed file extention for TAB delimited files to 'tsv'
//                                       - removed "useImportanceSampling" option - not used in code
//                                       - fixed typo in zeta-calculation-every-timestep option in Options.cpp
//                                       - removed redundant OPTIONS->MassTransferCriticalMassRatioHeliumGiant() from qcritflag if statement in BaseBinaryStar::CalculateMassTransfer()
//                                       - fixed OPTIONS->FixedMetallicity() - always returned true, now returns actual value
//                                       - fixed OPTIONS->OutputPathString() - was always returning raw option instead of fully qualified path
//                                       - changed the following in BaseBinaryStar::SetRemainingCommonValues() - erroneously not ported from legacy code:
//                                           (a) m_JLoss = OPTIONS->MassTransferJloss();
//                                           (b) m_FractionAccreted = OPTIONS->MassTransferFractionAccreted();
//                                           (both were being set to default value of 0.0)
//                                       - added OPTIONS->ZetaAdiabaticArbitrary() - option existed, but Options code had no function to retrieve value
//                                       - added OPTIONS->MassTransferFractionAccreted() to options - erroneously not ported from legacy code
//                                   Changed functionality:
//                                       - all options now have default values, and those values will be displayed in the help text (rather than string constants which may be incorrect)
//                                       - boolean options can now be provided with an argument (e.g. --massTransfer false)
//                                       - added ProgramOptionDetails() to Options.cpp and OPTIONS->OptionsDetails() in preparation for change in output functionality
// 02.07.00      JR - Mar 16, 2020 - New/changed functionality:
//                                       - COMPAS Logfiles are created in a (newly created) directory - this way they are all kept together
//                                       - new command line option 'output-container' implemented (also in pythonSubmitDefault.py) - this option allows the user to specify the name of the log files container directory (default is 'COMPAS_Output')
//                                       - if detailed log files are created they will be created in a directory named 'Detailed_Output' within the container directory
//                                       - a run details file named 'Run_details' is created in the container directory.  The file records the run details:
//                                             - COMPAS version
//                                             - date & time of run
//                                             - timing details (wall time, CPU seconds)
//                                             - the command line options and parameters used:
//                                                   - the value of options and an indication of whether the option was supplied by the user or the default value was used
//                                                   - other parameters - calculated/determined - are recorded
//                                   Defect repair:
//                                       - changed "--outut" option name to "--outpuPath" in stringCommands in pythonSubmitDefault.py
// 02.08.00		  AVG - Mar 17, 2020 - Changed functionality:
//  									                   - removed post-newtonian spin evolution	code & associated pythonSubmitDefault.py options
//  									                   - removed only_double_compact_objects code & associated pythonSubmitDefault.py options
//  									                   - removed tides code & associated pythonSubmitDefault.py options
//  									                   - removed deprecated options from pythonSubmitDefault.py options
//  									                   - renamed options: mass transfer, iterations -> timestep-iterations
//  									                   - commented AIS Options until fully implemented
// 02.08.01      JR - Mar 18, 2020 - Defect repairs:
//                                      - restored initialisation of AIS options in Options.cpp (AIS now defaults off instead of on)
//                                      - fixed retrieval of values for:
//                                            - ANY_STAR_PROPERTY::LAMBDA_KRUCKOW_BOTTOM, 
//                                            - ANY_STAR_PROPERTY::LAMBDA_KRUCKOW_MIDDLE, and 
//                                            - ANY_STAR_PROPERTY::LAMBDA_KRUCKOW_TOP 
//                                         in BaseStar::StellarPropertyValue().  Were all previously retrieving same value as ANY_STAR_PROPERTY::LAMBDA_KRUCKOW
//                                      - fixed some comments in BAseBinaryStar.cpp (lines 2222 and 2468, "de Mink" -> "HURLEY")
//                                      - fixed description (in comments) of BinaryConstituentStar::SetPostCEEValues() (erroneously had "pre" instead of "post" - in comments only, not code)
//                                      - fixed description of BaseStar::DrawKickDirection()
// 02.08.02      JR - Mar 27, 2020 - Defect repairs:
//                                      - fixed issue #158 RocheLobe_1<CE == RocheLobe_2<CE always
//                                      - fixed issue #160 Circularisation timescale incorrectly calculated
//                                      - fixed issue #161 Splashscreen printed twice - now only prints once
//                                      - fixed issue #162 OPTIONS->UseFixedUK() always returns FALSE.  Now returns TRUE if user supplies a fixed kick velocity via --fix-dimensionless-kick-velocity command line option
// 02.08.03      JR - Mar 28, 2020 - Defect repairs:
//                                      - fixed typo in BaseBinaryStar::ResolveCommonEnvelopeEvent() when calculating circularisation timescale in the case where star2 is the donor: star1Copy was errorneously used instead of star2Copy; changed to star2Copy
//                                      - changed circularisation timescale of binary to be minimum of constituent stars circularisation timescales, clamped to (0.0, infinity)
// 02.09.00      JR - Mar 30, 2020 - Minor enhancements:
//                                      - tightened the conditions under which we allow over-contact binaries - enabling CHE is no longer a sufficient condition after this change: the allow-rlof-at-birth option must also be specified (ussue #164)
//                                      - added printing of number of stars (for SSE) or binaries (for BSE) created to both stdout and Run_Details (issue #165)
//                                      - enhanced grid processing code in main.cpp to better handle TAB characters
// 02.09.01      JR - Mar 30, 2020 - Defect repair:
//                                      - OPTIONS->UseFixedUK() returns TRUE when user supplies -ve value via --fix-dimensionless-kick-velocity.  Now return TRUE iff the user supplies a value >=0 via --fix-dimensionless-kick-velocity
// 02.09.02      DC - Mar 30, 2020 - Defect repairs:
//                                      - Pulsar code fixed by correcting unit of NS radius in NS.cpp (added KM_TO_M constant in constants.h as a part of this),
//                                      correcting initialisation of pulsar birth parameters from GiantBranch.cpp to NS.cpp, adding an extra condition for isolated evolution when the companion loses mass but the NS does not accrete 
//                                      - option MACLEOD was printing wrongly as MACLEOD+2014 for user options, hence corrected it to MACLEOD in Options.cpp
// 02.09.03      JR - Apr 01, 2020 - Defect repairs:
//                                      - reinstated assignment of "prev" values in BaseBinaryStar::EvaluateBinary() (where call to ResolveTides() was removed).  Fixes low DNS count introduced in v02.08.00 caused by removal of ResolveTides() function (and call)
//                                      - commented option --logfile-BSE-be-binaries to match Be-Binary options commented by AVG in v02.08.00
// 02.09.04      JR - Apr 03, 2020 - Defect repair:
//                                      - removed IsUSSN() from IsSNEvent() definition in BinaryConstituentStar.cpp (USSN flag indicates just US, not USSN. Needs to be tidied-up properly)
// 02.09.05	     IM - Apr 03, 2020 - Defect repair:
//  		                            - fixed timescale calculation issue for newly created HeHG stars (from stripped EAGB stars); fixes drop in CO core mass
// 02.09.06      JR - Apr 07, 2020 - Defect repair:
//                                      - corrected calculation in return statement for Rand::Random(const double p_Lower, const double p_Upper) (issue #201)
//                                      - corrected calculation in return statement for Rand::RandomInt(const double p_Lower, const double p_Upper) (issue #201)
// 02.09.07      SS - Apr 07, 2020 - Change eccentricity, semi major axis and orbital velocity pre-2nd supernove to just pre-supernova everywhere in the code
// 02.09.08      SS - Apr 07, 2020 - Update zetaMainSequence=2.0 and zetaHertzsprungGap=6.5 in Options::SetToFiducialValues
// 02.09.09      JR - Apr 11, 2020 - Defect repair:
//                                      - restored property names in COMPASUnorderedMap<STAR_PROPERTY, std::string> STAR_PROPERTY_LABEL in constants.h (issue #218) (was causing logfile definitions files to be parsed incorrectly)
// 02.09.10	     IM - Apr 12, 2020 - Minor enhancement: added Mueller & Mandel 2020 remnant mass and kick prescription, MULLERMANDEL
//  			                     Defect repair: corrected spelling of output help string for MULLER2016 and MULLER2016MAXWELLIAN
// 02.10.01	     IM - Apr 14, 2020 - Minor enhancement: 
//  				                            - moved code so that SSE will also sample SN kicks, following same code branch as BSE 
// 02.10.02      SS - Apr 16, 2020 - Bug Fix for issue #105 ; core and envelope masses for HeHG and TPAGB stars
// 02.10.03      JR - Apr 17, 2020 - Defect repair:
//                                      - added LBV and WR winds to SSE (issue #223)
// 02.10.04	     IM - Apr 25, 2020 - Minor enhancement: moved Mueller & Mandel prescription constants to constants.h, other cleaning of this option
// 02.10.05      JR - Apr 26, 2020 - Enhancements:
//                                      - Issue #239 - added actual random seed to Run_Details
//                                      - Issue #246 - changed Options.cpp to ignore --single-star-mass-max if --single-star-mass-steps = 1.  Already does in main.cpp.
// 02.10.06      JR - Apr 26, 2020 - Defect repair:
//                                      - Issue #233 - corrected cicularisation formalae used in both BaseBinartStar constructors
// 02.11.00      JR - Apr 27, 2020 - Enhancement:
//                                      - Issue #238 - add supernova kick functionality to SSE grid file (+ updated docs)
//                                   Defect repairs:
//                                      - fixed typo in Options.h: changed '#include "rand.h" to '#include "Rand.h"
//                                      - fixed printing of actual random seed in Run_Details file (moved to Log.cpp from Options.cpp: initial random seed is set after options are set)
// 02.11.01	     IM - May 20, 2020 - Defect repair: 
//                                      - changed max NS mass for MULLERMANDEL prescription to a self-consistent value
// 02.11.02      IM - Jun 15, 2020 - Defect repair:
//                                      - added constants CBUR1 and CBUR2 to avoid hardcoded limits for He core masses leading to partially degenerate CO cores
// 02.11.03     RTW - Jun 20, 2020 - Enhancement:
//                                      - Issue #264 - fixed mass transfer printing bug 
// 02.11.04      JR - Jun 25, 2020 - Defect repairs:
//                                      - Issue #260 - Corrected recalculation of ZAMS values after eqilibration and cicularisation at birth when using grid files
//                                      - Issue #266 - Corrected calculation in BaseBinaryStar::SampleInitialMassDistribution() for KROUPA IMF distribution
//                                      - Issue #275 - Previous stellar type not set when stellar type is switched mid-timestep - now fixed
// 02.11.05      IM - Jun 26, 2020 - Defect repair:
//  				                    - Issue #280 - Stars undergoing RLOF at ZAMS after masses are equalised were removed from run even if AllowRLOFatZAMS set
// 02.12.00      IM - Jun 29, 2020 - Defect repair:
//                                      - Issue 277 - move UpdateAttributesAndAgeOneTimestepPreamble() to after ResolveSupernova() to avoid inconsistency
// 02.12.01      IM - Jul 18, 2020 - Enhancement:
//                                      - Starting to clean up mass transfer functionality
// 02.12.02      IM - Jul 23, 2020 - Enhancement:
//                                      - Change to thermal timescale MT for both donor and accretor to determine MT stability
// 02.12.03      IM - Jul 23, 2020 - Enhancement:
//                                      - Introduced a new ENVELOPE_STATE_PRESCRIPTION to deal with different prescriptions for convective vs. radiative envelopes (no actual behaviour changes yet for ENVELOPE_STATE_PRESCRIPTION::LEGACY);
//                                      - Removed unused COMMON_ENVELOPE_PRESCRIPTION
// 02.12.04      IM - Jul 24, 2020 - Enhancement:
//                                      - Changed temperatures to be written in Kelvin (see issue #278)
// 02.12.05      IM - Jul 25, 2020 - Enhancement:
//                                      - Added definition of FIXED_TEMPERATURE prescription to DetermineEnvelopeType()
//                                      - Removed unnecessary (and inaccurate) numerical zeta Roche lobe calculation
// 02.12.06      IM - Jul 26, 2020 - Enhancement:
//                                      - Extended use of zetaRadiativeEnvelopeGiant (formerley zetaHertzsprungGap) for all radiative envelope giant-like stars
// 02.12.07      IM - Jul 26, 2020 - Defect repair:
//                                      - Issue 295: do not engage in mass transfer if the binary is unbound
// 02.12.08   	AVG - Jul 26, 2020 - Defect repair:
//                                      - Issue #269: legacy bug in eccentric RLOF leading to a CEE
// 02.12.09      IM - Jul 30, 2020 - Enhancement:
//                                      - Cleaning of BaseBinaryStar::CalculateMassTransferOrbit(); dispensed with mass-transfer-prescription option
// 02.13.00      IM - Aug 2, 2020  - Enhancements and defect repairs:
//                                      - Simplified timescale calculations in BaseBinaryStar
//                                      - Replaced Fast Phase Case A MT and regular RLOF MT from non-envelope stars with a single function based on a root solver rather than random guesses (significantly improves accuracy)
//                                      - Removed all references to fast phase case A MT
//                                      - Corrected failure to update stars in InitialiseMassTransfer if orbit circularised on mass transfer
//                                      - Corrected incorrect timestep calculation for HeHG stars
// 02.13.01     AVG - Aug 6, 2020  - Defect repair:
//  									- Issue #267: Use radius of the star instead of Roche-lobe radius throughout ResolveCommonEnvelopeEvent()
// 02.13.02      IM - Aug 8, 2020  - Enhancements and defect repairs:
//                                      - Simplified random draw from Maxwellian distribution to use gsl libraries
//                                      - Fixed mass transfer with fixed accretion rate
//                                      - Cleaned up code and removed unused code
//                                      - Updated documentation
// 02.13.03       IM - Aug 9, 2020  - Enhancements and defect repairs:
//                                      - Use total core mass rather than He core mass in calls to CalculateZAdiabtic (see Issue #300)
//                                      - Set He core mass to equal the CO core mass when the He shell is stripped (see issue #277)
//                                      - Ultra-stripped SNe are set at core collapse (do not confusingly refer to stripped stars as previously, see issue #189)
// 02.13.04       IM - Aug 14, 2020 - Enhancements and defect repairs:
//                                      - Catch exception in boost root finder for mass transfer (resolve issue #317)
//                                      - Update core masses during Initialisation of HG and HeHG stars to be consistent with Hurley models
//                                      - Avoid division by zero in mass transfer rates of WDs
//                                      - Remove POSTITNOTE remnant mass prescription
// 02.13.05       IM - Aug 16, 2020 - Enhancements and defect repairs:
//                                      - General code cleaning
//                                      - Removed some redundant variables (e.g., m_EnvMass, which can be computed from m_Mass and m_CoreMass)
//                                      - Removed calculations of ZetaThermal and ZetaNuclear (these were previously incorrect because they relied on the evolution of a stellar copy which reverted to BaseStar and therefore didn't have the correct behaviour)
//                                      - Fixed CalculateZadiabatic to use ZetaAdiabaticArbitrary rather than ZetaThermalArbitrary; removed the latter
//                                      - Capped He core mass gain during shell H burning for CHeB and TPAGB stars, whose on-phase evolution now ends promptly when this limit is reached; this change also resolves issue #315 (higher mass SN remnants than total stellar mass)
// 02.13.06     AVG - Aug 20, 2020  - Defect repair:
//  									- Issue #229: Corrected fitting parameters in Muller 16 SN kick function
// 02.13.07      IM - Aug 20, 2020  - Enhancements:
//                                      - ONeWDs can now undergo ECSN if their mass rises above MECS=1.38 solar masses (previously, they could only undergo CCSN on rising above 1.38 solar masses).  ONeWD::CalculateInitialSupernovaMass now returns MCBUR1 rather than 5.0 to ensure this happens
//                                      - BaseStar::CalculateMaximumCoreMassSN() has been removed - it is superfluous since  GiantBranch::CalculateCoreMassAtSupernova_Static does the same thing
//                                      - Some misleading comments in TPAGB dealing with SNe have been clarified
//                                      - Option to set MCBUR1 [minimum core mass at base of the AGB to avoid fully degenerate CO core formation] to a value different from the Hurley default of 1.6 solar masses added, Issue #65 resolved
//                                      - Removed unused Options::SetToFiducialValues()
//                                      - Documentation updated
// 02.13.08       JR - Aug 20, 2020 - Code cleanup:
//                                      - moved BaseStar::SolveKeplersEquation() to utils
//                                      - changed call to (now) utils::SolveKeplersEquation() in BaseStar::CalculateSNAnomalies() to accept tuple with error and show error/warning as necessary
//                                      - removed call to std::cerr from utils::SolveQuadratic() - now returns error if equation has no real roots
//                                      - changed call to utils::SolveQuadratic() in GiantBranch::CalculateGravitationalRemnantMass() to accept tuple with error and show warning as necessary
//                                      - changed RadiusEqualsRocheLobeFunctor() in BinaryBaseStar.h to not use the SHOW_WARN macro (can't uset ObjectId() function inside a templated function - no object)
//                                      - changed COMMANDLINE_STATUS to PROGRAM_STATUS (better description)
//                                      - moved ERROR:NONE to top of enum in constants.h (so ERROR = 0 = NONE - makes more sense...)
//                                      - added new program option '--enable-warnings' to enable warning messages (via SHOW_WARN macros).  Default is false.  SHOW_WARN macros were previously #undefined
// 02.13.09     RTW - Aug 21, 2020  - Code cleanup:
// 									    - Created changelog.txt and moved content over from constants.h
// 									    - Changed OrbitalVelocity to OrbitalAngularVelocity where that parameter was misnamed
// 									    - Changed Pre/PostSNeOrbitalVelocity to OrbitalVelocityPre/PostSN for consistency
// 									    - Added and updated physical conversion constants for clarity (e.g MSOL to MSOL_TO_KG)
// 									    - Removed ID from output files, it is confusing and superceeded by SEED
// 									    - Removed 'Total' from TotalOrbital(Energy/AngularMomentum)
// 									    - Typos
// 02.13.10     IM - Aug 21, 2020   - Enhancement:
//                                      - Added caseBBStabilityPrescription in lieu of forceCaseBBBCStabilityFlag and alwaysStableCaseBBBCFlag to give more options for case BB/BC MT stability (issue #32)
// 02.13.11     IM - Aug 22, 2020   - Enhancement:
//                                      - Removed several stored options (e.g., m_OrbitalAngularVelocity, m_StarToRocheLobeRadiusRatio, etc.) to recompute them on an as-needed basis
//                                      - Removed some inf values in detailed outputs
//                                      - Slight speed-ups where feasible
//                                      - Shift various calculations to only be performed when needed, at printing, and give consistent values there (e.g., OmegaBreak, which was never updated previously)
//                                      - Remove a number of internal variables
//                                      - Declare functions constant where feasible
//                                      - Remove options to calculate Zetas and Lambdas at every timestep; variables that only appear in detailed outputs should not be computed at every timestep in a standard run
//                                      - Update documentation
//                                      - Remove postCEE binding energy (meaningless and wasn't re-computed, anyway)
// 02.13.12     IM - Aug 23, 2020   - Enhancement:
//                                      - More cleaning, removed some of the unnecessary prime quantities like m_SemiMajorAxisPrime, m_EccentricityPrime, etc.
//                                      - Thermal timescales are now correctly computed after the CE phase
//                                      - Detailed output passes a set of self-consistency checks (issue #288)
// 02.13.13     JR - Aug 23, 2020   - Defect repairs:
//                                      - Fixed debugging and logging macros in LogMacros.h
// 02.13.14     IM - Aug 29, 2020   - Defect repairs:
//                                      - Address issue #306 by removing detailed printing of merged binaries
//                                      - Address issue #70 by stopping evolution if the binary is touching
//                                      - Check for merged binaries rather than just touching binaries in Evaluate
//                                      - Minor cleaning (e.g., removed unnecessary CheckMassTransfer, which just repeated the work of CalculateMassTransfer but with a confusing name)
// 02.13.15     IM - Aug 30, 2020   - Defect repairs:
//                                      - Fixed issue #347: CalculateMassTransferOrbit was not correctly accounting for the MT_THERMALLY_LIMITED_VARIATION::RADIUS_TO_ROCHELOBE option
//                                      - Assorted very minor cleaning, including comments
// 02.14.00     IM - Aug 30, 2020   - Enhancement:
//                                      - Recreate RLOF printing (resolve issue #212)
// 02.14.01     ML - Sep 05, 2020   - Code cleanup:
//                                      - Issue #354 - Combine HYDROGEN_RICH and HYDROGEN_POOR supernova output variables into a single boolean variable IS_HYDROGEN_POOR 
// 02.15.00     JR - Sep 09, 2020   - Enhancements and related code cleanup:
//                                      - implemented "DETAILED_OUTPUT" folder inside "COMPAS_Output" container for SSE output
//                                      - SSE Parameters files moved to "DETAILED_OUTPUT" folder (they are analogous to BSE_Detailed_Output files)
//                                      - implemented SSE Switch Log and BSE Switch Log files (record written at the time of stellar type switch - see documentation)
//                                      - implemented SSE Supernova log file - see documentation (issue #253)
//                                      - added TIMESCALE_MS as a valid property in BaseStar::StellarPropertyValue().  The TIMESCALE_MS value in the SSE_Parameters file was being printed as "ERROR!" and nobody noticed :-)  It now prints correctly.
// 02.15.01     RS - Sep 10, 2020   - Enhancement
//                                       - added profiling option to keep track of repeated pow() calls
// 02.15.02     IM - Sep 11, 2020   - Defect repair
//                                       - changed ultra-stripped HeHG and HeGB stars to immediately check for supernovae before collapsing into WDs; this resolves issue #367
// 02.15.03     RTW - Sep 11, 2020   - Code cleanup:
//                                      - Set all references to kick "velocity" to magnitude. This is more correct, and will help distinguish from system and component vector velocities later
// 02.15.04     JR - Sep 11, 2020   - Enhancement
//                                       - refactored profiling code
//                                          - profiling code can now be #defined away for production build
//                                          - added options (via #defines) to profiling code: counts only (no CPU spinning), and print calling function name
//                                       - removed profiling program option
// 02.15.05     JR - Sep 12, 2020   - Code cleanup
//                                       - removed superfluous (and broken) #define guard around profiling.cpp
//                                       - minor change to profiling output (moved header and trailer to better place)
// 02.15.06     IM - Sep 12, 2020   - Defect repair
//                                       - Changed BaseBinaryStar::ResolveSupernova to account only for mass lost by the exploding binary during the SN when correcting the orbit
//                                       - Delayed supernova of ultra-stripped stars so that the orbit is adjusted in response to mass transfer first, before the SN happens
// 02.15.07     RTW - Sep 13, 2020   - Enhancement:
//                                      - Issue #12 - Move enhancement STROOPWAFEL from Legacy COMPAS to new COMPAS
//                                      - Issue #18 - double check STROOPWAFEL works in newCOMPAS
//                                      - Issue #154 - Test compatibility of CompasHPC and BSE_Grid.txt
//                                      - Added in combined functionaltiy of Stroopwafel and pythonSubmit, with support for HPC runs
// 02.15.08     IM - Sep 14, 2020   - Defect repair:
//                                      - Issue #375 Error in Hurley remnant mass calculation
// 02.15.09     RTW - Oct 1, 2020   - Code cleanup:
//                                      - Rewrote ResolveSupernova to match Pfahl, Rappaport, Podsiadlowski 2002, and to allow for vector addition of system and component velocities
//                                      - Changed meaning of Supernova_State (see Docs)
//                                      - PostSN parameters have been removed
//                                      - SN phi has been redefined
// 02.15.10     IM - Oct 3, 2020    - Code cleanup:
//                                      - Removed some unnecessary internal variables and functions (m_TotalMass, m_TotalMassPrev, m_ReducedMass, m_ReducedMassPrev, m_TotalAngularMomentumPrev, CalculateAngularMomentumPrev(), EvaluateBinaryPreamble(),...
//                                      - Cleaned up some unclear comments
//                                      - ResolveCoreCollapseSN() no longer takes the Fryer engine as an argument (Fryer is just one of many possible prescriptions)
// 02.15.11     IM - Oct 3, 2020    - Defect repair and code cleanup:
//                                      - Fixed a number of defects in single stellar evolution (Github issues #381, 382, 383, 384, 385)
//                                      - The Fryer SN engine (delayed vs rapid) is no longer passed around, but read in directly in CalculateRemnantMassByFryer2012()
// 02.15.12     IM - Oct 5, 2020    - Enhancement
//                                      - Added timestep-multiplier option to adjust SSE and BSE timesteps relative to default
//                                      - Added eccentricity printing to RLOF logging
//                                      - Adjusted pythonSubmitDefault.py to include PESSIMISTIC CHE
//                                      - Updated documentation
// 02.15.13     JR - Oct 8, 2020    - Defect repair:
//                                      - Added checks for maximum time and timesteps to SSE code- issue #394
// 02.15.14     IM - Oct 8, 2020    - Defect repair:
//                                      - Added checks for dividing by zero when calculating fractional change in radius
// 02.15.15     IM - Oct 8, 2020    - Defect repair:
//                                      - Added safeguards for R<R_core in radius perturbation for small-envelope stars, complete addressing issue #394
// 02.15.16     RTW - Oct 14, 2020  - Code cleanup
//                                      - Changed separation to semiMajorAxis in RLOF and BeBinary properties
// 02.15.17     IM - Oct 16, 2020   - Defect repair and code cleanup:
//                                      - Issue 236 fixed: SN printing correctly enabled for all SNe
//                                      - Minor code cleaning: Cleaned up EvaluateSupernovae(), removed unnecessary m_Merged variable
// 02.15.18     RTW - Oct 22, 2020  - Code cleanup
//                                      - Removed redundant 'default' extension from files in the "defaults/" folder, and fixed references in the documentation.
//                                      - Added in '0' buffers to the Wall Times output to match the HH:MM:SS format
// 02.15.19     IM - Oct 23, 2020   - Enhancements
//                                      - Continue evolving DCOs until merger if EvolvePulsars is on (Issue #167)
//                                      - Removed m_SecondaryTooSmallForDCO (Issue #337)
// 02.15.20     RTW - Nov 03, 2020  - Code cleanup
//                                      - Removed unnecessary supernova phi rotation - it was added to agree with Simon's original definition, and to allow for seeds to reproduce the same SN final orbit. 
//                                      -   Removing it means seeds won't reproduce the same systems before and after, but populations are unaffected.
// 02.16.00     JR - Nov 03, 2020   - Enhancements
//                                      - Implemented new grid file functionality (see discussion in issue #412); updated docs - see docs (doc v2.3 has new documentation)
//
//                                      - Added all options to printing functionality: all options can now be selected for printing, 
//                                        either in the default log record specifications, or at runtime via the logfile-definitions option
//
//                                      - 'CHE_Option' header string changed to 'CHE_Mode'.  A few typos fixed in header strings.
//
//                                      - Added options
//                                          - initial-mass                          initial mass for single star (SSE)
//                                          - initial-mass-1                        initial mass for primary (BSE)
//                                          - initial-mass-2                        initial mass for secondary (BSE)
//                                          - semi-major-axis, a                    initial semi-major axis (BSE)
//                                          - orbital-period                        initial orbital period – only used if ‘semi-major-axis’ not specified
//                                          - eccentricity, e                       initial eccentricity (BSE)
//                                          - mode                                  mode of evolution: SSE or BSE (default is BSE)
//                                          - number-of-systems                     number of systems (single stars/binary stars) to evolve
//                                          - kick-magnitude-random                 kick magnitude random number for the star (SSE): used to draw the kick magnitude
//                                          - kick-magnitude                        the (drawn) kick magnitude for the star (SSE)
//                                          - kick-magnitude-random-1               kick magnitude random number for the primary star (BSE): used to draw the kick magnitude
//                                          - kick-magnitude-1                      the (drawn) kick magnitude for the primary star (BSE)
//                                          - kick-theta-1                          the angle between the orbital plane and the ’z’ axis of the supernova vector for the primary star (BSE)
//                                          - kick-phi-1                            the angle between ’x’ and ’y’, both in the orbital plane of the supernova vector, for the primary star (BSE)
//                                          - kick-mean-anomaly-1                   the mean anomaly at the instant of the supernova for the primary star (BSE)
//                                          - kick-magnitude-random-2               kick magnitude random number for the secondary star (BSE): used to draw the kick magnitude
//                                          - kick-magnitude-2                      the (drawn) kick magnitude for the secondary star (BSE)
//                                          - kick-theta-2                          the angle between the orbital plane and the ’z’ axis of the supernova vector for the secondary star (BSE)
//                                          - kick-phi-2                            the angle between ’x’ and ’y’, both in the orbital plane of the supernova vector, for the secondary star (BSE)
//                                          - kick-mean-anomaly-2                   the mean anomaly at the instant of the supernova for the secondary star (BSE)
//                                          - muller-mandel-kick-multiplier-BH      scaling prefactor for BH kicks when using 'MULLERMANDEL'
//                                          - muller-mandel-kick-multiplier-NS      scaling prefactor for NS kicks when using 'MULLERMANDEL'
//                                          - switchlog                             replaces ‘BSEswitchLog’ and ‘SSEswitchLog’
//                                          - logfile-rlof-parameters               replaces ‘logfile-BSE-rlof-parameters’
//                                          - logfile-common-envelopes              replaces ‘logfile-BSE-common-envelopes’
//                                          - logfile-detailed-output               replaces ‘logfile-BSE-detailed-output’, and now also used for SSE
//                                          - logfile-double-compact-objects		replaces ‘logfile-BSE-double-compact-objects’
//                                          - logfile-pulsar-evolution              replaces ‘logfile-BSE-pulsar-evolution’
//                                          - logfile-supernovae                    replaces ‘logfile-BSE-supernovae’ and ‘logfile-SSE-supernova’
//                                          - logfile-switch-log                    replaces ‘logfile-BSE-switch-log’ and ‘logfile-SSE-switch-log’
//                                          - logfile-system-parameters             replaces ‘logfile-BSE-system-parameters’
//
//                                      - Removed options
//                                          - number-of-binaries                    replaced by ‘number-of-systems’ for both SSE and BSE
//                                          - single-star-min                       replaced by ‘initial-mass’ and ‘number-of-stars’
//                                          - single-star-max                       replaced by ‘initial-mass’ and ‘number-of-stars’
//                                          - single-star-mass-steps                replaced by ‘initial-mass’ and ‘number-of-stars’
//                                          - BSEswitchLog                          replaced by ‘switchlog’
//                                          - SSEswitchLog                          replaced by ‘switchlog’
//                                          - logfile-BSE-rlof-parameters           replaced by ‘logfile-rlof-parameters’
//                                          - logfile-BSE-common-envelopes          replaced by ‘logfile-common-envelopes’
//                                          - logfile-BSE-detailed-output           replaced by ‘logfile-detailed-output’
//                                          - logfile-BSE-double-compact-objects    replaced by ‘logfile-double-compact-objects’
//                                          - logfile-BSE-pulsar-evolution          replaced by ‘logfile-pulsar-evolution’
//                                          - logfile-BSE-supernovae                replaced by ‘logfile-supernovae’
//                                          - logfile-SSE-supernova                 replaced by ‘logfile-supernovae’
//                                          - logfile-BSE-switch-log                replaced by ‘logfile-switch-log’
//                                          - logfile-SSE-switch-log                replaced by ‘logfile-switch-log’
//                                          - logfile-BSE-system-parameters         replaced by ‘logfile-system-parameters’
//
//                                      - Overloaded Options – these options are context-aware and are used for both SSE and BSE:
//                                          - number-of-systems                     specifies the number of systems (single stars/binary stars) to evolve
//                                          - detailed-output                       switches detailed output on/off for SSE or BSE
//                                          - switchlog                             enables the switch log for SSE or BSE
//                                          - logfile-detailed-ouput                defines filename for SSE or BSE detailed output file
//                                          - logfile-supernovae                    defines filename for SSE or BSE supernovae file
//                                          - logfile-switch-log                    defines filename for SSE or BSE switch log file
// 02.16.01     JR - Nov 04, 2020   - Enhancement
//                                      - changed switchlog implementation so that a single switchlog file is created per run
//                                        (see Issue #387 - note: single '--switch-log' option (shared SSE/BSE) implemented in v02.16.00)
// 02.16.02     IM - Nov 05, 2020   - Enhancements, Defect repairs
//                                      - Updated MT stability criteria for HeMS stars (Issue #425) to use MS zeta value
//                                      - Corrected baryon number for HeWD to match Hurley prescription (Issue #416)
//                                      - Corrected calculation of core mass after 2nd dredge-up (Issue #419)
//                                      - Corrected calculation of minimum radius on CHeB (Issue #420)
// 02.16.03     JR - Nov 08, 2020   - Defect repairs, Enhancements
//                                      - Issue #308
//                                          - added constant for minimum initial mass, maximum initial mass, minim metallicity and maximum metallicity to constants.h
//                                          - added checks to options code (specifically Options::OptionValues::CheckAndSetOptions()) to check option values for
//                                            initial mass and metallicity against constraints in constants.h
//                                      - Issue #342
//                                          - replaced header string suffixes '_1', '_2', '_SN', and '_CP' with '(1)', '(2)', '(SN)', and '(CP)' respectively
//                                          - now header strings ending in '(1)' indicate the value is for Star_1, '(2) for Star_2, '(SN)' for the supernova, and '(CP)' the companion
//                                      - Issue #351
//                                          - moved flags RECYCLED_NS and RLOF_ONTO_NS fron SN_EVENT enum - now flags in BinaryConstiuentStar class
//                                          - removed RUNAWAY flag from SN_EVENT enum - removed entirely from code (not required)
//                                      - Issue #362
//                                          - changed header strings for RZAMS (radius at ZAMS) to 'Radius@ZAMS' - now consistent with MZAMS (mass at ZAMS - 'Mass@ZAMS')
//                                      - Issue #363
//                                          - made header strings for Lambdas uniform (all now start with 'Lambda_')
//                                      - Issue #409
//                                          - removed SN_THETA and SN_PHI from default SSE_SUPERNOVAE_REC (don't apply to SSE)
//                                      - Fixed defect that caused semi-major axis to be drawn from distribution rather than calculated from supplied orbital period
//                                        (moved check and calculation from options.cpp to BaseBinaryStar.cpp)
// 02.17.00     JR - Nov 10, 2020   - Enhancement, defect repairs, code cleanup
//                                      - Added SSE System Parameters file
//                                          - records initial parameters and result (final stellar type) 
//                                          - useful when detailed output is not required
//                                      - Fix for Issue #439
//                                      - Fixed typo in LogfileSwitchLog() in Options.h - only affected situation where user specified switchlog filename (overriding default filename)
//                                      - Removed m_LBVfactor variable from BaseBinaryStar - never used in BSE code
//                                      - Removed m_LBVfactor variable from BaseStar - use OPTIONS->LuminousBlueVariableFactor()
//                                      - Removed m_WolfRayetFactor variable from BaseBinaryStar - never used in BSE code
//                                      - Removed m_LBVfactor variable from BaseStar - use OPTIONS->WolfRayetFactor()
// 02.17.01     RTW - Nov 10, 2020  - Enhancement:
//                                      - Added in Schneider 2020 remnant mass prescriptions (standard and alternative)
//                                      - Added parameter MassTransferDonorHistory, as required for above prescription, which tracks the MT donor type (from which the MT Case can be established)
// 02.17.02     RTW - Nov 13, 2020  - Enhancement:
//                                      - Cleaned up the demo plotting routine so that the plot produced is the plot we use in the methods paper
// 02.17.03     JR - Nov 13, 2020   - Enhancements, code cleanup
//                                      - Added metallicity-distribution option: available distributions are ZSOLAR and LOGUNIFORM (see documentation)
//                                          - Added metallicity-min and metallicity-max options (for metallicity-distribution option)
//                                          - Metallicity is sampled if not explicitly specified via the --metallicity option - this was existing functionality, but
//                                            no distribution was implemented: sampling always returned ZSOLAR.  This change adds the LOGUNIFORM distribution, and 'formalises' the ZSOLAR 'distribution'.
//                                      - Added MASS to default SSE_SYSTEM_PARAMETERS_REC
//                                      - Removed AIS code
//                                      - Removed variable 'alpha' from BinaryCEDetails struct - use OPTIONS->CommonEnvelopeAlpha()
//                                          - Removed BINARY_PROPERTY::COMMON_ENVELOPE_ALPHA - use PROGRAM_OPTION::COMMON_ENVELOPE_ALPHA
//                                      - Issue #443: removed eccentricity distribution options FIXED, IMPORTANCE & THERMALISE (THERMALISE = THERMAL, which remains) 
// 02.17.04     JR - Nov 14, 2020   - Defect repairs
//                                      - Added CalculateRadiusOnPhase() and CalculateLuminosityOnPhase() to class BH (increases DNS yield)
//                                      - Added metallicity to sampling conditions in BaseBinaryStar constructor (should have been done when LOGUNIFORM metallicity distribution added)
// 02.17.05     TW - Nov 16, 2020   - Defect repairs
//                                      - Issue #444
//                                          - Fixed typo in synchronisation timescale
// 02.17.06     RTW - Nov 17, 2020  - Bug fix:
//                                      - Fixed Schneider remnant mass inversion from logRemnantMass^10 to 10^logRemnantMass, added some comments in the same section
// 02.17.07     TW - Nov 17, 2020   - Enhancements, code cleanup
//                                      - Issue #431
//                                          - Added option to change LBV wind prescription: choices are NONE, HURLEY_ADD, HURLEY and BELCYZNSKI
//                                      - Replaced numbers with constants for luminosity and temperature limits in mass loss
//                                      - Consolidated checks of luminosity for NJ winds within function
//                                      - NOTE: the above makes sure luminosity is checked before applying NJ winds for MS stars, this was not previously the case but I think it should be
// 02.17.08     JR - Nov 19, 2020   - Enhancements, code cleanup
//                                      - Added orbital-period-distribution option (see note in Options.cpp re orbital period option)
//                                      - Added mass-ratio option
//                                      - Updated default pythonSubmit to reflect new options, plus some previous omissions (by me...)
//                                      - Minor typo/formatting changes throughout
//                                      - Updated docs for new options, plus some typos/fixes/previous omissions
// 02.17.09     RTW - Nov 20, 2020  - Bug fix:
//                                      - Removed corner case for MT_hist=8 stars in the Schneider prescription (these should be considered Ultra-stripped)
// 02.17.10     RTW - Nov 25, 2020  - Enhancement:
//                                      - Cleaned up Schneider remnant mass function (now uses PPOW), and set the HeCore mass as an upper limit to the remnant mass
// 02.17.11     LVS - Nov 27, 2020  - Enhancements:
//                                      - Added option to vary all winds with OverallWindMassLossMultiplier
// 02.17.12     TW - Dec 9, 2020    - Enhancement, code cleanup, bug fix
//                                      - Issue #463
//                                          - Changed variable names from dml, dms etc. to rate_XX where XX is the mass loss recipe
//                                          - No longer overwrite variables with next mass loss recipe for clarity
//                                      - Added a new option to check the photon tiring limit during mass loss (default false for now)
//                                      - Added a new class variable to track the dominant mass loss rate at each timestep
// 02.17.13     JR - Dec 11, 2020   - Defect repair
//                                      - uncomment initialisations of mass transfer critical mass ratios in Options.cpp (erroneously commented in v02.16.00)
// 02.17.14     TW - Dec 16, 2020   - Bug fix
//                                      - fix behaviour at fLBV=0 (had been including other winds but should just ignore them)
// 02.17.15     JR - Dec 17, 2020   - Code and architecture cleanup
//                                      - Architecture changes:
//                                          - Added Remnants class    - inherits from HeGB class
//                                          - Added WhiteDwarfs class - inherits from Remnants class; most of the WD code moved from HeWD, COWD and ONeWD to WhiteDwarfs class
//                                          - Changed HeWD class      - inherits from WhiteDwarfs class (COWD still inherits from HeWD; ONeWD from COWD)
//                                          - Change NS class         - inherits from Remnants class; code added/moved as necessary
//                                          - Change BH class         - inherits from Remnants class; code added/moved as necessary
//                                          - Change MR class         - inherits from Remnants class; code added/moved as necessary
//                                      - Code cleanup:
//                                          - added "const" to many functions (mostly SSE code) that dont modify class variables ("this") (still much to do, but this is a start)
//                                          - added "virtual" to GiantBranch::CalculateCoreMassAtBAGB() and BaseStar::CalculateTemperatureAtPhaseEnd()
//                                              - will have no impact given where they are called, but the keyword should be there (in case of future changes)
//                                          - changed hard-coded header suffixes from _1 -> (1), _2 -> (2)
//                                      - Added call to main() to seed random number generator with seed = 0 before options are processed (and user specified seed is know).  Ensures repeatability.
//                                      - Changed "timestep below minimum" warnings in Star.cpp to be displayed only if --enable-warnings is specified
// 02.17.16     JR - Dec 17, 2020   - Code cleanup
//                                      - Removed "virtual" from GiantBranch::CalculateCoreMassAtBAGB() (incorrectly added in v02.17.15 - I was right the first time)
//                                      - Removed "const" from Remnants::ResolveMassLoss() (inadvertently added in v02.17.15)
//                                      - Removed declarations of variables m_ReducedMass, m_ReducedMassPrev, m_TotalMass, and m_TotalMassPrevfrom BaseBinaryStar.h (cleanup begun in v02.15.10 - these declarations were missed)
// 02.17.17     RTW - Dec 17, 2020  - Code cleanup
//                                      - Removed MassTransferCase related variables in favor of MassTransferDonorHist
// 02.17.18     JR - Dec 18, 2020   - Defect repair
//                                      - Typo in options code for option --switch-log: "switchlog" was incorrectly used instead of "switch-log"
// 02.17.19     LVS - Dec 19, 2020  - Enhancements:
//                                      - Added option to vary winds of cool stars (with T < VINK_MASS_LOSS_MINIMUM_TEMP) via a CoolWindMassLossMultiplier
// 02.18.00     JR - Jan 08, 2021   - Enhancement:
//                                      - Added support for HDF5 logfiles (see notes at top of log.h)
//                                      - Added 'logfile-type' option; allowed values are HDF5, CSV, TSV, TXT; default is HDF5
//                                      - Added 'hdf5-chunk-size' option - specifies the HDF5 chunk size (number of dataset entries)
//                                      - Added 'hdf5-buffer-size' option - specifies the HDF5 IO buffer size (number of chunks)
//                                      - Removed 'logfile-delimiter' option - delimiter now set by logfile type (--logfile-type option described above)
//                                      - Changed header strings containing '/' character: '/' replaced by '|' (header strings become dataset names in HDF5 files, and '/' is a path delimiter...)
// 02.18.01     SS - Jan 11, 2021   - Defect repair
//                                      - Added check if binary is bound when evolving unbound binaries
// 02.18.02     JR - Jan 12, 2021   - Defect repair:
//                                      - Changed "hdf5_chunk_size = 5000" to "hdf5_chunk_size = 100000" in default pythonSubmit (inadvertently left at 5000 after some tests...)
// 02.18.03     SS - Jan 19, 2021   - Enhancement:
// 									    - Added check for neutron star mass against maximum neutron star mass. 
//									      If a neutron star exceeds this mass it should collapse to a black hole. 
//                                        This can be relevant for neutron stars accreting, e.g. during common envelope evolution
// 02.18.04     IM - Jan 28, 2021   - Enhancement:
//                                      - NS to BH collapse preserves mass (see discussion in #514)
//                                      - Fixed comment typo
// 02.18.05     JR - Jan 29, 2021   - Defect repair:
//                                      - Honour '--evolve-unbound-systems' option when specified in a grid file (see issue #519)
//                                      - Honour '--evolve-pulsars' option when specified in a grid file (same as issue #519)
//                                      - Added "maximum-evolution-time", "maximum-number-timestep-iterations", and "timestep-multiplier" to m_GridLineExcluded vector in Options.h (previous oversight)
// 02.18.06     SS - Feb 1, 2021    - Defect repair:
//                                      - Make COMPAS use --neutrino-mass-loss-BH-formation options (resolves issue #453)
// 02.18.07     JR - Feb 18, 2021   - Enhancement:
//                                      - Added 'rotational-frequency' option so users can specify initial rotational frequency of SSE star
//                                      - Added 'rotational-frequency-1' and 'rotational-frequency-2' options so users can specify initial rotational frequency of both BSE stars
//                                      - Changed units of rotational frequencies written to logfiles (omega, omega_break, omega_ZAMS) from rotations per year to Hz
//                                      - Changed program option header strings containing '_1' and '_2' to '(1)' and '(2)' for consistency
// 02.18.08     JR - Feb 26, 2021   - Defect repairs:
//                                      - Remove stray diagnostic print from BaseStar constructor in BaseStar.cpp
//                                      - Fix for issue #530 - some commandline options ignored when a grid file is used
//                                          - the issue here was case-sensitive vs case-insensitive matches (asking BOOST to do case-insensitive matches for option names doesn't propagate to all matches BOOST does...)
//                                          - the options affected were all options that have mixed-case names:
//
//                                              - case-BB-stability-prescription
//                                              - kick-magnitude-sigma-CCSN-BH
//                                              - kick-magnitude-sigma-CCSN-NS
//                                              - kick-magnitude-sigma-ECSN
//                                              - kick-magnitude-sigma-USSN
//                                              - mass-transfer-thermal-limit-C
//                                              - muller-mandel-kick-multiplier-BH
//                                              - muller-mandel-kick-multiplier-NS
//                                              - neutrino-mass-loss-BH-formation
//                                              - neutrino-mass-loss-BH-formation-value
//                                              - PISN-lower-limit
//                                              - PISN-upper-limit
//                                              - PPI-lower-limit
//                                              - PPI-upper-limit
// 02.18.09     ML - Mar 22, 2021   - Defect repair:
//                                      - Correct polynomial evaluation of Nanjing lambda's for EAGB and TPAGB stellar types.
// 02.18.10     LVS - Apr 06, 2021   - Enhancement:
//                                      - Added PPISN prescription option - Farmer 2019
// 02.19.00     JR - Apr 20, 2021   - Enhancements and Defect Repairs:
//                                      - Enhancements:
//                                          - Added option to enable users to add program options values to BSE/SSE system parameters files
//                                              - option is '--add-options-to-sysparms', allowed values are {ALWAYS, GRID, NEVER}.  See docs for details.
//                                          - Included "Run_Details" file in HDF5 output file if logfile type = HDF5.  The text Run_Details file still exists
//                                            so users can still easily look at the contents of the Run_Details file - this enhancements adds a copy of the
//                                            Run_Details file to the HDF5 output file.
//
//                                      - Defect Repairs:
//                                          - fixed a few previously unnoticed typos in PROGRAM_OPTION map in constamts.h, and in Options::OptionValue() function.
//                                            Fairly benign since they had't been noticed, but needed to be fixed.
//
//                                      Modified h5copy.py (in postProcessing/Folders/H5/PythonScripts) so that groups (COMPAS files) will not be copied
//                                      if the group exists in the destination file but has a different number of datasets (columns) from the group in
//                                      the source file.
//
//                                      Also provided h5view.py - an HDF5 file viewer for COMPAS HDF5 files (in postProcessing/Folders/H5/PythonScripts).  See
//                                      documentation as top of source file for details.
// 02.19.01     JR - Apr 30, 2021   - Enhancements and Defect Repairs:
//                                      - Enhancements:
//                                          - changed chunk size for HDF5 files to HDF5_MINIMUM_CHUNK_SIZE for Run_Details group in COMPAS_Output and for detailed output files.
//                                              - Run_Details is a small file, and detailed output files are generally a few thousand records rather than hundreds of thousands, 
//                                                so a smaller chunk size wastes less space and doesn't impact performance significantly
//
//                                      - Defect Repairs:
//                                          - fixed issue #548 - HDF5 detailed output files not created when random-seed specified in a grid file
//                                          - fixed defect where records in HDF5 output files would be duplicated if the number of systems exceeded the HDF5 chunck size
//                                            being used (the default chunk size is 100000 - that might explain why this problem hasn't been reported)
//
//                                      Modified h5view.py (in postProcessing/Folders/H5/PythonScripts) to handle detailed ouput files
// 02.19.02     LVS - May 04, 2021   - Defect Repairs:
//                                      - Avoid possibility of exceeding total mass in Farmer PPISN prescription
// 02.19.03     TW - May 18, 2021    - Enhancement:
//                                      - Change default LBV wind prescription to HURLEY_ADD
// 02.19.04     JR - May 24, 2021    - Defect Repair:
//                                      - Fixed incrementing of random seed and binary id when grid file contains sets/ranges
//
//                                      Modified h5view.py (in postProcessing/Folders/H5/PythonScripts) to print number of unique seeds (where relevant) in summary output
// 02.20.00     IM - June 14, 2021  - Enhancement:
//                                      - Port defaults from preProcessing/pythonSubmit.py to options.cpp
//                                      - Minor fixes (e.g., documentation)
// 02.20.01     JR - June 21, 2021  - Defect repair:
//                                      - Fix for issue #585: add formatted value and delimiter to logrecord string in Log.h (defect introduced in v02.18.00; only affected SSE_Supernovae logfile)
// 02.20.02     JR - July 26, 2021  - Defect repair:
//                                      - Add HDF5 support to logging code for SSE/BSE switch log files.  Support for HDF5 switch files was inadvertently not added when HDF5 file support as added in v02.18.00 for all standard log files.  Switch log files are 'special' (they have extra columns, not part of the 'standard' log file functionality), and that was missed.
//                                      - Also removed '-lsz' from Makefile and Makefile.docker - library not required
// 02.21.00     JR - July 28, 2021  - Enhancement and Defect Repairs:
//                                      - Added code to copy any grid file and/or logfile-definitions file specified to output container.
//                                      - Copying a large grid file could take time, and take up much space, so added new program option '--store-input-files' which is TRUE by default.  If FALSE, neither the grid file (if specified) nor the logfile-definitions file (if specified) will be copied to the output container (if TRUE, both will be copied (if specified)).
//                                      - Fixed issue #600: changed pythonSubmit.py to treat fully-qualified grid filenames and fully-qualified logfile-definitions filenames correctly (i.e. don't add CWD if the filename is already fully-qualified).
//                                      - Fixed issue #601: changed pythonSubmit.py to put all boolean parameters on the commandline, with "True" or "False" value.
// 02.21.01     RTW - Aug 21, 2021  - Defect Repair:
//                                      - PrintRLOFProperties now gets called immediately before and after the call to EvaluateBinary so that the changes reflect only BSE changes.
//                                      - The function call has also been tidied up to take an argument specifying whether the call was made before or after the MT took place.
// 02.22.00     JR - Aug 26, 2021   - Enhancement:
//                                      - Added functionality to allow users to select a range of lines from the grid file (if specified) to process.  Added program options --grid-start-line and --grid-lines-to-process - see documentation for details.
// 02.22.01     JR - Sep 11, 2021   - Defect repair:
//                                      - Fix for issue #615: defaults for calculated/drawn program options now calculated after random seed is set for the system being evolved.
// 02.22.02     IM - Oct 4, 2021    - Defecr repair:
//                                      - Removed unnecessary IsPrimary() / BecomePrimary() functionality, fixed incorrect MassTransferTrackerHistory (see issue #605)
// 02.22.03     IM - Oct 4, 2022    - Defect repair:
//                                      - Corrected Eddington mass accretion limits, issue #612 (very minor change for WDs and NSs, factor of a few increase for BHs)
// 02.23.00 FSB/JR - Oct 11, 2021   - Enhancement:
//                                      - updated kelvin-helmholtz (thermal) timescale calculation with more accurate pre-factor and updated documentation.
//                                      - rationalised parameters of, and calls to, CalculateThermalTimescale()
// 02.23.01     JR - Oct 11, 2021   - Code cleanup:
//                                      - Typo fixed in version for changes made on October 11, 2021
//                                      - Changed KROUPA_POWER to SALPETER_POWER in utils:SampleInitialMass(); Removed KROUPA_POWER from constants.h
//                                      - Removed p_Id parameter from SSE/BSE switchlog functions - leftover from debugging
//                                      - Added CHEMICALLY_HOMOGENEOUS_MAIN_SEQUENCE property to SSE_SYSTEM_PARAMETERS_REC and BSE_SYSTEM_PARAMETERS_REC (both stars)
//                                      - Tidied up some parameters etc. to better comply with COMPAS coding guidelines
//                                      - Typo fixed in preProcessing/COMPAS_Output_Definitions.txt
// 02.24.00     JR - Oct 12, 2021   - Minor enhancements/optimisations:
//                                      - Added BaseStar::CalculateThermalMassAcceptanceRate() as a first-pass to address issue #595 - can be changed/expanded as required
//                                      - Changed BaseBinaryStar::CalculateTimeToCoalescence() to use Mandel 2021 https://iopscience.iop.org/article/10.3847/2515-5172/ac2d35, eq 5 to address issue #538
// 02.24.01     RTW - Oct 13, 2021  - Enhancements:
//                                      - Added units uniformly to the --help input descriptions
//                                      - Removed the BeBinary- and RLOF-specific random seeds (which were attributes of the events and were printed with e.g <MT) and replaced with system random seed
//                                      - In CE output, changed MASS_2_FINAL (which was sort of a wrapper for core mass) for MASS_2_POST_COMMON_ENVELOPE
//                                      - Removed SN kick angles from SystemParameters output (they are duplicated in SN output) and changed true_anomaly to mean_anomaly in BSE SN output
//                                      - Cosmetic typo fixes and added consistency, in the Event_Counter parameters and some function definitions
//                                      - Added *.eps, *.png to gitignore
// 02.24.02     JR - Oct 13, 2021   - Minor fixes:
//                                      - Fixed a few typos in header strings
//                                      - Changed true_anomaly to mean_anomaly in SSE SN output
// 02.25.00     JR - Oct 30, 2021   - Enhancements and minor fixes:
//                                      - Added ability for users to annotate log files via new program options '--notes-hdrs' and '--notes'.  See docs for details. 
//                                      - Added a shorthand notation for vector program options (e.g. annotations, log-classes, debug-classes).  See docs for details.
//                                      - Added '--notes-hdrs' and '--notes' to pythonSubmit.py (default = None for both)
//                                      - Added HDF5 support to Log::GetLogStandardRecord() (return value) and Log::LogStandardRecord() (input parameter).  This only matters
//                                        to SSE Supernovae file - for delayed writes.  The original implementation may have resulted in minor discrepanicies in SSE Supernovae
//                                        log records, (because of when the values were sampled (i.e. mid-timestep, or end of timestep)), which would only have been evident if
//                                        HDF5 files were compared to e.g. CSV files for the same binary - CSV, TSV, and TXT files had values sampled mid-timestep, HDF5 files 
//                                        at end of timestep).
//                                      - Added Log::Write() and Log::Put() for HDF5 files (better implementation - worked around in original implementation)
//                                      - Added additional checks for bad string -> number conversions throughout (for stoi(), stod(), etc.)
//                                      - Performance enhancement to BaseBinaryStar::CalculateTimeToCoalescence() (return early if e = 0.0)
//                                      - Fixed a few typos in comments
// 02.25.01     IM - Nov 1, 2021    -  Enhancements:
//                                      - Introduced common-envelope-allow-radiative-envelope-survive and common-envelope-allow-immediate-rlof-post-ce-survive options
//                                      - Addresses issue # 637
// 02.25.02     JR - Nov 1 , 2021    - Minor fixes:
//                                      - reinstated "_n" suffix for BSE detailed filenames (inadvertently removed in v02.25.00)
//                                      - updated pythonSubmit files:
//                                          preProcessing/pythonSubmit.py
//                                          examples/methods_paper_plots/detailed_evolution/pythonSubmitDemo.py
//                                          examples/methods_paper_plots/chirpmass_distribution/pythonSubmit.py
//                                          examples/methods_paper_plots/fig_5_HR_diagram/pythonSubmit.py
//                                          examples/methods_paper_plots/fig_6_max_R/pythonSubmit.py
//                                          examples/methods_paper_plots/fig_8_initial_core_final_mass_relations/pythonSubmitDefaults.py
//                                          examples/methods_paper_plots/fig_8_initial_core_final_mass_relations/pythonSubmitFryerRapid.py
//                                          examples/methods_paper_plots/fig_8_initial_core_final_mass_relations/pythonSubmitMandelMueller.py
// 02.25.03     JR - Nov 1 , 2021    - Minor fixes:
//                                      - fixed typo in Options.cpp for option --common-envelope-allow-immediate-RLOF-post-CE-survive (was typed common-envelope-allow-immediate-RLOF-post-CE_survive)
//                                      - fixed typo in Options.cpp for option --common-envelope-allow-radiative-envelope-survive (was typed common-envelope-allow-radiative-envelope-surive)
//                                        (neither of these caused problems because Boost matches only as many characters as necessary to determine the option name - would have if the names were not unique up to the typos)
// 02.25.04     IM - Nov 4, 2021     - Minor fixes
//                                      - More surive->survive typo fixes in python files to address issue #660
//                                      - Documentation edits to reflect new options common-envelope-allow-radiative-envelope-survive and common-envelope-allow-immediate-rlof-post-ce-survive options
// 02.25.05     IM - Nov 4, 2021     - Defect repair:
//                                      - Changed GiantBranch::CalculateRemnantMassByMullerMandel() to ensure that the remnant mass is no greater than the He core mass
// 02.25.06     IM - Nov 7, 2021     - Enhancements:
//                                      - Clarified program option documentation
//                                      - Removed unused CUSTOM semi-major axis initial distribution
//                                      - Removed unused STARTRACK zeta prescription
// 02.25.07     IM - Nov 12, 2021    - Defect repair:
//                                      - Changed EAGB::CalculateLuminosityOnPhase() and EAGB::CalculateLuminosityAtPhaseEnd() to use the helium core mass rather than the CO core mass (see Eq. in second paragraph of section 5.4 of Hurley+, 2000); this fixes a downward step in luminosity and radius on transition to EAGB
// 02.25.08     JR - Nov 15, 2021    - Defect repair:
//                                      - Fixed error introduced in v02.25.00: Added HDF5 support to GetLogStandardRecord().
//                                        Defect introduced was omission of code for HDF5 file support if a specified property is supplied to GetLogStandardRecord(), causing a boost::bad_get error.
//                                        The defect only affected HDF5 SSE_Supernovae files.  This fix adds the omitted code.
//                                      - Changed Options::PrintOptionHelp() to print help (-h/--h) to stdout instead of stderr.
// 02.25.09     IM - Nov 16, 2021    - Defect repair:
//                                      -Revert EAGB treatment to 02.25.06 until a proper fix is introduced
// 02.25.10     JR - Nov 19, 2021    - Defect repairs:
//                                      - clamp timestep returned in BaseStar::CalculateTimestep() to NUCLEAR_MINIMUM_TIMESTEP
//                                      - change NUCLEAR_MINIMUM_TIMESTEP to 1 year (from 100 years) in constants.h
// 02.26.00     IM - Nov 30, 2021    - Defect repairs:
//                                      - only decrease effective initial mass for HG and HeHG stars on mass loss when this decrease would not drive an unphysical decrease in the core mass
//                                      - change mass comparisons (e.g., mass vs. He flash mass threshold) to compare effective initial mass rather than current mass
//                                      - minor code and comment cleanup
// 02.26.01     IM - Dec 5, 2021     - Defect repair, Code cleanup:
//                                      - Removed redundant function ResolveRemnantAfterEnvelopeLoss (ResolveEnvelopeLoss is sufficient)
//                                      - Cleaned / updated ResolveEnvelopeLoss
//                                      - Fixed issue with masses and types of remnants formed from stripped HG stars
// 02.26.02     RTW - Dec 17, 2021   - Defect repair, Code cleanup:
//                                      - Changed all occurences of PPOW(base, 1.0/3.0) with std::cbrt, as the former could not handle negative bases
//                                      - Changed all occurences of sqrt with std::sqrt for consistency with the above change
// 02.26.03     IM - Jan 10, 2022    - Defect repair, code cleanup:
//                                      - Cleaned up treatment of HG donors having CONVECTIVE envelopes in LEGACY; fixed an issues with CEs from HG donors introduced in 02.25.01 
// 02.27.00     ML - Jan 12, 2022    - Enhancements:
//                                      - Add enhanced Nanjing lambda option that continuously extrapolates beyond radial range
//                                      - Add Nanjing lambda option to switch between calculation using rejuvenated mass and true birth mass
//                                      - Add Nanjing lambda mass and metallicity interpolation options
//                                      - No change in default behaviour
// 02.27.01     IM - Feb 3, 2022     - Defect repair:
//                                      - Fixed condition for envelope type when using ENVELOPE_STATE_PRESCRIPTION::FIXED_TEMPERATURE (previously, almost all envelopes were incorrecctly declared radiative)
// 02.27.02     IM - Feb 3, 2022     - Defect repair:
//                                      - Fixed mass change on forced envelope loss in response to issue # 743
// 02.27.03     JR - Feb 8, 2022     - Defect repair:
//                                      - Fix for issue # 745 - logfile definition records not updated correctly when using logfile-definitions file (see issue for details)
// 02.27.04     RTW - Feb 15, 2022   - Defect repair:
//                                      - Fix for issue # 761 - USSNe not occuring. See issue for details.
// 02.27.05     IRS - Feb 17, 2022   - Enhancements:
//                                      - Add function HasOnlyOneOf, which returns true if a binary has only one component in the list of stellar types passed, and false if neither or both are in the list
//                                      - Add function IsHMXRBinary, which returns true if HasOnlyOneOf(Black hole, Neutron star) and the companion radius is > 80% of the Roche Lobe radius
//                                      - Add flag --hmxr-binaries, which tells COMPAS to store binaries in BSE_RLOF output file if IsHMXRBinary
//                                      - Add columns for pre- and post-timestep ratio of stars to Roche Lobe radius to BSE_RLOF output file (addressing issue #746)
//                                      - Changed variables named rocheLobeTracker, roche_lobe_tracker etc. to starToRocheLobeRadiusRatio, star_to_roche_lobe_radius_ratio, etc. for clarity
<<<<<<< HEAD
// 02.27.06     RTW - Apr 5, 2022    - Defect repair:
//                                      - Fix for issue # 773 - ONeWD not forming due to incorrect mass comparison in TPAGB. 
=======
// 02.27.06     SS - Apr 5, 2022    -  Defect repair:
//                                      - Fixed StarTrack PPISN prescription, previously it was doing the same thing as the COMPAS PPISN prescription.
>>>>>>> 4e96a5a3
 

const std::string VERSION_STRING = "02.27.06";

# endif // __changelog_h__<|MERGE_RESOLUTION|>--- conflicted
+++ resolved
@@ -880,15 +880,11 @@
 //                                      - Add flag --hmxr-binaries, which tells COMPAS to store binaries in BSE_RLOF output file if IsHMXRBinary
 //                                      - Add columns for pre- and post-timestep ratio of stars to Roche Lobe radius to BSE_RLOF output file (addressing issue #746)
 //                                      - Changed variables named rocheLobeTracker, roche_lobe_tracker etc. to starToRocheLobeRadiusRatio, star_to_roche_lobe_radius_ratio, etc. for clarity
-<<<<<<< HEAD
-// 02.27.06     RTW - Apr 5, 2022    - Defect repair:
-//                                      - Fix for issue # 773 - ONeWD not forming due to incorrect mass comparison in TPAGB. 
-=======
 // 02.27.06     SS - Apr 5, 2022    -  Defect repair:
 //                                      - Fixed StarTrack PPISN prescription, previously it was doing the same thing as the COMPAS PPISN prescription.
->>>>>>> 4e96a5a3
+// 02.27.07     RTW - Apr 5, 2022    - Defect repair:
+//                                      - Fix for issue # 773 - ONeWD not forming due to incorrect mass comparison in TPAGB. 
  
-
-const std::string VERSION_STRING = "02.27.06";
+const std::string VERSION_STRING = "02.27.07";
 
 # endif // __changelog_h__