# ifndef __changelog_h__
# define __changelog_h__

// =====================================================================
// 
// COMPAS Changelog
// 
// =====================================================================
// 
// 02.00.00      JR - Sep 17, 2019 - Initial commit of new version
// 02.00.01      JR - Sep 20, 2019 - Fix compiler warnings. Powwow fixes
// 02.00.02      JR - Sep 21, 2019 - Make code clang-compliant
// 02.00.03      IM - Sep 23, 2019 - Added fstream include
// 02.01.00      JR - Oct 01, 2019 - Support for Chemically Homogeneous Evolution
// 02.02.00      JR - Oct 01, 2019 - Support for Grids - both SSE and BSE
// 02.02.01      JR - Oct 01, 2019 - Changed BaseBinaryStar code to assume tidal locking only if CHE is enabled
// 02.02.02      JR - Oct 07, 2019 - Defect repairs:
//                                       SSE iteration (increment index - Grids worked, range of values wasn't incrementing)
//                                       Errors service (FIRST_IN_FUNCTION errors sometimes printed every time)
//                                       Added code for both SSE and BSE so that specified metallicities be clamped to [0.0, 1.0].  What are reasonable limits?
//                                   Errors service performance enhancement (clean deleted stellar objects from catalog)
//                                   Changed way binary constituent stars masses equilibrated (they now retain their ZAMS mass, but (initial) mass and mass0 changes)
//                                   Add initial stellar type variable - and to some record definitions
//                                   Added change history and version number to constants.h
// 02.02.03      JR - Oct 09, 2019 - Defect repairs:
//                                       Initialised all BaseStar.m_Supernova elements (some had not been initialised)
//                                       Fixed regression in BaseStar.cpp (INITIAL_STELLAR_TYPE & INITIAL_STELLAR_TYPE_NAME in StellarPropertyValue())
//                                   Added max iteration check to Newton-Raphson method in SolveKeplersEquation (see constant MAX_KEPLER_ITERATIONS)
// 02.02.04      JR - Oct 09, 2019 - Defect repairs:
//                                       SN kick direction calculation corrected
//                                       Boolean value output corrected
//                                       Typos fixed
// 02.02.05      JR - Oct 10, 2019 - Defect repairs:
//                                       Determination of Chemically Homogeneous star fixed (threshold calculation)
//                                       Removed checks for RLOF to/from CH stars
//                                       Typos fixed
// 02.02.06      JR - Oct 11, 2019 - Renamed class "CHE" - now class "CH"
//                                   Updated CHE documentation
//                                   Added m_MassesEquilibrated variable to BaseBinaryStar
// 02.02.07      JR - Oct 20, 2019 - Defect repairs:
//                                       CEE printing systems post-stripping - github issue - reworked CE details/pre/post CE - partial fix (BindingEnergy remaining)
//                                       Added RANDOM_SEED to Options::OptionValue() (omitted erroneously)
//                                   Added m_SecondaryTooSmallForDCO variable to BaseBinaryStar - and to some record definitions
//                                   Added m_StellarMergerAtBirth variable to BaseBinaryStar - and to some record definitions
//                                   Added allow-rlof-at-birth program option
//                                       If CHE enabled, or allow-rlof-at-birth option is true, binaries that have one or both stars
//                                       in RLOF at birth will have masses equilibrated, radii recalculated, orbit circularised, and
//                                       semi-major axis recalculated, while conserving angular momentum - then allowed to evolve
//                                   Added allow-touching-at-birth program option
//                                       Binaries that have stars touching at birth (check is done after any equilibration and
//                                       recalculation of radius and separation is done) are allowed to evolve.  Evolve() function
//                                       immediately checks for merger at birth, flags status as such and stops evolution.
//                                   Documentation updated (see updated doc for detailed explanation of new program options)
// 02.03.00      JR - Oct 25, 2019 - Defect repairs:
//                                       removed extraneous delimiter at end of log file records
//                                   Added '--version' option
//                                   Changed minor version number - should have been done at last release - we'll grant the '--version' option minor release status...
// 02.03.01      JR - Nov 04, 2019 - Defect repair:
//                                       removed erroneous initialisation of m_CEDetails.alpha from BaseBinaryStar::SetRemainingCommonValues()
//                                       (CE Alpha was always being initialised to 0.0 regardless of program options)
// 02.03.02      JR - Nov 25, 2019 - Defect repairs:
//                                       added check for active log file before closing in Log::Stop()
//                                       added CH stars to MAIN_SEQUENCE and ALL_MAIN_SEQUENCE initializer_lists defined in constants.h
//                                       moved InitialiseMassTransfer() outside 'if' - now called even if not using mass transfer - sets some flags we might need
//                                       added code to recalculate rlof if CH stars are equilibrated in BaseBinaryStar constructor
//                                   Enhancements:
//                                       moved KROUPA constants from AIS class to constants.h
//                                       moved CalculateCDFKroupa() function from AIS class to BaseBinaryStar class
//                                       added m_CHE variable to BaseStar class - also selectable for printing
//                                       added explicit check to ResolveCommonEnvelope() to merge binary if the donor is a main sequence star
//                                   Chemically Homogeneous Evolution changes:
//                                       added check to CheckMassTransfer() in BaseBinaryStar.cpp to merge if CH+CH and touching - avoid CEE
//                                       added code to InitialiseMassTransfer() in BaseBinaryStar.cpp to equilibrate and possibly merge if both CH stars in RLOF
// (Unchanged)   IM - Nov 29, 2019 - Defect repairs:
//                                       changed Disbound -> Unbounded in header strings in constants.h
//                                       left one line in default/example grid file (Grid.txt)
//                                       fix default PPISN mass limit in python submit: 65 Msol -> 60 Msol
// 02.03.03      JR - Dec 04, 2019 - Defect repairs:
//                                       added code to UpdateAttributesAndAgeOneTimestep() in Star.cpp to recalculate stellar attributes after switching to new stellar type
//                                       (addresses discontinuous transitions e.g. CH -> HeMS)
//                                       changed IsPulsationalPairInstabilitySN() in GiantBranch.cpp to call IsPairInstabilitySN() instead of set MASSLESS_REMNANT if remnant mass <= 0.0
//                                       changed CalculateSNKickVelocity() in BaseStar.cpp to set m_SupernovaDetails.kickVelocity correctly after adjusting for fallback
// 02.03.04      FSB - Dec 04, 2019 - Defect repairs:
//                                       fixed bug in Fryer+2012 CalculateGravitationalRemnantMassadded() function to compare baryon mass of star remnant with
//  									                   baryon mass of MaximumNeutronStarMass instead of just MaximumNeutronStarMass. 
//                                       added m_BaryonicMassOfMaximumNeutronStarMass to BaseStar.h and BaseStar.cpp
// 02.03.05      JR - Dec 05, 2019 - Defect repairs:
//                                       fixed EvolveSingleStars() in main.cpp to print correct initial mass
//                                       fixed TPAGB::CalculateCOCoreMassAtPhaseEnd() - added conditional
// 02.04.00      JR - Dec 18, 2019 - New functionality:
//                                       added columns to BSE grid functionality: Kick_Velocity_1(&2), Kick_Theta_1(&2), Kick_Phi_1(&2), Kick_Mean_Anomaly_1(&2).  Updated documentation.
//                                   Changed functionality:
//                                       removed compiler version checks from Makefile - they seemed to only work for native Ubuntu and were more of a nuisance than anything...  (old version exists as Makefile-checks)
//                                   Defect repairs:
//                                       added recalculation of gbParams Mx & Lx in HeHG calculateGbParams()
//                                       created HeHG::CalculateGBParams_Static() and GiantBranch::CalculateGBParams_Static(), called from EAGB::ResolveEnvelopeLoss() to facilitate calculation of attributes for new stellar type before actually switching.  Needed to rewrite some other functions as static.  Note: this needs to be revisited and a more elegant solution implemented.
//                                       added CalculateRadiusAndStellarTypeOnPhase() for HeHG and HeGBstars, and changed call to calculateRadiusOnPhase() to CalculateRadiusAndStellarTypeOnPhase() in BaseStar::EvolveOnPhase().  This allows for HeHG and HeGB stars to change stellar type based on radius (previously missed).
//                                       set M = McBAGB for EAGB & TPAGB only (was being set for all types >= TPAGB)
//                                       added extra print detailed in BaseBinaryStar:Evolve() - sometimes missing a switch type in detailed output if only 1 timestep
//                                       swapped heading strings for ANY_STAR_PROPERTY::IS_ECSN and ANY_STAR_PROPERTY::IS_USSN (now correct)
//                                       removed condition in BaseBinaryStar::EvaluateSupernovae().  ResolveSupernova() is now called for all stellar types (not sure what I was thinking originally. I'm sure I had a good reason - or maybe I was just tired...)
//                                       changed name of GiantBranch::CalculateProtoCoreMass() to GiantBranch::CalculateProtoCoreMassDelayed() and changed calls to the function
//                                       swapped order of calculations of ePrime (CalculateOrbitalEccentricityPostSupernova()) and m_SemiMajorAxisPrime (CalculateSemiMajorAxisPostSupernova()) in BaseBinaryStar::ResolveSupernova().  Improper order was causing wrong value of m_SeminMajorAxisPrime to be used in calculation of ePrime
//                                       set m_Disbound = true appropriately in BaseBinaryStar::Evolve() (note: m_Disbound will change name to m_Unbound soon...)
//                                       changed return value of CHeB::DetermineEnvelopeType() to CONVECTIVE.  Left CHeB DetermineEnvelopeTypeHurley2002() as RADIATIVE (used in BinaryConstituentStar::CalculateSynchronisationTimescale())
//                                       changed BINARY_PROPERTY::ORBITAL_VELOCITY to BINARY_PROPERTY::ORBITAL_VELOCITY_PRE_2ND_SUPERNOVA in BSE_SUPERNOVAE_REC (6th value printed)
//                                       added p_Erase parameter to Log::CloseStandardFile(); changed Log::CloseAllStandardFiles() to call Log::CloseStandardFile() with p_Erase=false and erase entire map after all files closed (prevent coredump when closing all files)
//                                       added ResolveSupernova() to ONeWD.h - ONeWD stars were previously not checking for SN
//                                       fixed BaseBinaryStar::InitialiseMassTransfer() - star1 was being updated instead of star2 for CH + CH stars when CHE enabled
// 02.04.01      JR - Dec 23, 2019 - Defect repairs:
//                                       Removed SN_EVENT::SN - all occurrences of SN_EVENT::SN replaced by SN_EVENT::CCSN.
//                                           The current SN event ("Is"), and past SN event ("Experienced") are now bit maps (implemented as Enum Classes).  Each can have any of the values: CCSN, ECSN, PISN, PPSIN, USSN, RUNAWAY, RECYCLED_NS, and RLOF_ONTO_NS.  See definition of SN_EVENT Enum Class in constants.h for implementation and explanation.  
//                                       Updated variables selectable for printing:
//                                           Added ANY_STAR_PROPERTY::SN_TYPE (STAR_PROPERTY, SUPERNOVA_PROPERTY, COMPANION_PROPERTY (should always be SN_EVENT::NONE for companion star))
//                                           Added ANY_STAR_PROPERTY::EXPERIENCED_SN_TYPE (STAR_PROPERTY, SUPERNOVA_PROPERTY, COMPANION_PROPERTY)
//                                           All of ANY_STAR_PROPERTY::{CCSN, ECSN, PISN, PPISN, USSN} now selectable
//                                           Removed ANY_STAR_PROPERTY::SN - no longer selectable for printing (replaced by CCSN)
//                                           Updated documentation
//                                       Changed default record specifications for logfiles BSE_DOUBLE_COMPACT_OBJECTS_REC and BSE_SUPERNOVAE_REC
//                                           Removed the individual SN_EVENT columns for both "Is" and "Experienced" conditions (e.g. CCSN, ECSN etc)
//                                           "Is*" and "Experienced*" columns replaced with SN_TYPE & Experienced_SN_TYPE columns that record the SN event type (e.g. CCSN, ECSN, PPSN, PPSIN, USSN).  
//                                           RUNAWAY, RECYCLED_NS, and RLOF_ONTO_NS are still reported in separate, individual columns.
//                                       Added workaround for non-existent CHeB blue loop.  See description in CHeB::CalculateTimescales()
//                                       Removed binary star "survived" flag - it is always the NOT of the "unbound" flag
//                                       Changed initialisation function for HeGB stars (HeGB::Initialise() in HeGB.h) to NOT recalculate m_Age if evolving from HeHG -> HeGB 
//                                       Removed initialisation of m_Age (to 0.0) from COWD::Initialise() in COWD.h
//                                   Changed behaviour:  
//                                       Changed binary star "disbound" flag to "unbound" flag.  Changed all occurrences of "disbound" to "unbound".  Changed "unbound" header flag to "Unbound"
// 02.04.02      JR - Jan 06, 2020 - Defect repairs:
//                                       Added IsPISN() & IsPPISN() to IsSNEvent()
//                                       Fixed check for SN event at top of BaseBinaryStar::ResolveSupenova()
//                                       Changed BaseBinaryStar::EvaluateSupernovae() to more closely match legacy code behaviour (see notes in function description):
//                                          Added p_Calculate2ndSN parameter to determine if 2nd supernova needs to be resolved
//                                          Clear star2 current SN event if necessary
//                                          Check m_SemiMajorAxisPrime value prior to SN events (viz. new aPrime variable)
//                                       Fixed timestep initialisation in BaseStar::CalculateConvergedTimestepZetaNuclear()  (was negative)
//                                       Fixed m_Age calculation in FGB::ResolveEnvelopeLoss()
//                                       Added CalculateInitialSupernovaMass() to NS.h - was setting M = 5.0 for >= ONeWD, should be ONeWD only (introduced in fix in v04.02.00)
//                                       Changed NS functions to return Radius in Rsol instead of km:
//                                          Added function NS:CalculateRadiusOnPhaseInKM_Static() (returns radius in km)
//                                          Changed NS:CalculateRadiusOnPhase_Static() to return Rsol
//                                          Added CalculateRadiusOnPhase() for NS (ns.h) - returns Rsol 
//                                   Changed behaviour:  
//                                       Print detailed output record whenever stellartype changes (after star 2 if both change)
// (Unchanged)   LK - Jan 10, 2020 - Defect repairs:
//                                       Added missing includes to Star.cpp, utils.h and utils.cpp (required for some compiler versions)
// 02.05.00      JR - Jan 23, 2020 - New functionality:
//                                       Grid files:
//                                          Added kick velocity magnitude random number to BSE grid file - see docs re Grids
//                                          Added range check for Kick_Mean_Anomaly_1 and Kick_Mean_Anomaly_2 ([0.0, 2pi)) in BSE grid file
//                                          Cleaned up SSE & BSE grid file code
//                                       Added m_LBVphaseFlag variable to BaseStar class; also added ANY_STAR_PROPERTY::LBV_PHASE_FLAG print variable.
//                                   Deleted functionality:  
//                                       Removed IndividualSystem option and related options - this can now be achieved via a grid file
//                                          Update pythonSubmitDefault.py to remove individual system related parameters
//                                   Changed behaviour:
//                                       Removed check for Options->Quiet() around simulation ended and cpu/wall time displays at end of EvolveSingleStars() and EvolveBinaryStars() in main.cpp
//                                   Defect repairs:
//                                       Removed erroneous check for CH stars in BaseBinaryStar::EvaluateBinary()
//                                       Fix for issue #46 (lower the minimum value of McSN in star.cpp from Mch to 1.38)
//                                          Changed 'MCH' to 'MECS' in 
//                                             BaseStar::CalculateMaximumCoreMassSN()
//                                             GiantBranch::CalculateCoreMassAtSupernova_Static
// 02.05.01      FSB - Jan 27, 2020 -Enhancement:
//                                       Cleaned up default printed headers and parameters constants.h:
//                                           - removed double parameters that were printed in multiple output files 
//                                           - changed some of the header names to more clear / consistent names
//                                           - added some comments in the default printing below for headers that we might want to remove in the near future
// 02.05.02      JR - Feb 21, 2020 - Defect repairs:
//                                       - fixed issue #31: zRocheLobe function does not use angular momentum loss
//                                       - fixed default logfile path (defaulted to '/' instead of './')
//                                       - changed default CE_ZETA_PRESCRIPTION to SOBERMAN (was STARTRACK which is no longer supported)
// 02.05.03      JR - Feb 21, 2020 - Defect repairs:
//                                       - removed extraneous debug print statement from Log.cpp
// 02.05.04      JR - Feb 23, 2020 - Defect repairs:
//                                       - fixed regression introduced in v02.05.00 that incread DNS rate ten-fold
//                                           - changed parameter from m_SupernovaDetails.initialKickParameters.velocityRandom to m_SupernovaDetails.kickVelocityRandom in call to DrawSNKickVelocity() in BaseStar::CalculateSNKickVelocity()
//                                       - reinstated STAR_1_PROPERTY::STELLAR_TYPE and STAR_2_PROPERTY::STELLAR_TYPE in BSE_SYSTEM_PARAMETERS_REC
// 02.05.05      JR - Feb 27, 2020 - Defect repair:
//                                       - fixed age resetting to 0.0 for MS_GT_07 stars after CH star spins down and switches to MS_GT_07
//                                           - ensure m_Age = 0.0 in constructor for BaseStar
//                                           - remove m_Age = 0.0 from Initialise() in MS_gt.07.h 
// 02.05.06      JR - Mar 02, 2020 - Defect repair:
//                                       - fixed m_MassesEquilibrated and associated functions - was erroneously typed as DOUBLE - now BOOL
//                                   Added/changed functionality:
//                                       - added m_MassesEquilibratedAtBirth variable to class BaseBinaryStar and associated property BINARY_PROPERTY::MASSES_EQUILIBRATED_AT_BIRTH
//                                       - tidied up pythonSubmitDefault.py a little:
//                                             - set grid_filename = None (was '' which worked, but None is correct)
//                                             - set logfile_definitions = None (was '' which worked, but None is correct)
//                                             - added logfile names - set to None (COMPAS commandline arguments already exist for these - introduced in v02.00.00)
// 02.05.07      JR - Mar 08, 2020 - Defect repair:
//                                       - fixed circularisation equation in BaseBinaryStar::InitialiseMassTransfer() - now takes new mass values into account
// 02.06.00      JR - Mar 10, 2020 - Changed functionality:
//                                       - removed RLOF printing code & associated pythonSubmitDefault.py options
// 02.06.01      JR - Mar 11, 2020 - Defect repair:
//                                       - removed extraneous debug print statement from Log.cpp (was previously removed in v02.05.03 but we backed-out the change...)
// 02.06.02      JR - Mar 15, 2020 - Defect repairs:
//                                       - removed commented RLOF printing lines in constant.h (somehow that was lost in some out of sync git merges...)
//                                       - removed commented options no longer used from Options.h and Options.cpp
//                                       - fixed units headers in constants.h - there are now no blank units headers, so SPACE delimited files now parse ok (multiple spaces should be treated as a single space)
//                                       - changed file extension for TAB delimited files to 'tsv'
//                                       - removed "useImportanceSampling" option - not used in code
//                                       - fixed typo in zeta-calculation-every-timestep option in Options.cpp
//                                       - removed redundant OPTIONS->MassTransferCriticalMassRatioHeliumGiant() from qcritflag if statement in BaseBinaryStar::CalculateMassTransfer()
//                                       - fixed OPTIONS->FixedMetallicity() - always returned true, now returns actual value
//                                       - fixed OPTIONS->OutputPathString() - was always returning raw option instead of fully qualified path
//                                       - changed the following in BaseBinaryStar::SetRemainingCommonValues() - erroneously not ported from legacy code:
//                                           (a) m_JLoss = OPTIONS->MassTransferJloss();
//                                           (b) m_FractionAccreted = OPTIONS->MassTransferFractionAccreted();
//                                           (both were being set to default value of 0.0)
//                                       - added OPTIONS->ZetaAdiabaticArbitrary() - option existed, but Options code had no function to retrieve value
//                                       - added OPTIONS->MassTransferFractionAccreted() to options - erroneously not ported from legacy code
//                                   Changed functionality:
//                                       - all options now have default values, and those values will be displayed in the help text (rather than string constants which may be incorrect)
//                                       - boolean options can now be provided with an argument (e.g. --massTransfer false)
//                                       - added ProgramOptionDetails() to Options.cpp and OPTIONS->OptionsDetails() in preparation for change in output functionality
// 02.07.00      JR - Mar 16, 2020 - New/changed functionality:
//                                       - COMPAS Logfiles are created in a (newly created) directory - this way they are all kept together
//                                       - new command line option 'output-container' implemented (also in pythonSubmitDefault.py) - this option allows the user to specify the name of the log files container directory (default is 'COMPAS_Output')
//                                       - if detailed log files are created they will be created in a directory named 'Detailed_Output' within the container directory
//                                       - a run details file named 'Run_details' is created in the container directory.  The file records the run details:
//                                             - COMPAS version
//                                             - date & time of run
//                                             - timing details (wall time, CPU seconds)
//                                             - the command line options and parameters used:
//                                                   - the value of options and an indication of whether the option was supplied by the user or the default value was used
//                                                   - other parameters - calculated/determined - are recorded
//                                   Defect repair:
//                                       - changed "--outut" option name to "--outpuPath" in stringCommands in pythonSubmitDefault.py
// 02.08.00		  AVG - Mar 17, 2020 - Changed functionality:
//  									                   - removed post-newtonian spin evolution	code & associated pythonSubmitDefault.py options
//  									                   - removed only_double_compact_objects code & associated pythonSubmitDefault.py options
//  									                   - removed tides code & associated pythonSubmitDefault.py options
//  									                   - removed deprecated options from pythonSubmitDefault.py options
//  									                   - renamed options: mass transfer, iterations -> timestep-iterations
//  									                   - commented AIS Options until fully implemented
// 02.08.01      JR - Mar 18, 2020 - Defect repairs:
//                                      - restored initialisation of AIS options in Options.cpp (AIS now defaults off instead of on)
//                                      - fixed retrieval of values for:
//                                            - ANY_STAR_PROPERTY::LAMBDA_KRUCKOW_BOTTOM, 
//                                            - ANY_STAR_PROPERTY::LAMBDA_KRUCKOW_MIDDLE, and 
//                                            - ANY_STAR_PROPERTY::LAMBDA_KRUCKOW_TOP 
//                                         in BaseStar::StellarPropertyValue().  Were all previously retrieving same value as ANY_STAR_PROPERTY::LAMBDA_KRUCKOW
//                                      - fixed some comments in BAseBinaryStar.cpp (lines 2222 and 2468, "de Mink" -> "HURLEY")
//                                      - fixed description (in comments) of BinaryConstituentStar::SetPostCEEValues() (erroneously had "pre" instead of "post" - in comments only, not code)
//                                      - fixed description of BaseStar::DrawKickDirection()
// 02.08.02      JR - Mar 27, 2020 - Defect repairs:
//                                      - fixed issue #158 RocheLobe_1<CE == RocheLobe_2<CE always
//                                      - fixed issue #160 Circularisation timescale incorrectly calculated
//                                      - fixed issue #161 Splashscreen printed twice - now only prints once
//                                      - fixed issue #162 OPTIONS->UseFixedUK() always returns FALSE.  Now returns TRUE if user supplies a fixed kick velocity via --fix-dimensionless-kick-velocity command line option
// 02.08.03      JR - Mar 28, 2020 - Defect repairs:
//                                      - fixed typo in BaseBinaryStar::ResolveCommonEnvelopeEvent() when calculating circularisation timescale in the case where star2 is the donor: star1Copy was erroneously used instead of star2Copy; changed to star2Copy
//                                      - changed circularisation timescale of binary to be minimum of constituent stars circularisation timescales, clamped to (0.0, infinity)
// 02.09.00      JR - Mar 30, 2020 - Minor enhancements:
//                                      - tightened the conditions under which we allow over-contact binaries - enabling CHE is no longer a sufficient condition after this change: the allow-rlof-at-birth option must also be specified (ussue #164)
//                                      - added printing of number of stars (for SSE) or binaries (for BSE) created to both stdout and Run_Details (issue #165)
//                                      - enhanced grid processing code in main.cpp to better handle TAB characters
// 02.09.01      JR - Mar 30, 2020 - Defect repair:
//                                      - OPTIONS->UseFixedUK() returns TRUE when user supplies -ve value via --fix-dimensionless-kick-velocity.  Now return TRUE iff the user supplies a value >=0 via --fix-dimensionless-kick-velocity
// 02.09.02      DC - Mar 30, 2020 - Defect repairs:
//                                      - Pulsar code fixed by correcting unit of NS radius in NS.cpp (added KM_TO_M constant in constants.h as a part of this),
//                                      correcting initialisation of pulsar birth parameters from GiantBranch.cpp to NS.cpp, adding an extra condition for isolated evolution when the companion loses mass but the NS does not accrete 
//                                      - option MACLEOD was printing wrongly as MACLEOD+2014 for user options, hence corrected it to MACLEOD in Options.cpp
// 02.09.03      JR - Apr 01, 2020 - Defect repairs:
//                                      - reinstated assignment of "prev" values in BaseBinaryStar::EvaluateBinary() (where call to ResolveTides() was removed).  Fixes low DNS count introduced in v02.08.00 caused by removal of ResolveTides() function (and call)
//                                      - commented option --logfile-BSE-be-binaries to match Be-Binary options commented by AVG in v02.08.00
// 02.09.04      JR - Apr 03, 2020 - Defect repair:
//                                      - removed IsUSSN() from IsSNEvent() definition in BinaryConstituentStar.cpp (USSN flag indicates just US, not USSN. Needs to be tidied-up properly)
// 02.09.05	     IM - Apr 03, 2020 - Defect repair:
//  		                            - fixed timescale calculation issue for newly created HeHG stars (from stripped EAGB stars); fixes drop in CO core mass
// 02.09.06      JR - Apr 07, 2020 - Defect repair:
//                                      - corrected calculation in return statement for Rand::Random(const double p_Lower, const double p_Upper) (issue #201)
//                                      - corrected calculation in return statement for Rand::RandomInt(const double p_Lower, const double p_Upper) (issue #201)
// 02.09.07      SS - Apr 07, 2020 - Change eccentricity, semi major axis and orbital velocity pre-2nd supernove to just pre-supernova everywhere in the code
// 02.09.08      SS - Apr 07, 2020 - Update zetaMainSequence=2.0 and zetaHertzsprungGap=6.5 in Options::SetToFiducialValues
// 02.09.09      JR - Apr 11, 2020 - Defect repair:
//                                      - restored property names in COMPASUnorderedMap<STAR_PROPERTY, std::string> STAR_PROPERTY_LABEL in constants.h (issue #218) (was causing logfile definitions files to be parsed incorrectly)
// 02.09.10	     IM - Apr 12, 2020 - Minor enhancement: added Mueller & Mandel 2020 remnant mass and kick prescription, MULLERMANDEL
//  			                     Defect repair: corrected spelling of output help string for MULLER2016 and MULLER2016MAXWELLIAN
// 02.10.01	     IM - Apr 14, 2020 - Minor enhancement: 
//  				                            - moved code so that SSE will also sample SN kicks, following same code branch as BSE 
// 02.10.02      SS - Apr 16, 2020 - Bug Fix for issue #105 ; core and envelope masses for HeHG and TPAGB stars
// 02.10.03      JR - Apr 17, 2020 - Defect repair:
//                                      - added LBV and WR winds to SSE (issue #223)
// 02.10.04	     IM - Apr 25, 2020 - Minor enhancement: moved Mueller & Mandel prescription constants to constants.h, other cleaning of this option
// 02.10.05      JR - Apr 26, 2020 - Enhancements:
//                                      - Issue #239 - added actual random seed to Run_Details
//                                      - Issue #246 - changed Options.cpp to ignore --single-star-mass-max if --single-star-mass-steps = 1.  Already does in main.cpp.
// 02.10.06      JR - Apr 26, 2020 - Defect repair:
//                                      - Issue #233 - corrected cicularisation formalae used in both BaseBinartStar constructors
// 02.11.00      JR - Apr 27, 2020 - Enhancement:
//                                      - Issue #238 - add supernova kick functionality to SSE grid file (+ updated docs)
//                                   Defect repairs:
//                                      - fixed typo in Options.h: changed '#include "rand.h" to '#include "Rand.h"
//                                      - fixed printing of actual random seed in Run_Details file (moved to Log.cpp from Options.cpp: initial random seed is set after options are set)
// 02.11.01	     IM - May 20, 2020 - Defect repair: 
//                                      - changed max NS mass for MULLERMANDEL prescription to a self-consistent value
// 02.11.02      IM - Jun 15, 2020 - Defect repair:
//                                      - added constants CBUR1 and CBUR2 to avoid hardcoded limits for He core masses leading to partially degenerate CO cores
// 02.11.03     RTW - Jun 20, 2020 - Enhancement:
//                                      - Issue #264 - fixed mass transfer printing bug 
// 02.11.04      JR - Jun 25, 2020 - Defect repairs:
//                                      - Issue #260 - Corrected recalculation of ZAMS values after eqilibration and cicularisation at birth when using grid files
//                                      - Issue #266 - Corrected calculation in BaseBinaryStar::SampleInitialMassDistribution() for KROUPA IMF distribution
//                                      - Issue #275 - Previous stellar type not set when stellar type is switched mid-timestep - now fixed
// 02.11.05      IM - Jun 26, 2020 - Defect repair:
//  				                    - Issue #280 - Stars undergoing RLOF at ZAMS after masses are equalised were removed from run even if AllowRLOFatZAMS set
// 02.12.00      IM - Jun 29, 2020 - Defect repair:
//                                      - Issue 277 - move UpdateAttributesAndAgeOneTimestepPreamble() to after ResolveSupernova() to avoid inconsistency
// 02.12.01      IM - Jul 18, 2020 - Enhancement:
//                                      - Starting to clean up mass transfer functionality
// 02.12.02      IM - Jul 23, 2020 - Enhancement:
//                                      - Change to thermal timescale MT for both donor and accretor to determine MT stability
// 02.12.03      IM - Jul 23, 2020 - Enhancement:
//                                      - Introduced a new ENVELOPE_STATE_PRESCRIPTION to deal with different prescriptions for convective vs. radiative envelopes (no actual behaviour changes yet for ENVELOPE_STATE_PRESCRIPTION::LEGACY);
//                                      - Removed unused COMMON_ENVELOPE_PRESCRIPTION
// 02.12.04      IM - Jul 24, 2020 - Enhancement:
//                                      - Changed temperatures to be written in Kelvin (see issue #278)
// 02.12.05      IM - Jul 25, 2020 - Enhancement:
//                                      - Added definition of FIXED_TEMPERATURE prescription to DetermineEnvelopeType()
//                                      - Removed unnecessary (and inaccurate) numerical zeta Roche lobe calculation
// 02.12.06      IM - Jul 26, 2020 - Enhancement:
//                                      - Extended use of zetaRadiativeEnvelopeGiant (formerley zetaHertzsprungGap) for all radiative envelope giant-like stars
// 02.12.07      IM - Jul 26, 2020 - Defect repair:
//                                      - Issue 295: do not engage in mass transfer if the binary is unbound
// 02.12.08   	AVG - Jul 26, 2020 - Defect repair:
//                                      - Issue #269: legacy bug in eccentric RLOF leading to a CEE
// 02.12.09      IM - Jul 30, 2020 - Enhancement:
//                                      - Cleaning of BaseBinaryStar::CalculateMassTransferOrbit(); dispensed with mass-transfer-prescription option
// 02.13.00      IM - Aug 2, 2020  - Enhancements and defect repairs:
//                                      - Simplified timescale calculations in BaseBinaryStar
//                                      - Replaced Fast Phase Case A MT and regular RLOF MT from non-envelope stars with a single function based on a root solver rather than random guesses (significantly improves accuracy)
//                                      - Removed all references to fast phase case A MT
//                                      - Corrected failure to update stars in InitialiseMassTransfer if orbit circularised on mass transfer
//                                      - Corrected incorrect timestep calculation for HeHG stars
// 02.13.01     AVG - Aug 6, 2020  - Defect repair:
//  									- Issue #267: Use radius of the star instead of Roche-lobe radius throughout ResolveCommonEnvelopeEvent()
// 02.13.02      IM - Aug 8, 2020  - Enhancements and defect repairs:
//                                      - Simplified random draw from Maxwellian distribution to use gsl libraries
//                                      - Fixed mass transfer with fixed accretion rate
//                                      - Cleaned up code and removed unused code
//                                      - Updated documentation
// 02.13.03       IM - Aug 9, 2020  - Enhancements and defect repairs:
//                                      - Use total core mass rather than He core mass in calls to CalculateZAdiabtic (see Issue #300)
//                                      - Set He core mass to equal the CO core mass when the He shell is stripped (see issue #277)
//                                      - Ultra-stripped SNe are set at core collapse (do not confusingly refer to stripped stars as previously, see issue #189)
// 02.13.04       IM - Aug 14, 2020 - Enhancements and defect repairs:
//                                      - Catch exception in boost root finder for mass transfer (resolve issue #317)
//                                      - Update core masses during Initialisation of HG and HeHG stars to be consistent with Hurley models
//                                      - Avoid division by zero in mass transfer rates of WDs
//                                      - Remove POSTITNOTE remnant mass prescription
// 02.13.05       IM - Aug 16, 2020 - Enhancements and defect repairs:
//                                      - General code cleaning
//                                      - Removed some redundant variables (e.g., m_EnvMass, which can be computed from m_Mass and m_CoreMass)
//                                      - Removed calculations of ZetaThermal and ZetaNuclear (these were previously incorrect because they relied on the evolution of a stellar copy which reverted to BaseStar and therefore didn't have the correct behaviour)
//                                      - Fixed CalculateZadiabatic to use ZetaAdiabaticArbitrary rather than ZetaThermalArbitrary; removed the latter
//                                      - Capped He core mass gain during shell H burning for CHeB and TPAGB stars, whose on-phase evolution now ends promptly when this limit is reached; this change also resolves issue #315 (higher mass SN remnants than total stellar mass)
// 02.13.06     AVG - Aug 20, 2020  - Defect repair:
//  									- Issue #229: Corrected fitting parameters in Muller 16 SN kick function
// 02.13.07      IM - Aug 20, 2020  - Enhancements:
//                                      - ONeWDs can now undergo ECSN if their mass rises above MECS=1.38 solar masses (previously, they could only undergo CCSN on rising above 1.38 solar masses).  ONeWD::CalculateInitialSupernovaMass now returns MCBUR1 rather than 5.0 to ensure this happens
//                                      - BaseStar::CalculateMaximumCoreMassSN() has been removed - it is superfluous since  GiantBranch::CalculateCoreMassAtSupernova_Static does the same thing
//                                      - Some misleading comments in TPAGB dealing with SNe have been clarified
//                                      - Option to set MCBUR1 [minimum core mass at base of the AGB to avoid fully degenerate CO core formation] to a value different from the Hurley default of 1.6 solar masses added, Issue #65 resolved
//                                      - Removed unused Options::SetToFiducialValues()
//                                      - Documentation updated
// 02.13.08       JR - Aug 20, 2020 - Code cleanup:
//                                      - moved BaseStar::SolveKeplersEquation() to utils
//                                      - changed call to (now) utils::SolveKeplersEquation() in BaseStar::CalculateSNAnomalies() to accept tuple with error and show error/warning as necessary
//                                      - removed call to std::cerr from utils::SolveQuadratic() - now returns error if equation has no real roots
//                                      - changed call to utils::SolveQuadratic() in GiantBranch::CalculateGravitationalRemnantMass() to accept tuple with error and show warning as necessary
//                                      - changed RadiusEqualsRocheLobeFunctor() in BinaryBaseStar.h to not use the SHOW_WARN macro (can't uset ObjectId() function inside a templated function - no object)
//                                      - changed COMMANDLINE_STATUS to PROGRAM_STATUS (better description)
//                                      - moved ERROR:NONE to top of enum in constants.h (so ERROR = 0 = NONE - makes more sense...)
//                                      - added new program option '--enable-warnings' to enable warning messages (via SHOW_WARN macros).  Default is false.  SHOW_WARN macros were previously #undefined
// 02.13.09     RTW - Aug 21, 2020  - Code cleanup:
// 									    - Created changelog.txt and moved content over from constants.h
// 									    - Changed OrbitalVelocity to OrbitalAngularVelocity where that parameter was misnamed
// 									    - Changed Pre/PostSNeOrbitalVelocity to OrbitalVelocityPre/PostSN for consistency
// 									    - Added and updated physical conversion constants for clarity (e.g MSOL to MSOL_TO_KG)
// 									    - Removed ID from output files, it is confusing and superseded by SEED
// 									    - Removed 'Total' from TotalOrbital(Energy/AngularMomentum)
// 									    - Typos
// 02.13.10     IM - Aug 21, 2020   - Enhancement:
//                                      - Added caseBBStabilityPrescription in lieu of forceCaseBBBCStabilityFlag and alwaysStableCaseBBBCFlag to give more options for case BB/BC MT stability (issue #32)
// 02.13.11     IM - Aug 22, 2020   - Enhancement:
//                                      - Removed several stored options (e.g., m_OrbitalAngularVelocity, m_StarToRocheLobeRadiusRatio, etc.) to recompute them on an as-needed basis
//                                      - Removed some inf values in detailed outputs
//                                      - Slight speed-ups where feasible
//                                      - Shift various calculations to only be performed when needed, at printing, and give consistent values there (e.g., OmegaBreak, which was never updated previously)
//                                      - Remove a number of internal variables
//                                      - Declare functions constant where feasible
//                                      - Remove options to calculate Zetas and Lambdas at every timestep; variables that only appear in detailed outputs should not be computed at every timestep in a standard run
//                                      - Update documentation
//                                      - Remove postCEE binding energy (meaningless and wasn't re-computed, anyway)
// 02.13.12     IM - Aug 23, 2020   - Enhancement:
//                                      - More cleaning, removed some of the unnecessary prime quantities like m_SemiMajorAxisPrime, m_EccentricityPrime, etc.
//                                      - Thermal timescales are now correctly computed after the CE phase
//                                      - Detailed output passes a set of self-consistency checks (issue #288)
// 02.13.13     JR - Aug 23, 2020   - Defect repairs:
//                                      - Fixed debugging and logging macros in LogMacros.h
// 02.13.14     IM - Aug 29, 2020   - Defect repairs:
//                                      - Address issue #306 by removing detailed printing of merged binaries
//                                      - Address issue #70 by stopping evolution if the binary is touching
//                                      - Check for merged binaries rather than just touching binaries in Evaluate
//                                      - Minor cleaning (e.g., removed unnecessary CheckMassTransfer, which just repeated the work of CalculateMassTransfer but with a confusing name)
// 02.13.15     IM - Aug 30, 2020   - Defect repairs:
//                                      - Fixed issue #347: CalculateMassTransferOrbit was not correctly accounting for the MT_THERMALLY_LIMITED_VARIATION::RADIUS_TO_ROCHELOBE option
//                                      - Assorted very minor cleaning, including comments
// 02.14.00     IM - Aug 30, 2020   - Enhancement:
//                                      - Recreate RLOF printing (resolve issue #212)
// 02.14.01     ML - Sep 05, 2020   - Code cleanup:
//                                      - Issue #354 - Combine HYDROGEN_RICH and HYDROGEN_POOR supernova output variables into a single boolean variable IS_HYDROGEN_POOR 
// 02.15.00     JR - Sep 09, 2020   - Enhancements and related code cleanup:
//                                      - implemented "DETAILED_OUTPUT" folder inside "COMPAS_Output" container for SSE output
//                                      - SSE Parameters files moved to "DETAILED_OUTPUT" folder (they are analogous to BSE_Detailed_Output files)
//                                      - implemented SSE Switch Log and BSE Switch Log files (record written at the time of stellar type switch - see documentation)
//                                      - implemented SSE Supernova log file - see documentation (issue #253)
//                                      - added TIMESCALE_MS as a valid property in BaseStar::StellarPropertyValue().  The TIMESCALE_MS value in the SSE_Parameters file was being printed as "ERROR!" and nobody noticed :-)  It now prints correctly.
// 02.15.01     RS - Sep 10, 2020   - Enhancement
//                                       - added profiling option to keep track of repeated pow() calls
// 02.15.02     IM - Sep 11, 2020   - Defect repair
//                                       - changed ultra-stripped HeHG and HeGB stars to immediately check for supernovae before collapsing into WDs; this resolves issue #367
// 02.15.03     RTW - Sep 11, 2020   - Code cleanup:
//                                      - Set all references to kick "velocity" to magnitude. This is more correct, and will help distinguish from system and component vector velocities later
// 02.15.04     JR - Sep 11, 2020   - Enhancement
//                                       - refactored profiling code
//                                          - profiling code can now be #defined away for production build
//                                          - added options (via #defines) to profiling code: counts only (no CPU spinning), and print calling function name
//                                       - removed profiling program option
// 02.15.05     JR - Sep 12, 2020   - Code cleanup
//                                       - removed superfluous (and broken) #define guard around profiling.cpp
//                                       - minor change to profiling output (moved header and trailer to better place)
// 02.15.06     IM - Sep 12, 2020   - Defect repair
//                                       - Changed BaseBinaryStar::ResolveSupernova to account only for mass lost by the exploding binary during the SN when correcting the orbit
//                                       - Delayed supernova of ultra-stripped stars so that the orbit is adjusted in response to mass transfer first, before the SN happens
// 02.15.07     RTW - Sep 13, 2020   - Enhancement:
//                                      - Issue #12 - Move enhancement STROOPWAFEL from Legacy COMPAS to new COMPAS
//                                      - Issue #18 - double check STROOPWAFEL works in newCOMPAS
//                                      - Issue #154 - Test compatibility of CompasHPC and BSE_Grid.txt
//                                      - Added in combined functionality of Stroopwafel and pythonSubmit, with support for HPC runs
// 02.15.08     IM - Sep 14, 2020   - Defect repair:
//                                      - Issue #375 Error in Hurley remnant mass calculation
// 02.15.09     RTW - Oct 1, 2020   - Code cleanup:
//                                      - Rewrote ResolveSupernova to match Pfahl, Rappaport, Podsiadlowski 2002, and to allow for vector addition of system and component velocities
//                                      - Changed meaning of Supernova_State (see Docs)
//                                      - PostSN parameters have been removed
//                                      - SN phi has been redefined
// 02.15.10     IM - Oct 3, 2020    - Code cleanup:
//                                      - Removed some unnecessary internal variables and functions (m_TotalMass, m_TotalMassPrev, m_ReducedMass, m_ReducedMassPrev, m_TotalAngularMomentumPrev, CalculateAngularMomentumPrev(), EvaluateBinaryPreamble(),...
//                                      - Cleaned up some unclear comments
//                                      - ResolveCoreCollapseSN() no longer takes the Fryer engine as an argument (Fryer is just one of many possible prescriptions)
// 02.15.11     IM - Oct 3, 2020    - Defect repair and code cleanup:
//                                      - Fixed a number of defects in single stellar evolution (Github issues #381, 382, 383, 384, 385)
//                                      - The Fryer SN engine (delayed vs rapid) is no longer passed around, but read in directly in CalculateRemnantMassByFryer2012()
// 02.15.12     IM - Oct 5, 2020    - Enhancement
//                                      - Added timestep-multiplier option to adjust SSE and BSE timesteps relative to default
//                                      - Added eccentricity printing to RLOF logging
//                                      - Adjusted pythonSubmitDefault.py to include PESSIMISTIC CHE
//                                      - Updated documentation
// 02.15.13     JR - Oct 8, 2020    - Defect repair:
//                                      - Added checks for maximum time and timesteps to SSE code- issue #394
// 02.15.14     IM - Oct 8, 2020    - Defect repair:
//                                      - Added checks for dividing by zero when calculating fractional change in radius
// 02.15.15     IM - Oct 8, 2020    - Defect repair:
//                                      - Added safeguards for R<R_core in radius perturbation for small-envelope stars, complete addressing issue #394
// 02.15.16     RTW - Oct 14, 2020  - Code cleanup
//                                      - Changed separation to semiMajorAxis in RLOF and BeBinary properties
// 02.15.17     IM - Oct 16, 2020   - Defect repair and code cleanup:
//                                      - Issue 236 fixed: SN printing correctly enabled for all SNe
//                                      - Minor code cleaning: Cleaned up EvaluateSupernovae(), removed unnecessary m_Merged variable
// 02.15.18     RTW - Oct 22, 2020  - Code cleanup
//                                      - Removed redundant 'default' extension from files in the "defaults/" folder, and fixed references in the documentation.
//                                      - Added in '0' buffers to the Wall Times output to match the HH:MM:SS format
// 02.15.19     IM - Oct 23, 2020   - Enhancements
//                                      - Continue evolving DCOs until merger if EvolvePulsars is on (Issue #167)
//                                      - Removed m_SecondaryTooSmallForDCO (Issue #337)
// 02.15.20     RTW - Nov 03, 2020  - Code cleanup
//                                      - Removed unnecessary supernova phi rotation - it was added to agree with Simon's original definition, and to allow for seeds to reproduce the same SN final orbit. 
//                                      -   Removing it means seeds won't reproduce the same systems before and after, but populations are unaffected.
// 02.16.00     JR - Nov 03, 2020   - Enhancements
//                                      - Implemented new grid file functionality (see discussion in issue #412); updated docs - see docs (doc v2.3 has new documentation)
//
//                                      - Added all options to printing functionality: all options can now be selected for printing, 
//                                        either in the default log record specifications, or at runtime via the logfile-definitions option
//
//                                      - 'CHE_Option' header string changed to 'CHE_Mode'.  A few typos fixed in header strings.
//
//                                      - Added options
//                                          - initial-mass                          initial mass for single star (SSE)
//                                          - initial-mass-1                        initial mass for primary (BSE)
//                                          - initial-mass-2                        initial mass for secondary (BSE)
//                                          - semi-major-axis, a                    initial semi-major axis (BSE)
//                                          - orbital-period                        initial orbital period – only used if ‘semi-major-axis’ not specified
//                                          - eccentricity, e                       initial eccentricity (BSE)
//                                          - mode                                  mode of evolution: SSE or BSE (default is BSE)
//                                          - number-of-systems                     number of systems (single stars/binary stars) to evolve
//                                          - kick-magnitude-random                 kick magnitude random number for the star (SSE): used to draw the kick magnitude
//                                          - kick-magnitude                        the (drawn) kick magnitude for the star (SSE)
//                                          - kick-magnitude-random-1               kick magnitude random number for the primary star (BSE): used to draw the kick magnitude
//                                          - kick-magnitude-1                      the (drawn) kick magnitude for the primary star (BSE)
//                                          - kick-theta-1                          the angle between the orbital plane and the ’z’ axis of the supernova vector for the primary star (BSE)
//                                          - kick-phi-1                            the angle between ’x’ and ’y’, both in the orbital plane of the supernova vector, for the primary star (BSE)
//                                          - kick-mean-anomaly-1                   the mean anomaly at the instant of the supernova for the primary star (BSE)
//                                          - kick-magnitude-random-2               kick magnitude random number for the secondary star (BSE): used to draw the kick magnitude
//                                          - kick-magnitude-2                      the (drawn) kick magnitude for the secondary star (BSE)
//                                          - kick-theta-2                          the angle between the orbital plane and the ’z’ axis of the supernova vector for the secondary star (BSE)
//                                          - kick-phi-2                            the angle between ’x’ and ’y’, both in the orbital plane of the supernova vector, for the secondary star (BSE)
//                                          - kick-mean-anomaly-2                   the mean anomaly at the instant of the supernova for the secondary star (BSE)
//                                          - muller-mandel-kick-multiplier-BH      scaling prefactor for BH kicks when using 'MULLERMANDEL'
//                                          - muller-mandel-kick-multiplier-NS      scaling prefactor for NS kicks when using 'MULLERMANDEL'
//                                          - switchlog                             replaces ‘BSEswitchLog’ and ‘SSEswitchLog’
//                                          - logfile-rlof-parameters               replaces ‘logfile-BSE-rlof-parameters’
//                                          - logfile-common-envelopes              replaces ‘logfile-BSE-common-envelopes’
//                                          - logfile-detailed-output               replaces ‘logfile-BSE-detailed-output’, and now also used for SSE
//                                          - logfile-double-compact-objects		replaces ‘logfile-BSE-double-compact-objects’
//                                          - logfile-pulsar-evolution              replaces ‘logfile-BSE-pulsar-evolution’
//                                          - logfile-supernovae                    replaces ‘logfile-BSE-supernovae’ and ‘logfile-SSE-supernova’
//                                          - logfile-switch-log                    replaces ‘logfile-BSE-switch-log’ and ‘logfile-SSE-switch-log’
//                                          - logfile-system-parameters             replaces ‘logfile-BSE-system-parameters’
//
//                                      - Removed options
//                                          - number-of-binaries                    replaced by ‘number-of-systems’ for both SSE and BSE
//                                          - single-star-min                       replaced by ‘initial-mass’ and ‘number-of-stars’
//                                          - single-star-max                       replaced by ‘initial-mass’ and ‘number-of-stars’
//                                          - single-star-mass-steps                replaced by ‘initial-mass’ and ‘number-of-stars’
//                                          - BSEswitchLog                          replaced by ‘switchlog’
//                                          - SSEswitchLog                          replaced by ‘switchlog’
//                                          - logfile-BSE-rlof-parameters           replaced by ‘logfile-rlof-parameters’
//                                          - logfile-BSE-common-envelopes          replaced by ‘logfile-common-envelopes’
//                                          - logfile-BSE-detailed-output           replaced by ‘logfile-detailed-output’
//                                          - logfile-BSE-double-compact-objects    replaced by ‘logfile-double-compact-objects’
//                                          - logfile-BSE-pulsar-evolution          replaced by ‘logfile-pulsar-evolution’
//                                          - logfile-BSE-supernovae                replaced by ‘logfile-supernovae’
//                                          - logfile-SSE-supernova                 replaced by ‘logfile-supernovae’
//                                          - logfile-BSE-switch-log                replaced by ‘logfile-switch-log’
//                                          - logfile-SSE-switch-log                replaced by ‘logfile-switch-log’
//                                          - logfile-BSE-system-parameters         replaced by ‘logfile-system-parameters’
//
//                                      - Overloaded Options – these options are context-aware and are used for both SSE and BSE:
//                                          - number-of-systems                     specifies the number of systems (single stars/binary stars) to evolve
//                                          - detailed-output                       switches detailed output on/off for SSE or BSE
//                                          - switchlog                             enables the switch log for SSE or BSE
//                                          - logfile-detailed-ouput                defines filename for SSE or BSE detailed output file
//                                          - logfile-supernovae                    defines filename for SSE or BSE supernovae file
//                                          - logfile-switch-log                    defines filename for SSE or BSE switch log file
// 02.16.01     JR - Nov 04, 2020   - Enhancement
//                                      - changed switchlog implementation so that a single switchlog file is created per run
//                                        (see Issue #387 - note: single '--switch-log' option (shared SSE/BSE) implemented in v02.16.00)
// 02.16.02     IM - Nov 05, 2020   - Enhancements, Defect repairs
//                                      - Updated MT stability criteria for HeMS stars (Issue #425) to use MS zeta value
//                                      - Corrected baryon number for HeWD to match Hurley prescription (Issue #416)
//                                      - Corrected calculation of core mass after 2nd dredge-up (Issue #419)
//                                      - Corrected calculation of minimum radius on CHeB (Issue #420)
// 02.16.03     JR - Nov 08, 2020   - Defect repairs, Enhancements
//                                      - Issue #308
//                                          - added constant for minimum initial mass, maximum initial mass, minim metallicity and maximum metallicity to constants.h
//                                          - added checks to options code (specifically Options::OptionValues::CheckAndSetOptions()) to check option values for
//                                            initial mass and metallicity against constraints in constants.h
//                                      - Issue #342
//                                          - replaced header string suffixes '_1', '_2', '_SN', and '_CP' with '(1)', '(2)', '(SN)', and '(CP)' respectively
//                                          - now header strings ending in '(1)' indicate the value is for Star_1, '(2) for Star_2, '(SN)' for the supernova, and '(CP)' the companion
//                                      - Issue #351
//                                          - moved flags RECYCLED_NS and RLOF_ONTO_NS from SN_EVENT enum - now flags in BinaryConstiuentStar class
//                                          - removed RUNAWAY flag from SN_EVENT enum - removed entirely from code (not required)
//                                      - Issue #362
//                                          - changed header strings for RZAMS (radius at ZAMS) to 'Radius@ZAMS' - now consistent with MZAMS (mass at ZAMS - 'Mass@ZAMS')
//                                      - Issue #363
//                                          - made header strings for Lambdas uniform (all now start with 'Lambda_')
//                                      - Issue #409
//                                          - removed SN_THETA and SN_PHI from default SSE_SUPERNOVAE_REC (don't apply to SSE)
//                                      - Fixed defect that caused semi-major axis to be drawn from distribution rather than calculated from supplied orbital period
//                                        (moved check and calculation from options.cpp to BaseBinaryStar.cpp)
// 02.17.00     JR - Nov 10, 2020   - Enhancement, defect repairs, code cleanup
//                                      - Added SSE System Parameters file
//                                          - records initial parameters and result (final stellar type) 
//                                          - useful when detailed output is not required
//                                      - Fix for Issue #439
//                                      - Fixed typo in LogfileSwitchLog() in Options.h - only affected situation where user specified switchlog filename (overriding default filename)
//                                      - Removed m_LBVfactor variable from BaseBinaryStar - never used in BSE code
//                                      - Removed m_LBVfactor variable from BaseStar - use OPTIONS->LuminousBlueVariableFactor()
//                                      - Removed m_WolfRayetFactor variable from BaseBinaryStar - never used in BSE code
//                                      - Removed m_LBVfactor variable from BaseStar - use OPTIONS->WolfRayetFactor()
// 02.17.01     RTW - Nov 10, 2020  - Enhancement:
//                                      - Added in Schneider 2020 remnant mass prescriptions (standard and alternative)
//                                      - Added parameter MassTransferDonorHistory, as required for above prescription, which tracks the MT donor type (from which the MT Case can be established)
// 02.17.02     RTW - Nov 13, 2020  - Enhancement:
//                                      - Cleaned up the demo plotting routine so that the plot produced is the plot we use in the methods paper
// 02.17.03     JR - Nov 13, 2020   - Enhancements, code cleanup
//                                      - Added metallicity-distribution option: available distributions are ZSOLAR and LOGUNIFORM (see documentation)
//                                          - Added metallicity-min and metallicity-max options (for metallicity-distribution option)
//                                          - Metallicity is sampled if not explicitly specified via the --metallicity option - this was existing functionality, but
//                                            no distribution was implemented: sampling always returned ZSOLAR.  This change adds the LOGUNIFORM distribution, and 'formalises' the ZSOLAR 'distribution'.
//                                      - Added MASS to default SSE_SYSTEM_PARAMETERS_REC
//                                      - Removed AIS code
//                                      - Removed variable 'alpha' from BinaryCEDetails struct - use OPTIONS->CommonEnvelopeAlpha()
//                                          - Removed BINARY_PROPERTY::COMMON_ENVELOPE_ALPHA - use PROGRAM_OPTION::COMMON_ENVELOPE_ALPHA
//                                      - Issue #443: removed eccentricity distribution options FIXED, IMPORTANCE & THERMALISE (THERMALISE = THERMAL, which remains) 
// 02.17.04     JR - Nov 14, 2020   - Defect repairs
//                                      - Added CalculateRadiusOnPhase() and CalculateLuminosityOnPhase() to class BH (increases DNS yield)
//                                      - Added metallicity to sampling conditions in BaseBinaryStar constructor (should have been done when LOGUNIFORM metallicity distribution added)
// 02.17.05     TW - Nov 16, 2020   - Defect repairs
//                                      - Issue #444
//                                          - Fixed typo in synchronisation timescale
// 02.17.06     RTW - Nov 17, 2020  - Bug fix:
//                                      - Fixed Schneider remnant mass inversion from logRemnantMass^10 to 10^logRemnantMass, added some comments in the same section
// 02.17.07     TW - Nov 17, 2020   - Enhancements, code cleanup
//                                      - Issue #431
//                                          - Added option to change LBV wind prescription: choices are NONE, HURLEY_ADD, HURLEY and BELCYZNSKI
//                                      - Replaced numbers with constants for luminosity and temperature limits in mass loss
//                                      - Consolidated checks of luminosity for NJ winds within function
//                                      - NOTE: the above makes sure luminosity is checked before applying NJ winds for MS stars, this was not previously the case but I think it should be
// 02.17.08     JR - Nov 19, 2020   - Enhancements, code cleanup
//                                      - Added orbital-period-distribution option (see note in Options.cpp re orbital period option)
//                                      - Added mass-ratio option
//                                      - Updated default pythonSubmit to reflect new options, plus some previous omissions (by me...)
//                                      - Minor typo/formatting changes throughout
//                                      - Updated docs for new options, plus some typos/fixes/previous omissions
// 02.17.09     RTW - Nov 20, 2020  - Bug fix:
//                                      - Removed corner case for MT_hist=8 stars in the Schneider prescription (these should be considered Ultra-stripped)
// 02.17.10     RTW - Nov 25, 2020  - Enhancement:
//                                      - Cleaned up Schneider remnant mass function (now uses PPOW), and set the HeCore mass as an upper limit to the remnant mass
// 02.17.11     LVS - Nov 27, 2020  - Enhancements:
//                                      - Added option to vary all winds with OverallWindMassLossMultiplier
// 02.17.12     TW - Dec 9, 2020    - Enhancement, code cleanup, bug fix
//                                      - Issue #463
//                                          - Changed variable names from dml, dms etc. to rate_XX where XX is the mass loss recipe
//                                          - No longer overwrite variables with next mass loss recipe for clarity
//                                      - Added a new option to check the photon tiring limit during mass loss (default false for now)
//                                      - Added a new class variable to track the dominant mass loss rate at each timestep
// 02.17.13     JR - Dec 11, 2020   - Defect repair
//                                      - uncomment initialisations of mass transfer critical mass ratios in Options.cpp (erroneously commented in v02.16.00)
// 02.17.14     TW - Dec 16, 2020   - Bug fix
//                                      - fix behaviour at fLBV=0 (had been including other winds but should just ignore them)
// 02.17.15     JR - Dec 17, 2020   - Code and architecture cleanup
//                                      - Architecture changes:
//                                          - Added Remnants class    - inherits from HeGB class
//                                          - Added WhiteDwarfs class - inherits from Remnants class; most of the WD code moved from HeWD, COWD and ONeWD to WhiteDwarfs class
//                                          - Changed HeWD class      - inherits from WhiteDwarfs class (COWD still inherits from HeWD; ONeWD from COWD)
//                                          - Change NS class         - inherits from Remnants class; code added/moved as necessary
//                                          - Change BH class         - inherits from Remnants class; code added/moved as necessary
//                                          - Change MR class         - inherits from Remnants class; code added/moved as necessary
//                                      - Code cleanup:
//                                          - added "const" to many functions (mostly SSE code) that dont modify class variables ("this") (still much to do, but this is a start)
//                                          - added "virtual" to GiantBranch::CalculateCoreMassAtBAGB() and BaseStar::CalculateTemperatureAtPhaseEnd()
//                                              - will have no impact given where they are called, but the keyword should be there (in case of future changes)
//                                          - changed hard-coded header suffixes from _1 -> (1), _2 -> (2)
//                                      - Added call to main() to seed random number generator with seed = 0 before options are processed (and user specified seed is know).  Ensures repeatability.
//                                      - Changed "timestep below minimum" warnings in Star.cpp to be displayed only if --enable-warnings is specified
// 02.17.16     JR - Dec 17, 2020   - Code cleanup
//                                      - Removed "virtual" from GiantBranch::CalculateCoreMassAtBAGB() (incorrectly added in v02.17.15 - I was right the first time)
//                                      - Removed "const" from Remnants::ResolveMassLoss() (inadvertently added in v02.17.15)
//                                      - Removed declarations of variables m_ReducedMass, m_ReducedMassPrev, m_TotalMass, and m_TotalMassPrevfrom BaseBinaryStar.h (cleanup begun in v02.15.10 - these declarations were missed)
// 02.17.17     RTW - Dec 17, 2020  - Code cleanup
//                                      - Removed MassTransferCase related variables in favor of MassTransferDonorHist
// 02.17.18     JR - Dec 18, 2020   - Defect repair
//                                      - Typo in options code for option --switch-log: "switchlog" was incorrectly used instead of "switch-log"
// 02.17.19     LVS - Dec 19, 2020  - Enhancements:
//                                      - Added option to vary winds of cool stars (with T < VINK_MASS_LOSS_MINIMUM_TEMP) via a CoolWindMassLossMultiplier
// 02.18.00     JR - Jan 08, 2021   - Enhancement:
//                                      - Added support for HDF5 logfiles (see notes at top of log.h)
//                                      - Added 'logfile-type' option; allowed values are HDF5, CSV, TSV, TXT; default is HDF5
//                                      - Added 'hdf5-chunk-size' option - specifies the HDF5 chunk size (number of dataset entries)
//                                      - Added 'hdf5-buffer-size' option - specifies the HDF5 IO buffer size (number of chunks)
//                                      - Removed 'logfile-delimiter' option - delimiter now set by logfile type (--logfile-type option described above)
//                                      - Changed header strings containing '/' character: '/' replaced by '|' (header strings become dataset names in HDF5 files, and '/' is a path delimiter...)
// 02.18.01     SS - Jan 11, 2021   - Defect repair
//                                      - Added check if binary is bound when evolving unbound binaries
// 02.18.02     JR - Jan 12, 2021   - Defect repair:
//                                      - Changed "hdf5_chunk_size = 5000" to "hdf5_chunk_size = 100000" in default pythonSubmit (inadvertently left at 5000 after some tests...)
// 02.18.03     SS - Jan 19, 2021   - Enhancement:
// 									    - Added check for neutron star mass against maximum neutron star mass. 
//									      If a neutron star exceeds this mass it should collapse to a black hole. 
//                                        This can be relevant for neutron stars accreting, e.g. during common envelope evolution
// 02.18.04     IM - Jan 28, 2021   - Enhancement:
//                                      - NS to BH collapse preserves mass (see discussion in #514)
//                                      - Fixed comment typo
// 02.18.05     JR - Jan 29, 2021   - Defect repair:
//                                      - Honour '--evolve-unbound-systems' option when specified in a grid file (see issue #519)
//                                      - Honour '--evolve-pulsars' option when specified in a grid file (same as issue #519)
//                                      - Added "maximum-evolution-time", "maximum-number-timestep-iterations", and "timestep-multiplier" to m_GridLineExcluded vector in Options.h (previous oversight)
// 02.18.06     SS - Feb 1, 2021    - Defect repair:
//                                      - Make COMPAS use --neutrino-mass-loss-BH-formation options (resolves issue #453)
// 02.18.07     JR - Feb 18, 2021   - Enhancement:
//                                      - Added 'rotational-frequency' option so users can specify initial rotational frequency of SSE star
//                                      - Added 'rotational-frequency-1' and 'rotational-frequency-2' options so users can specify initial rotational frequency of both BSE stars
//                                      - Changed units of rotational frequencies written to logfiles (omega, omega_break, omega_ZAMS) from rotations per year to Hz
//                                      - Changed program option header strings containing '_1' and '_2' to '(1)' and '(2)' for consistency
// 02.18.08     JR - Feb 26, 2021   - Defect repairs:
//                                      - Remove stray diagnostic print from BaseStar constructor in BaseStar.cpp
//                                      - Fix for issue #530 - some commandline options ignored when a grid file is used
//                                          - the issue here was case-sensitive vs case-insensitive matches (asking BOOST to do case-insensitive matches for option names doesn't propagate to all matches BOOST does...)
//                                          - the options affected were all options that have mixed-case names:
//
//                                              - case-BB-stability-prescription
//                                              - kick-magnitude-sigma-CCSN-BH
//                                              - kick-magnitude-sigma-CCSN-NS
//                                              - kick-magnitude-sigma-ECSN
//                                              - kick-magnitude-sigma-USSN
//                                              - mass-transfer-thermal-limit-C
//                                              - muller-mandel-kick-multiplier-BH
//                                              - muller-mandel-kick-multiplier-NS
//                                              - neutrino-mass-loss-BH-formation
//                                              - neutrino-mass-loss-BH-formation-value
//                                              - PISN-lower-limit
//                                              - PISN-upper-limit
//                                              - PPI-lower-limit
//                                              - PPI-upper-limit
// 02.18.09     ML - Mar 22, 2021   - Defect repair:
//                                      - Correct polynomial evaluation of Nanjing lambda's for EAGB and TPAGB stellar types.
// 02.18.10     LVS - Apr 06, 2021   - Enhancement:
//                                      - Added PPISN prescription option - Farmer 2019
// 02.19.00     JR - Apr 20, 2021   - Enhancements and Defect Repairs:
//                                      - Enhancements:
//                                          - Added option to enable users to add program options values to BSE/SSE system parameters files
//                                              - option is '--add-options-to-sysparms', allowed values are {ALWAYS, GRID, NEVER}.  See docs for details.
//                                          - Included "Run_Details" file in HDF5 output file if logfile type = HDF5.  The text Run_Details file still exists
//                                            so users can still easily look at the contents of the Run_Details file - this enhancements adds a copy of the
//                                            Run_Details file to the HDF5 output file.
//
//                                      - Defect Repairs:
//                                          - fixed a few previously unnoticed typos in PROGRAM_OPTION map in constamts.h, and in Options::OptionValue() function.
//                                            Fairly benign since they had't been noticed, but needed to be fixed.
//
//                                      Modified h5copy.py (in postProcessing/Folders/H5/PythonScripts) so that groups (COMPAS files) will not be copied
//                                      if the group exists in the destination file but has a different number of datasets (columns) from the group in
//                                      the source file.
//
//                                      Also provided h5view.py - an HDF5 file viewer for COMPAS HDF5 files (in postProcessing/Folders/H5/PythonScripts).  See
//                                      documentation as top of source file for details.
// 02.19.01     JR - Apr 30, 2021   - Enhancements and Defect Repairs:
//                                      - Enhancements:
//                                          - changed chunk size for HDF5 files to HDF5_MINIMUM_CHUNK_SIZE for Run_Details group in COMPAS_Output and for detailed output files.
//                                              - Run_Details is a small file, and detailed output files are generally a few thousand records rather than hundreds of thousands, 
//                                                so a smaller chunk size wastes less space and doesn't impact performance significantly
//
//                                      - Defect Repairs:
//                                          - fixed issue #548 - HDF5 detailed output files not created when random-seed specified in a grid file
//                                          - fixed defect where records in HDF5 output files would be duplicated if the number of systems exceeded the HDF5 chunk size
//                                            being used (the default chunk size is 100000 - that might explain why this problem hasn't been reported)
//
//                                      Modified h5view.py (in postProcessing/Folders/H5/PythonScripts) to handle detailed output files
// 02.19.02     LVS - May 04, 2021   - Defect Repairs:
//                                      - Avoid possibility of exceeding total mass in Farmer PPISN prescription
// 02.19.03     TW - May 18, 2021    - Enhancement:
//                                      - Change default LBV wind prescription to HURLEY_ADD
// 02.19.04     JR - May 24, 2021    - Defect Repair:
//                                      - Fixed incrementing of random seed and binary id when grid file contains sets/ranges
//
//                                      Modified h5view.py (in postProcessing/Folders/H5/PythonScripts) to print number of unique seeds (where relevant) in summary output
// 02.20.00     IM - June 14, 2021  - Enhancement:
//                                      - Port defaults from preProcessing/pythonSubmit.py to options.cpp
//                                      - Minor fixes (e.g., documentation)
// 02.20.01     JR - June 21, 2021  - Defect repair:
//                                      - Fix for issue #585: add formatted value and delimiter to logrecord string in Log.h (defect introduced in v02.18.00; only affected SSE_Supernovae logfile)
// 02.20.02     JR - July 26, 2021  - Defect repair:
//                                      - Add HDF5 support to logging code for SSE/BSE switch log files.  Support for HDF5 switch files was inadvertently not added when HDF5 file support as added in v02.18.00 for all standard log files.  Switch log files are 'special' (they have extra columns, not part of the 'standard' log file functionality), and that was missed.
//                                      - Also removed '-lsz' from Makefile and Makefile.docker - library not required
// 02.21.00     JR - July 28, 2021  - Enhancement and Defect Repairs:
//                                      - Added code to copy any grid file and/or logfile-definitions file specified to output container.
//                                      - Copying a large grid file could take time, and take up much space, so added new program option '--store-input-files' which is TRUE by default.  If FALSE, neither the grid file (if specified) nor the logfile-definitions file (if specified) will be copied to the output container (if TRUE, both will be copied (if specified)).
//                                      - Fixed issue #600: changed pythonSubmit.py to treat fully-qualified grid filenames and fully-qualified logfile-definitions filenames correctly (i.e. don't add CWD if the filename is already fully-qualified).
//                                      - Fixed issue #601: changed pythonSubmit.py to put all boolean parameters on the commandline, with "True" or "False" value.
// 02.21.01     RTW - Aug 21, 2021  - Defect Repair:
//                                      - PrintRLOFProperties now gets called immediately before and after the call to EvaluateBinary so that the changes reflect only BSE changes.
//                                      - The function call has also been tidied up to take an argument specifying whether the call was made before or after the MT took place.
// 02.22.00     JR - Aug 26, 2021   - Enhancement:
//                                      - Added functionality to allow users to select a range of lines from the grid file (if specified) to process.  Added program options --grid-start-line and --grid-lines-to-process - see documentation for details.
// 02.22.01     JR - Sep 11, 2021   - Defect repair:
//                                      - Fix for issue #615: defaults for calculated/drawn program options now calculated after random seed is set for the system being evolved.
// 02.22.02     IM - Oct 4, 2021    - Defecr repair:
//                                      - Removed unnecessary IsPrimary() / BecomePrimary() functionality, fixed incorrect MassTransferTrackerHistory (see issue #605)
// 02.22.03     IM - Oct 4, 2022    - Defect repair:
//                                      - Corrected Eddington mass accretion limits, issue #612 (very minor change for WDs and NSs, factor of a few increase for BHs)
// 02.23.00 FSB/JR - Oct 11, 2021   - Enhancement:
//                                      - updated kelvin-helmholtz (thermal) timescale calculation with more accurate pre-factor and updated documentation.
//                                      - rationalised parameters of, and calls to, CalculateThermalTimescale()
// 02.23.01     JR - Oct 11, 2021   - Code cleanup:
//                                      - Typo fixed in version for changes made on October 11, 2021
//                                      - Changed KROUPA_POWER to SALPETER_POWER in utils:SampleInitialMass(); Removed KROUPA_POWER from constants.h
//                                      - Removed p_Id parameter from SSE/BSE switchlog functions - leftover from debugging
//                                      - Added CHEMICALLY_HOMOGENEOUS_MAIN_SEQUENCE property to SSE_SYSTEM_PARAMETERS_REC and BSE_SYSTEM_PARAMETERS_REC (both stars)
//                                      - Tidied up some parameters etc. to better comply with COMPAS coding guidelines
//                                      - Typo fixed in preProcessing/COMPAS_Output_Definitions.txt
// 02.24.00     JR - Oct 12, 2021   - Minor enhancements/optimisations:
//                                      - Added BaseStar::CalculateThermalMassAcceptanceRate() as a first-pass to address issue #595 - can be changed/expanded as required
//                                      - Changed BaseBinaryStar::CalculateTimeToCoalescence() to use Mandel 2021 https://iopscience.iop.org/article/10.3847/2515-5172/ac2d35, eq 5 to address issue #538
// 02.24.01     RTW - Oct 13, 2021  - Enhancements:
//                                      - Added units uniformly to the --help input descriptions
//                                      - Removed the BeBinary- and RLOF-specific random seeds (which were attributes of the events and were printed with e.g <MT) and replaced with system random seed
//                                      - In CE output, changed MASS_2_FINAL (which was sort of a wrapper for core mass) for MASS_2_POST_COMMON_ENVELOPE
//                                      - Removed SN kick angles from SystemParameters output (they are duplicated in SN output) and changed true_anomaly to mean_anomaly in BSE SN output
//                                      - Cosmetic typo fixes and added consistency, in the Event_Counter parameters and some function definitions
//                                      - Added *.eps, *.png to gitignore
// 02.24.02     JR - Oct 13, 2021   - Minor fixes:
//                                      - Fixed a few typos in header strings
//                                      - Changed true_anomaly to mean_anomaly in SSE SN output
// 02.25.00     JR - Oct 30, 2021   - Enhancements and minor fixes:
//                                      - Added ability for users to annotate log files via new program options '--notes-hdrs' and '--notes'.  See docs for details. 
//                                      - Added a shorthand notation for vector program options (e.g. annotations, log-classes, debug-classes).  See docs for details.
//                                      - Added '--notes-hdrs' and '--notes' to pythonSubmit.py (default = None for both)
//                                      - Added HDF5 support to Log::GetLogStandardRecord() (return value) and Log::LogStandardRecord() (input parameter).  This only matters
//                                        to SSE Supernovae file - for delayed writes.  The original implementation may have resulted in minor discrepanicies in SSE Supernovae
//                                        log records, (because of when the values were sampled (i.e. mid-timestep, or end of timestep)), which would only have been evident if
//                                        HDF5 files were compared to e.g. CSV files for the same binary - CSV, TSV, and TXT files had values sampled mid-timestep, HDF5 files 
//                                        at end of timestep).
//                                      - Added Log::Write() and Log::Put() for HDF5 files (better implementation - worked around in original implementation)
//                                      - Added additional checks for bad string -> number conversions throughout (for stoi(), stod(), etc.)
//                                      - Performance enhancement to BaseBinaryStar::CalculateTimeToCoalescence() (return early if e = 0.0)
//                                      - Fixed a few typos in comments
// 02.25.01     IM - Nov 1, 2021    -  Enhancements:
//                                      - Introduced common-envelope-allow-radiative-envelope-survive and common-envelope-allow-immediate-rlof-post-ce-survive options
//                                      - Addresses issue # 637
// 02.25.02     JR - Nov 1 , 2021    - Minor fixes:
//                                      - reinstated "_n" suffix for BSE detailed filenames (inadvertently removed in v02.25.00)
//                                      - updated pythonSubmit files:
//                                          preProcessing/pythonSubmit.py
//                                          examples/methods_paper_plots/detailed_evolution/pythonSubmitDemo.py
//                                          examples/methods_paper_plots/chirpmass_distribution/pythonSubmit.py
//                                          examples/methods_paper_plots/fig_5_HR_diagram/pythonSubmit.py
//                                          examples/methods_paper_plots/fig_6_max_R/pythonSubmit.py
//                                          examples/methods_paper_plots/fig_8_initial_core_final_mass_relations/pythonSubmitDefaults.py
//                                          examples/methods_paper_plots/fig_8_initial_core_final_mass_relations/pythonSubmitFryerRapid.py
//                                          examples/methods_paper_plots/fig_8_initial_core_final_mass_relations/pythonSubmitMandelMueller.py
// 02.25.03     JR - Nov 1 , 2021    - Minor fixes:
//                                      - fixed typo in Options.cpp for option --common-envelope-allow-immediate-RLOF-post-CE-survive (was typed common-envelope-allow-immediate-RLOF-post-CE_survive)
//                                      - fixed typo in Options.cpp for option --common-envelope-allow-radiative-envelope-survive (was typed common-envelope-allow-radiative-envelope-surive)
//                                        (neither of these caused problems because Boost matches only as many characters as necessary to determine the option name - would have if the names were not unique up to the typos)
// 02.25.04     IM - Nov 4, 2021     - Minor fixes
//                                      - More surive->survive typo fixes in python files to address issue #660
//                                      - Documentation edits to reflect new options common-envelope-allow-radiative-envelope-survive and common-envelope-allow-immediate-rlof-post-ce-survive options
// 02.25.05     IM - Nov 4, 2021     - Defect repair:
//                                      - Changed GiantBranch::CalculateRemnantMassByMullerMandel() to ensure that the remnant mass is no greater than the He core mass
// 02.25.06     IM - Nov 7, 2021     - Enhancements:
//                                      - Clarified program option documentation
//                                      - Removed unused CUSTOM semi-major axis initial distribution
//                                      - Removed unused STARTRACK zeta prescription
// 02.25.07     IM - Nov 12, 2021    - Defect repair:
//                                      - Changed EAGB::CalculateLuminosityOnPhase() and EAGB::CalculateLuminosityAtPhaseEnd() to use the helium core mass rather than the CO core mass (see Eq. in second paragraph of section 5.4 of Hurley+, 2000); this fixes a downward step in luminosity and radius on transition to EAGB
// 02.25.08     JR - Nov 15, 2021    - Defect repair:
//                                      - Fixed error introduced in v02.25.00: Added HDF5 support to GetLogStandardRecord().
//                                        Defect introduced was omission of code for HDF5 file support if a specified property is supplied to GetLogStandardRecord(), causing a boost::bad_get error.
//                                        The defect only affected HDF5 SSE_Supernovae files.  This fix adds the omitted code.
//                                      - Changed Options::PrintOptionHelp() to print help (-h/--h) to stdout instead of stderr.
// 02.25.09     IM - Nov 16, 2021    - Defect repair:
//                                      -Revert EAGB treatment to 02.25.06 until a proper fix is introduced
// 02.25.10     JR - Nov 19, 2021    - Defect repairs:
//                                      - clamp timestep returned in BaseStar::CalculateTimestep() to NUCLEAR_MINIMUM_TIMESTEP
//                                      - change NUCLEAR_MINIMUM_TIMESTEP to 1 year (from 100 years) in constants.h
// 02.26.00     IM - Nov 30, 2021    - Defect repairs:
//                                      - only decrease effective initial mass for HG and HeHG stars on mass loss when this decrease would not drive an unphysical decrease in the core mass
//                                      - change mass comparisons (e.g., mass vs. He flash mass threshold) to compare effective initial mass rather than current mass
//                                      - minor code and comment cleanup
// 02.26.01     IM - Dec 5, 2021     - Defect repair, Code cleanup:
//                                      - Removed redundant function ResolveRemnantAfterEnvelopeLoss (ResolveEnvelopeLoss is sufficient)
//                                      - Cleaned / updated ResolveEnvelopeLoss
//                                      - Fixed issue with masses and types of remnants formed from stripped HG stars
// 02.26.02     RTW - Dec 17, 2021   - Defect repair, Code cleanup:
//                                      - Changed all occurrences of PPOW(base, 1.0/3.0) with std::cbrt, as the former could not handle negative bases
//                                      - Changed all occurrences of sqrt with std::sqrt for consistency with the above change
// 02.26.03     IM - Jan 10, 2022    - Defect repair, code cleanup:
//                                      - Cleaned up treatment of HG donors having CONVECTIVE envelopes in LEGACY; fixed an issues with CEs from HG donors introduced in 02.25.01 
// 02.27.00     ML - Jan 12, 2022    - Enhancements:
//                                      - Add enhanced Nanjing lambda option that continuously extrapolates beyond radial range
//                                      - Add Nanjing lambda option to switch between calculation using rejuvenated mass and true birth mass
//                                      - Add Nanjing lambda mass and metallicity interpolation options
//                                      - No change in default behaviour
// 02.27.01     IM - Feb 3, 2022     - Defect repair:
//                                      - Fixed condition for envelope type when using ENVELOPE_STATE_PRESCRIPTION::FIXED_TEMPERATURE (previously, almost all envelopes were incorrecctly declared radiative)
// 02.27.02     IM - Feb 3, 2022     - Defect repair:
//                                      - Fixed mass change on forced envelope loss in response to issue # 743
// 02.27.03     JR - Feb 8, 2022     - Defect repair:
//                                      - Fix for issue # 745 - logfile definition records not updated correctly when using logfile-definitions file (see issue for details)
// 02.27.04     RTW - Feb 15, 2022   - Defect repair:
//                                      - Fix for issue # 761 - USSNe not occurring. See issue for details.
// 02.27.05     IRS - Feb 17, 2022   - Enhancements:
//                                      - Add function HasOnlyOneOf, which returns true if a binary has only one component in the list of stellar types passed, and false if neither or both are in the list
//                                      - Add function IsHMXRBinary, which returns true if HasOnlyOneOf(Black hole, Neutron star) and the companion radius is > 80% of the Roche Lobe radius
//                                      - Add flag --hmxr-binaries, which tells COMPAS to store binaries in BSE_RLOF output file if IsHMXRBinary
//                                      - Add columns for pre- and post-timestep ratio of stars to Roche Lobe radius to BSE_RLOF output file (addressing issue #746)
//                                      - Changed variables named rocheLobeTracker, roche_lobe_tracker etc. to starToRocheLobeRadiusRatio, star_to_roche_lobe_radius_ratio, etc. for clarity
// 02.27.06     SS - Apr 5, 2022     -  Defect repair:
//                                      - Fixed StarTrack PPISN prescription, previously it was doing the same thing as the COMPAS PPISN prescription.
// 02.27.07     RTW - Apr 5, 2022    - Defect repair:
//                                      - Fix for issue # 773 - ONeWD not forming due to incorrect mass comparison in TPAGB. 
// 02.27.08     RTW - Apr 12, 2022   - Defect repair:
//                                      - Fix for issue # 783 - Some mergers involving a massive star were not logged properly in BSE_RLOF, whenever a jump in radius due to changing stellar type within ResolveMassChanges was much greater than the separation.
// 02.27.09     VK - Apr 25, 2022    - Minor Enhancement:
//                                      - Converted constant: MULLERMANDEL_SIGMAKICK into an option: --muller-mandel-sigma-kick
// 02.28.00     Lvs - May 11, 2022   - Enhancements:
//                                      - Introduced new remnant mass prescription: Fryer+ 2022, adding new options --fryer-22-fmix and --fryer-22-mcrit
// 02.29.00     RTW - May 5, 2022    - Enhancement:
//                                      - Fix for issue # 596 - New option to allow for H rich ECSN (defaults to false). This removes non-interacting ECSN progenitors from contributing to the single pulsar population.
// 02.30.00     RTW - May 8, 2022    - Enhancement
//                                      - Added MACLEOD_LINEAR specific angular momentum gamma loss prescription for stable mass transfer
// 02.31.00     IM - May 14, 2022    - Enhancement
//                                      - Added option retain-core-mass-during-caseA-mass-transfer to preserve a larger donor core mass following case A MT, set equal to the expected core mass of a newly formed HG star with mass equal to that of the donor, scaled by the fraction of its MS lifetime
//                                      - Code and comment cleaning
// 02.31.01     RTW - May 16, 2022   - Defect repair:
//                                      - Fixed help string for H rich ECSN option implemented in v2.29.99
// 02.31.02     JR - May 18, 2022    - Defect repairs:
//                                      - Fixed STAR_PROPERTY_LABEL entries in contsants.h for INITIAL_STELLAR_TYPE and INITIAL_STELLAR_TYPE_NAME - both missing the prefix "INITIAL_".
//                                        Only caused a problem if a user wanted to add either of those to the logfile-definitions file - but since they are in the system parameters files (SSE and BSE)
//                                        by default encountering the problem would probably be unlikely.
//                                      - Fixed error identifier in Log::UpdateAllLogfileRecordSpecs() - was (incorrectly) ERROR::UNKNOWN_BINARY_PROPERTY, now (correctly) ERROR::UNKNOWN_STELLAR_PROPERTY 
// 02.31.03     RTW - May 20, 2022   - Defect repair:
//                                      - Fixed MS+MS unstable MT not getting flagged as a CEE
// 02.31.04     RTW - June 10, 2022  - Enhancements
//                                      - Fixed MT_TRACKER values to be clearer and complementary to each other
//                                      - Updated the relevant section in the detailed plotter that uses MT_TRACKER values
//                                      - Removed end states from detailed plotter (Merger, DCO, Unbound) so that they don't over compress the rest
// 02.31.05     RTW - July 25, 2022  - Defect repair:
//                                      - Renamed option '--allow-H-rich-ECSN' to 'allow-non-stripped-ECSN'
//                                      - Fixed check for non-interacting ECSN progenitors to consider MT history instead of H-richness
// 02.31.06     RTW - Aug 2, 2022    - Enhancement:
//                                      - Added stellar merger to default BSE_RLOF output
// 02.31.07     IM - August 1, 2022  - Defect repair:
//                                      - Print to DetailedOutput after merger, addresses https://github.com/TeamCOMPAS/COMPAS/issues/825
//                                      - Ensures no ONeWDs are formed with masses above Chandrasekhar mass
//                                      - Minor comment tweaks and a bit of defensive programming
// 02.31.08     RTW - Aug 3, 2022    - Enhancement:
//                                      - Added Accretion Induced Collapse (AIC) of ONeWD as another type of SN
// 02.31.09     RTW - Aug 9, 2022    - Enhancement:
//                                      - Max evolution time and max number of timesteps now read in from gridline as well as commandline
// 02.31.10     RTW - Aug 12, 2022   - Enhancement:
//                                      - Added option to set the Temperature boundary between convective/radiative giant envelopes
// 02.32.00     JR - Aug 27, 2022    - Enhancement & minor cleanup:
//                                      - Add 'record type' functionality to all standard log files
//                                      - Add/rationalise calls to PrintDetailedOutput() for binary systems
//                                          - remove m_PrintExtraDetailedOutput variable (and associated code) from BaseBinaryStar class
//                                      - Add new option for each standard log file to allow specification of which record types to print
//                                          - see e.g. '--logfile-detailed-output-record-types'
//                                      - Online documentation updated for record types and new options
//                                      - Detailed ploter changed to work with record type column (thanks RTW)
//                                      - Added new section to online documentation: 'What's new'
//                                          - documented record types changes in this new section
//                                      - Minor cleanup:
//                                          - minor formatting and typo fixes (src + docs)
//                                          - removed IncrementOmega() function from the BaseStar and Star classes (anti-patterm and no longer used - if it ever was)
//                                          - tidied up description of MainSequence::UpdateMinimumCoreMass()
// 02.33.00     RTW - Aug 13, 2022   - Enhancement:
//                                      - Added critical mass ratios from Claeys+ 2014 for determining if MT is unstable
//                                      - Cleaned up stability check functions in BaseBinaryStar.cpp for clarity, and to allow for critical mass ratios to be checked correctly
// 02.33.01     RTW - Sep 26, 2022   - Defect repair:
//                                      - Fixed interpolation of MACLEOD_LINEAR gamma for specific angular momentum. Previously interpolated on the gamma value, now interpolates in orbital separation
// 02.33.02      IM - Nov 27, 2022   - Defect repair:
//                                      - Fixed ignored value of input radius when computing the thermal timescale, relevant if using Roche lobe radius instead (issue #853)
//                                      - Cleaned code and comments around the use of MT_THERMALLY_LIMITED_VARIATION::RADIUS_TO_ROCHELOBE vs. C_FACTOR (issue #850)
// 02.34.00      IM - Nov 28, 2022   - Enhancement:
//                                      - Adding framework for Hirai & Mandel 2-stage common envelope formalism
//                                          (placeholders for now -- will have identical results to default version)
//                                      - Placed Dewi CE prescription on parity with others
// 02.34.01     RTW - Nov 30, 2022   - Defect repair:
//                                      - Fixed Time<MT and Time>MT calls in BSE_RLOF. Previously, they were identical. Now, Time<MT correctly reflects the previous time.
// 02.34.02     JR - Nov 30, 2022    - Defect repair:
//                                      - Fixed problem with no content in switchlog files (issue #870 - introduced in v2.32.00).
//                                      - Changed conditional statement in HG::ResolveEnvelopeLoss() and FGB::ResolveEnvelopeLoss() to be consistent with other stellar types ('>' -> '>=').
// 02.34.03     NRS - Jan 9, 2023    - Defect repair:
//                                      - Fixed units for post-CEE semi-major axis in CEE logs (issue #876).
// 02.34.04     RTW - Jan 31, 2023   - Enhancement:
//                                      - Added SN orbit inclination angle to BSE_SUPERNOVAE output
// 02.34.05     JR - Jan 29, 2023    - Code cleanup:
//                                      - Addressed issue #888 - replaced class variables m_LogMetallicityXi, m_LogMetallicitySigma, and m_LogMetallicityRho in BaseStar with getter functions.
// 02.34.06     IM - Feb 1, 2023     - Bug fixes:
//                                      - Re-enabled ResolveMassLoss() for Remnants so that Mdot is correctly reset
//                                      - Set Mdot to 0 in BaseBinaryStar::CalculateWindsMassLoss() when winds are turned off while the binary is in mass trensfer
//                                      - Removed Dutch winds for Remnants
//                                      - Fixed typo in NS::CalculateLuminosityOnPhase_Static()
//                                      - Minor code cleaning
// 02.35.00     RTW - Dec 8, 2022    - Enhancement:
//                                      - Added critical mass ratios from Ge+ 2020 for determining if MT is unstable
// 02.35.01     RTW - Feb 12, 2022   - Enhancement:
//                                      - Added post-SN orbital inclination vector to the output-able BINARY_PROPERTIES (not included in output, by default). 
// 02.35.02     JR - Feb 19, 2023    - Minor change and defect repair:
//                                      - Changed units of ROCHE_LOBE_RADIUS_1 and ROCHE_LOBE_RADIUS_2 from orbital separation to RSOL
//                                      - Changed header string for ROCHE_LOBE_RADIUS_1 from "RocheLobe(1)|a" to "RocheLobe(1)" - ditto for ROCHE_LOBE_RADIUS_2
//                                      - removed STAR_TO_ROCHE_LOBE_RADIUS_RATIO_1 ("Radius(1)|RL")and STAR_TO_ROCHE_LOBE_RADIUS_RATIO_2 ("Radius(2)|RL") from
//                                        the default output for BSE_DETAILED_OUTPUT_REC (can be calculated from other values in the default output)
//                                      - changed plot_detailed_evolution.py to accommodate the removal of STAR_TO_ROCHE_LOBE_RADIUS_RATIO_1 and 
//                                        STAR_TO_ROCHE_LOBE_RADIUS_RATIO_2 from the default output
//                                      - changed online documentation to reflect:
//                                           (a) removal of STAR_TO_ROCHE_LOBE_RADIUS_RATIO_1 and STAR_TO_ROCHE_LOBE_RADIUS_RATIO_2 from the default output
//                                           (b) change of header strings for ROCHE_LOBE_RADIUS_1 and ROCHE_LOBE_RADIUS_2 (units already (accidentally...) correct)
//                                      - fixed minor defect in call to m_Accretor->CalculateMassAcceptanceRate() in BaseBinaryStar::CalculateMassTransfer()
//                                        (only affected runs with mass-transfer-thermal-limit-accretor = RADIUS_TO_ROCHELOBE)
// 02.35.03     LvS - Feb 27, 2023   - Enhancement:
//                                      - Added mass accretion prescription during CE following model 2 from van Son + 2020
// 02.36.00     JR - Mar 15, 2023    - Enhancement, minor defect repairs:
//                                      - Addressed issue #797 - implemented functionality to create YAML file.  Two new options (--create-YAML-file and --YAML-template).  See documentation for details.
//                                      - Modified runSubmit.py to work with new yaml file format (i.e. all options could be commented...)
//                                      - Minor defect repairs in options code
//                                      - Minor fixes to online documentation; also clarified make arguments
// 02.36.01     JR - Mar 20, 2023    - Documentation:
//                                      - Updated documentation for YAML files.
//                                      - Modified YAML template to include notice regarding commented lines in default YAML file.
// 02.37.00     NR,RTW - Mar 26, 2023 - Enhancement:
//                                      - Added functionality for WDs to accrete in different regimes. 
//                                          - This applies to each WD subtype individually, though there is some overlap between COWDs and ONeWDs.
//                                          - Also involves tracking the WD shell mass, to account for shell burning that later increases the WD mass.
//                                          - Includes possible instability, and merger if the donor is a giant, as well as new SN types, 
//                                          - AIC (accretion induced collapse), SNIA (Type Ia), and HeSD (Helium shell detonation). 
//                                      - Tangential but related changes:
//                                          - Cleaned up the call to EddingtonCriticalRate, puttting it in BaseStar along with the optional prefactor.
//                                          - Moved NS radius and luminosity calls into NS.h from elsewhere in the code.
// 02.37.01     JR - Mar 27, 2023    - Defect repair:
//                                      - Updated changelog.h and whats-new.rst to correctly reflect changes to the code and version numbers after a bad fix for merge conflicts
//                                      - Changed "DD" to "HeSD" as appropriate
//                                      - A couple of code-cleanups
// 02.37.02     JR - Mar 27, 2023    - Defect repair:
//                                      - Changed yaml.h to include <algorithm> and <chrono> - not including them causes docker build to fail.
// 02.37.03     IM - Apr 8, 2023     - Defect repair:
//                                      - Resolved issue #855 by using Mass0 rather than Mass to determine ages and timescales
// 02.38.01     IM - Apr 16, 2023    - Enhancement:
//                                      - Added option to eject the convective envelope by pulsations (ExpelConvectiveEnvelopeAboveLuminosityThreshold)
//                                          if log10(m_Luminosity/m_Mass) exceeds LuminosityToMassThreshold
// 02.38.02     NR - Apr 20, 2023    - Defect repair:
//                                      - Added missing const in WD files which was generating warnings when compiling.
//                                   - Enhancement:
//                                      - Added QCRIT_PRESCRIPTION::HURLEY_HJELLMING_WEBBINK based on Hurley+ 2002 and its corresponding documentation.
// 02.38.03     IM - Apr 20, 2023    - Enhancement:
//                                      - Updated defaults following #957
// 02.38.04     IM - Apr 20, 2023    - Enhancement:
//                                      - Included Picker et al. (2023, in prep.) fits for the convective envelope mass in the TWO_STAGE common envelope treatment
// 02.38.05     YS - May 10, 2023    - Updates and changes to NS.cpp:
//                                      - Added NS::ChooseTimeStep(). Detailed time step description and reasoning can be found in NS.cpp
//                                      - Added output options (not default): PULSAR_BIRTH_PERIOD and PULSAR_BIRTH_SPIN_DOWN_RATE, which output the birth spin period and period derivative of a pulsar
//                                      - Updated codes on pulsar evolution, solving the problem of pulsars not evolving properly. This is written in cgs. 
//                                      - Added NS::SpinDownIsolatedPulsar(), describes single pulsar spinning down with magnetic braking. 
//                                          This is later used in NS::UpdateMagneticFieldAndSpin()
//                                      - m_PulsarDetails.spinDownRate was described as Pdot (s s^-1), when it is in fact f-dot(rad s^-2). This is now corrected. 
//                                      - In BSE_Pulsar_Evolution file, the pulsar parameters at birth were not recorded. 
//                                          Pulsar was also evolved an additional time step here with unspecified size.
//                                          Fix to this problem is done by setting the PULSAR_RECORD_TYPE:
//                                           (a) if record_type = 1 (DEFAULT), these are the initial values of the pulsar set at birth
//                                           (b) if record_type = 3 (POST_BINARY_TIMESTEP), these describe normal pulsar evolution
//                                      - Another caveat:
//                                         pulsar recycling mechanisms are not yet fully implemented, so COMPAS cannot produce MSPs for the time being; more updates to come.
// 02.38.06     JR - Jun 04, 2023    - Defect repair:
//                                      - Fixed "hides overloaded virtual function" warnings.
//                                      - Added "-Woverloaded-virtual" to compiler flags to enable warnings for g++ on linux systems.
// 02.38.07     JR - Jun 04, 2023    - Defect repair:
//                                      - Fix for issue #958 - evolving unbound systems that contain two compact objects.  Also added BINARY_PROPERTY::UNBOUND 
//                                        to BSE Detailed Output file default record.
//                                      - Changed makefile to be POSIX compliant for .o suffix rule.  No need to change docker Makefile - it is already POSIX compliant.
//                                         - since GNU Make 4.3 a warning is issued for suffix rules that include prerequisites - in our case the .o rule on line 125:
//                                           "Makefile:125: warning: ignoring prerequisites on suffix rule definition" - and in future releases it will become an error.
// 02.38.08     NRS - Jun 22, 2023   - Defect repair:
//                                      - Changed documentation to  match default value of m_EvolveUnboundSystems (TRUE).
//                                   - Enhancement:
//                                      - Added --evolve-double-white-dwarfs option to allow evolution of DWD systems (FALSE by default).
// 02.39.00     JR - Jul 04, 2023    - Enhancement, a little code cleanup:
//                                      - Record and expose m_EvolutionStatus for both BaseStar and BaseBinaryStar as a variable available for selection
//                                        for printing.  m_EvolutionStatus records the final evolution status - the reason evolution was stopped.  This was
//                                        already printed to the console for each star or binary, and is now available to be recorded in the log files.
//                                      - Add 'Evolution_Status' column to both SSE and BSE default system parameters records, and record m_EvolutionStatus there. 
//                                      - Fixed a few typos, a little code cleanup.
// 02.39.01     LC - Sep 01, 2023    - Defect repair:
//                                      - Fix for issue #945 - made HeSD SN types a sub-class of SNIA types.
// 02.40.00     JDM - Sep 29, 2023   - Enhancement:
//                                      - Added 'FLEXIBLE2023' option to --mass-loss-prescription. Recover previous defaults via 'BELCZYNSKI2010' option. this applies the following prescriptions:
//                                          - Added --OB-mass-loss program option.
//                                          - Added --RSG-mass-loss.
//                                          - Added --VMS-mass-loss.
//                                          - Added --WR-mass-loss.
// 02.41.00     JR - Nov 02, 2023    - Enhancement, a little cleanup:
//                                      - Added naive tides implementation.  Functionality enabled with new option `--enable-tides`.  Default is no tides.
//                                      - Fixed CalculateOrbitalAngularMomentum() (now uses eccentricity)
//                                      - Added links to online documentation to splash string
//                                      - Constants 'G1' and 'G_SN' renamed to 'G_AU_Msol_yr' and 'G_km_Msol_s' respectively
// 02.41.01     JR - Dec 11, 2023    - Defect repair, a little code cleanup:
//                                      - Fix for issue #1022 - incorrect index used for last array entry.
//                                      - A little code cleanup
// 02.41.02     JR - Dec 15, 2023    - Defect repair:
//                                      - 2.41.00 backed-out the changes made in 2.40.00 - this puts them back
//                                      - Calling it a defect repair so we get a new version number - just in case we need it...
// 02.41.03     JR - Dec 28, 2023    - Defect repair:
//                                      - Fix for issue #1034
//                                      - This fix changes the functions
//                                           . BaseBinaryStar::CalculateAngularMomentum(), 
//                                           . BaseBinaryStar::CalculateTotalEnergy(), and
//                                           . BaseStar::AngularMomentum()
//                                        to use moment of inertia rather than gyration radius.
//                                        This fix changes CalculateMomentOfInertia to properly implement Hurley et al., 2000 eq 109  
//                                        This fix also removes CalculateGyrationRadius() from all classes, and changes code that called CalculateGyrationRadius().
//                                        These changes have wider implications than just issue #1034 and may change DCO yields slightly.
//                                      - Removed some unused functions.
//                                      - Change to functionality (noted above) noted in 'What's New' online documentation page
// 02.41.04     JR - Dec 30, 2023    - Defect repair:
//                                      - Fix for issue #1048
// 02.41.05     YS - Jan 31, 2024    - Bug fix:
//                                      - Fix for issue #1058: fixing calculation of pulsar spin period
// 02.41.06     JR - Feb 10, 2024    - Defect repair:
//                                      - Fix for issue #1057:
//                                            HeMS::CalculateMomentOfInertia() falls back to MainSequence::CalculateMomentOfInertia()
//                                            HeHG::CalculateMomentOfInertia() falls back to GiantBranch::CalculateMomentOfInertia()
//                                      - Added sanity checks for mass and luminosity where necessary in variants of CalculateRadiusOnPhase_Static()
// 02.42.00     JR - Jan 08, 2024    - Enhancements, defect repair, a little cleanup
//                                      - added `timesteps-filename` option to allow users to provide preset timesteps for both SSE and BSE
//                                      - updated documentation for new option; updated `What's New`
//                                      - SSE vs BSE consistency: modified SSE to evolve a single star exactly as the primary in a wide binary with small companion
//                                      - quantised timesteps to an integral multiple of 1E-12Myr - new constant `TIMESTEP_QUANTUM` in constants.h
//                                      - little bit of code cleanup
//                                      - added warning for stellar type switch not taken - just a diagnostic for now
// 02.42.01     JR - Jan 21, 2024    - Defect repair
//                                      - fix for issue 1066 - see issue/PR for explanation
//                                      - cleaned up root solvers OmegaAfterSynchronisation(), MassLossToFitInsideRocheLobe(), and Mass0ToMatchDesiredCoreMass(), and their respective functors
//                                      - MassLossToFitInsideRocheLobe(), and Mass0ToMatchDesiredCoreMass() now return -1.0 if no acceptable root found
//                                      - calling code for MassLossToFitInsideRocheLobe() and Mass0ToMatchDesiredCoreMass() now handles -ve return:
//                                           - if MassLossToFitInsideRocheLobe() returns -ve value (i.e. no root found), the binary immediately enters a CE phase
//                                           - if Mass0ToMatchDesiredCoreMass() returns -ve value (i.e. no root found), an arbitrary value is used for core mass (see code for value)
<<<<<<< HEAD
// 02.42.02    RTW - Mar 21, 2024    - Minor enhancement:
//                                           - Added output parameter TZAMS for internal variable m_TZAMS
=======
// 02.42.02    RTW - Mar 21, 2024    - Minor defect repair
//                                      - Added explicit definition `bool isUnstable = false` to avoid confusion in BaseBinaryStar.cpp
>>>>>>> faeeafcc

const std::string VERSION_STRING = "02.42.02";

# endif // __changelog_h__<|MERGE_RESOLUTION|>--- conflicted
+++ resolved
@@ -1109,13 +1109,10 @@
 //                                      - calling code for MassLossToFitInsideRocheLobe() and Mass0ToMatchDesiredCoreMass() now handles -ve return:
 //                                           - if MassLossToFitInsideRocheLobe() returns -ve value (i.e. no root found), the binary immediately enters a CE phase
 //                                           - if Mass0ToMatchDesiredCoreMass() returns -ve value (i.e. no root found), an arbitrary value is used for core mass (see code for value)
-<<<<<<< HEAD
-// 02.42.02    RTW - Mar 21, 2024    - Minor enhancement:
-//                                           - Added output parameter TZAMS for internal variable m_TZAMS
-=======
-// 02.42.02    RTW - Mar 21, 2024    - Minor defect repair
-//                                      - Added explicit definition `bool isUnstable = false` to avoid confusion in BaseBinaryStar.cpp
->>>>>>> faeeafcc
+// 02.42.02    RTW - Mar 21, 2024    - Minor edits:
+//                                      - Defect repair : Added explicit definition `bool isUnstable = false` to avoid confusion in BaseBinaryStar.cpp
+//                                      - Defect repair : Fixed erroneous core mass values in ResolveSNIa in WhiteDwarfs.cpp. Was previously 0 for all core masses. 
+//                                      - Enhancement: Added output parameter TZAMS for internal variable m_TZAMS
 
 const std::string VERSION_STRING = "02.42.02";
 
