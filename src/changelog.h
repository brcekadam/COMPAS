--- conflicted
+++ resolved
@@ -1285,19 +1285,6 @@
 //                                        See "What's New" and option documentation for details.
 //                                        (Issue #1170)
 //                                      - added deprecation notice for '--mass-loss-prescription NONE' (should use ZERO) - missed in v03.00.00
-<<<<<<< HEAD
-// 03.02.00   SS - Sep 4, 2024      - Enhancement:
-//                                      - Improvements to modelling of chemically homogeneous evolution
-//                                      - New options: --enable-rotationally-enhanced-mass-loss,
-//                                        --enhance-CHE-lifetimes-luminosities, --scale-CHE-mass-loss-with-surface-helium-abundance,
-//                                        --scale-terminal-wind-velocity-with-metallicity-power
-//                                      - To facilitate --scale-CHE-mass-loss-with-surface-helium-abundance, added basic tracking of 
-//                                        surface and core hydrogen and helium abundances for CH stars.
-//                                        See "What's New" and option documentation for details
-//
-
-const std::string VERSION_STRING = "03.02.00";
-=======
 // 03.01.07   JDM - Sep 05, 2024    - Defect repair:
 //                                      - Set wind mass loss for remnants to zero. 
 // 03.01.08   JR - Sep 06, 2024     - Defect repair, typo fixes:
@@ -1307,8 +1294,18 @@
 //                                      - Fix for issue #1218: increased default MULLERMANDEL_REMNANT_MASS_MAX_ITERATIONS, but on failure to find a solution,
 //                                          indicating a narrow range, just pick a midpoint; remove associated error
 //                                      - Corrected --mass-loss-prescription description in documentation
+// 03.02.00   SS - Sep 11, 2024      - Enhancement:
+//                                      - Improvements to modelling of chemically homogeneous evolution
+//                                      - New options: --enable-rotationally-enhanced-mass-loss,
+//                                        --enhance-CHE-lifetimes-luminosities, --scale-CHE-mass-loss-with-surface-helium-abundance,
+//                                        --scale-terminal-wind-velocity-with-metallicity-power
+//                                      - To facilitate --scale-CHE-mass-loss-with-surface-helium-abundance, added basic tracking of 
+//                                        surface and core hydrogen and helium abundances.
+//                                        See "What's New" and option documentation for details
+//
 
-const std::string VERSION_STRING = "03.01.09";
->>>>>>> 6f40daf5
+
+const std::string VERSION_STRING = "03.02.00";
+
 
 # endif // __changelog_h__