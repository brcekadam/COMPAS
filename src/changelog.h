# ifndef __changelog_h__
# define __changelog_h__

// =====================================================================
// 
// COMPAS Changelog
// 
// =====================================================================
// 
// 02.00.00      JR - Sep 17, 2019 - Initial commit of new version
// 02.00.01      JR - Sep 20, 2019 - Fix compiler warnings. Powwow fixes
// 02.00.02      JR - Sep 21, 2019 - Make code clang-compliant
// 02.00.03      IM - Sep 23, 2019 - Added fstream include
// 02.01.00      JR - Oct 01, 2019 - Support for Chemically Homogeneous Evolution
// 02.02.00      JR - Oct 01, 2019 - Support for Grids - both SSE and BSE
// 02.02.01      JR - Oct 01, 2019 - Changed BaseBinaryStar code to assume tidal locking only if CHE is enabled
// 02.02.02      JR - Oct 07, 2019 - Defect repairs:
//                                       SSE iteration (increment index - Grids worked, range of values wasn't incrementing)
//                                       Errors service (FIRST_IN_FUNCTION errors sometimes printed every time)
//                                       Added code for both SSE and BSE so that specified metallicities be clamped to [0.0, 1.0].  What are reasonable limits?
//                                   Errors service performance enhancement (clean deleted stellar objects from catalog)
//                                   Changed way binary constituent stars masses equilibrated (they now retain their ZAMS mass, but (initial) mass and mass0 changes)
//                                   Add initial stellar type variable - and to some record definitions
//                                   Added change history and version number to constants.h
// 02.02.03      JR - Oct 09, 2019 - Defect repairs:
//                                       Initialised all BaseStar.m_Supernova elements (some had not been initialised)
//                                       Fixed regression in BaseStar.cpp (INITIAL_STELLAR_TYPE & INITIAL_STELLAR_TYPE_NAME in StellarPropertyValue())
//                                   Added max iteration check to Newton-Raphson method in SolveKeplersEquation (see constant MAX_KEPLER_ITERATIONS)
// 02.02.04      JR - Oct 09, 2019 - Defect repairs:
//                                       SN kick direction calculation corrected
//                                       Boolean value output corrected
//                                       Typos fixed
// 02.02.05      JR - Oct 10, 2019 - Defect repairs:
//                                       Determination of Chemically Homogeneous star fixed (threshold calculation)
//                                       Removed checks for RLOF to/from CH stars
//                                       Typos fixed
// 02.02.06      JR - Oct 11, 2019 - Renamed class "CHE" - now class "CH"
//                                   Updated CHE documentation
//                                   Added m_MassesEquilibrated variable to BaseBinaryStar
// 02.02.07      JR - Oct 20, 2019 - Defect repairs:
//                                       CEE printing systems post-stripping - github issue - reworked CE details/pre/post CE - partial fix (BindingEnergy remaining)
//                                       Added RANDOM_SEED to Options::OptionValue() (omitted erroneously)
//                                   Added m_SecondaryTooSmallForDCO variable to BaseBinaryStar - and to some record definitions
//                                   Added m_StellarMergerAtBirth variable to BaseBinaryStar - and to some record definitions
//                                   Added allow-rlof-at-birth program option
//                                       If CHE enabled, or allow-rlof-at-birth option is true, binaries that have one or both stars
//                                       in RLOF at birth will have masses equilibrated, radii recalculated, orbit circularised, and
//                                       semi-major axis recalculated, while conserving angular momentum - then allowed to evolve
//                                   Added allow-touching-at-birth program option
//                                       Binaries that have stars touching at birth (check is done after any equilibration and
//                                       recalculation of radius and separation is done) are allowed to evolve.  Evolve() function
//                                       immediately checks for merger at birth, flags status as such and stops evolution.
//                                   Documentation updated (see updated doc for detailed explanation of new program options)
// 02.03.00      JR - Oct 25, 2019 - Defect repairs:
//                                       removed extraneous delimiter at end of log file records
//                                   Added '--version' option
//                                   Changed minor version number - should have been done at last release - we'll grant the '--version' option minor release status...
// 02.03.01      JR - Nov 04, 2019 - Defect repair:
//                                       removed erroneous initialisation of m_CEDetails.alpha from BaseBinaryStar::SetRemainingCommonValues()
//                                       (CE Alpha was alwas being initialised to 0.0 regardless of program options)
// 02.03.02      JR - Nov 25, 2019 - Defect repairs:
//                                       added check for active log file before closing in Log::Stop()
//                                       added CH stars to MAIN_SEQUENCE and ALL_MAIN_SEQUENCE initializer_lists defined in constants.h
//                                       moved InitialiseMassTransfer() outside 'if' - now called even if not using mass transfer - sets some flags we might need
//                                       added code to recalculate rlof if CH stars are equilibrated in BaseBinaryStar constructor
//                                   Enhancements:
//                                       moved KROUPA constants from AIS class to constants.h
//                                       moved CalculateCDFKroupa() function from AIS class to BaseBinaryStar class
//                                       added m_CHE variable to BaseStar class - also selectable for printing
//                                       added explicit check to ResolveCommonEnvelope() to merge binary if the donor is a main sequence star
//                                   Chemically Homogeneous Evolution changes:
//                                       added check to CheckMassTransfer() in BaseBinaryStar.cpp to merge if CH+CH and touching - avoid CEE
//                                       added code to InitialiseMassTransfer() in BaseBinaryStar.cpp to equilibrate and possibly merge if both CH stars in RLOF
// (Unchanged)   IM - Nov 29, 2019 - Defect repairs:
//                                       changed Disbound -> Unbounded in header strings in constants.h
//                                       left one line in default/example grid file (Grid.txt)
//                                       fix default PPISN mass limit in python submit: 65 Msol -> 60 Msol
// 02.03.03      JR - Dec 04, 2019 - Defect repairs:
//                                       added code to UpdateAttributesAndAgeOneTimestep() in Star.cpp to recalculate stellar attributes after switching to new stellar type
//                                       (addresses discontinuous transitions e.g. CH -> HeMS)
//                                       changed IsPulsationalPairInstabilitySN() in GiantBranch.cpp to call IsPairInstabilitySN() instead of set MASSLESS_REMNANT if remnant mass <= 0.0
//                                       changed CalculateSNKickVelocity() in BaseStar.cpp to set m_SupernovaDetails.kickVelocity correctly after adjusting for fallback
// 02.03.04      FSB - Dec 04, 2019 - Defect repairs:
//                                       fixed bug in Fryer+2012 CalculateGravitationalRemnantMassadded() function to compare baryon mass of star remnant with
//  									                   baryon mass of MaximumNeutronStarMass instead of just MaximumNeutronStarMass. 
//                                       added m_BaryonicMassOfMaximumNeutronStarMass to BaseStar.h and BaseStar.cpp
// 02.03.05      JR - Dec 05, 2019 - Defect repairs:
//                                       fixed EvolveSingleStars() in main.cpp to print correct initial mass
//                                       fixed TPAGB::CalculateCOCoreMassAtPhaseEnd() - added conditional
// 02.04.00      JR - Dec 18, 2019 - New functionality:
//                                       added columns to BSE grid functionality: Kick_Velocity_1(&2), Kick_Theta_1(&2), Kick_Phi_1(&2), Kick_Mean_Anomaly_1(&2).  Updated documentation.
//                                   Changed functionality:
//                                       removed compiler version checks from Makefile - they seemed to only work for native Ubuntu and were more of a nuisance than anything...  (old version exists as Makefile-checks)
//                                   Defect repairs:
//                                       added recalculation of gbParams Mx & Lx in HeHG calculateGbParams()
//                                       created HeHG::CalculateGBParams_Static() and GiantBranch::CalculateGBParams_Static(), called from EAGB::ResolveEnvelopeLoss() to facilitate calculation of attributes for new stellar type before actually switching.  Needed to rewrite some other functions as static.  Note: this needs to be revisited and a more elegant solution implemented.
//                                       added CalculateRadiusAndStellarTypeOnPhase() for HeHG and HeGBstars, and changed call to calculateRadiusOnPhase() to CalculateRadiusAndStellarTypeOnPhase() in BaseStar::EvolveOnPhase().  This allows for HeHG and HeGB stars to change stellar type based on radius (previously missed).
//                                       set M = McBAGB for EAGB & TPAGB only (was being set for all types >= TPAGB)
//                                       added extra print detailed in BaseBinaryStar:Evolve() - sometimes missing a switch type in detailed output if only 1 timestep
//                                       swapped heading strings for ANY_STAR_PROPERTY::IS_ECSN and ANY_STAR_PROPERTY::IS_USSN (now correct)
//                                       removed condition in BaseBinaryStar::EvaluateSupernovae().  ResolveSupernova() is now called for all stellar types (not sure what I was thinking orginally. I'm sure I had a good reason - or maybe I was just tired...)
//                                       changed name of GiantBranch::CalculateProtoCoreMass() to GiantBranch::CalculateProtoCoreMassDelayed() and changed calls to the function
//                                       swapped order of calculations of ePrime (CalculateOrbitalEccentricityPostSupernova()) and m_SemiMajorAxisPrime (CalculateSemiMajorAxisPostSupernova()) in BaseBinaryStar::ResolveSupernova().  Improper order was causing wrong value of m_SeminMajorAxisPrime to be used in calculation of ePrime
//                                       set m_Disbound = true appropriately in BaseBinaryStar::Evolve() (note: m_Disbound will change name to m_Unbound soon...)
//                                       changed return value of CHeB::DetermineEnvelopeType() to CONVECTIVE.  Left CHeB DetermineEnvelopeTypeHurley2002() as RADIATIVE (used in BinaryConstituentStar::CalculateSynchronisationTimescale())
//                                       changed BINARY_PROPERTY::ORBITAL_VELOCITY to BINARY_PROPERTY::ORBITAL_VELOCITY_PRE_2ND_SUPERNOVA in BSE_SUPERNOVAE_REC (6th value printed)
//                                       added p_Erase parameter to Log::CloseStandardFile(); changed Log::CloseAllStandardFiles() to call Log::CloseStandardFile() with p_Erase=false and erase entire map after all files closed (prevent coredump when closing all files)
//                                       added ResolveSupernova() to ONeWD.h - ONeWD stars were previously not checking for SN
//                                       fixed BaseBinaryStar::InitialiseMassTransfer() - star1 was being updated instead of star2 for CH + CH stars when CHE enabled
// 02.04.01      JR - Dec 23, 2019 - Defect repairs:
//                                       Removed SN_EVENT::SN - all occurences of SN_EVENT::SN replaced by SN_EVENT::CCSN.
//                                           The current SN event ("Is"), and past SN event ("Experienced") are now bit maps (implemented as Enum Classes).  Each can have any of the values: CCSN, ECSN, PISN, PPSIN, USSN, RUNAWAY, RECYCLED_NS, and RLOF_ONTO_NS.  See definition of SN_EVENT Enum Class in constants.h for implementation and explanation.  
//                                       Updated variables selectable for printing:
//                                           Added ANY_STAR_PROPERTY::SN_TYPE (STAR_PROPERTY, SUPERNOVA_PROPERTY, COMPANION_PROPERTY (should always be SN_EVENT::NONE for companion star))
//                                           Added ANY_STAR_PROPERTY::EXPERIENCED_SN_TYPE (STAR_PROPERTY, SUPERNOVA_PROPERTY, COMPANION_PROPERTY)
//                                           All of ANY_STAR_PROPERTY::{CCSN, ECSN, PISN, PPISN, USSN} now selectable
//                                           Removed ANY_STAR_PROPERTY::SN - no longer selectable for printing (replaced by CCSN)
//                                           Updated documentation
//                                       Changed default record specifications for logfiles BSE_DOUBLE_COMPACT_OBJECTS_REC and BSE_SUPERNOVAE_REC
//                                           Removed the individual SN_EVENT columns for both "Is" and "Experienced" conditions (e.g. CCSN, ECSN etc)
//                                           "Is*" and "Experienced*" columns replaced with SN_TYPE & Experienced_SN_TYPE columns that record the SN event type (e.g. CCSN, ECSN, PPSN, PPSIN, USSN).  
//                                           RUNAWAY, RECYCLED_NS, and RLOF_ONTO_NS are still reported in separate, individual columns.
//                                       Added workaround for non-existent CHeB blue loop.  See description in CHeB::CalculateTimescales()
//                                       Removed binary star "survived" flag - it is always the NOT of the "unbound" flag
//                                       Changed initialisation function for HeGB stars (HeGB::Initialise() in HeGB.h) to NOT recalculate m_Age if evolving from HeHG -> HeGB 
//                                       Removed initialisation of m_Age (to 0.0) from COWD::Initialise() in COWD.h
//                                   Changed behaviour:  
//                                       Changed binary star "disbound" flag to "unbound" flag.  Changed all occurences of "disbound" to "unbound".  Changed "unbound" header flag to "Unbound"
// 02.04.02      JR - Jan 06, 2020 - Defect repairs:
//                                       Added IsPISN() & IsPPISN() to IsSNEvent()
//                                       Fixed check for SN event at top of BaseBinaryStar::ResolveSupenova()
//                                       Changed BaseBinaryStar::EvaluateSupernovae() to more closely match legacy code behaviour (see notes in function description):
//                                          Added p_Calculate2ndSN parameter to determine if 2nd supernova needs to be resolved
//                                          Clear star2 current SN event if necessary
//                                          Check m_SemiMajorAxisPrime value prior to SN events (viz. new aPrime variable)
//                                       Fixed timestep initialisation in BaseStar::CalculateConvergedTimestepZetaNuclear()  (was negative)
//                                       Fixed m_Age calculation in FGB::ResolveEnvelopeLoss()
//                                       Added CalculateInitialSupernovaMass() to NS.h - was setting M = 5.0 for >= ONeWD, should be ONeWD only (introduced in fix in v04.02.00)
//                                       Changed NS functions to return Radius in Rsol instead of km:
//                                          Added function NS:CalculateRadiusOnPhaseInKM_Static() (returns radius in km)
//                                          Changed NS:CalculateRadiusOnPhase_Static() to return Rsol
//                                          Added CalculateRadiusOnPhase() for NS (ns.h) - returns Rsol 
//                                   Changed behaviour:  
//                                       Print detailed output record whenever stellartype changes (after star 2 if both change)
// (Unchanged)   LK - Jan 10, 2020 - Defect repairs:
//                                       Added missing includes to Star.cpp, utils.h and utils.cpp (required for some compiler versions)
// 02.05.00      JR - Jan 23, 2020 - New functionality:
//                                       Grid files:
//                                          Added kick velocity magnitude random number to BSE grid file - see docs re Grids
//                                          Added range check for Kick_Mean_Anomaly_1 and Kick_Mean_Anomaly_2 ([0.0, 2pi)) in BSE grid file
//                                          Cleaned up SSE & BSE grid file code
//                                       Added m_LBVphaseFlag variable to BaseStar class; also added ANY_STAR_PROPERTY::LBV_PHASE_FLAG print variable.
//                                   Deleted functionality:  
//                                       Removed IndividualSystem option and related options - this can now be achieved via a grid file
//                                          Update pythonSubmitDefault.py to remove individual system related parameters
//                                   Changed behaviour:
//                                       Removed check for Options->Quiet() around simulation ended and cpu/wall time displays at end of EvolveSingleStars() and EvolveBinaryStars() in main.cpp
//                                   Defect repairs:
//                                       Removed erroneous check for CH stars in BaseBinaryStar::EvaluateBinary()
//                                       Fix for issue #46 (lower the minimum value of McSN in star.cpp from Mch to 1.38)
//                                          Changed 'MCH' to 'MECS' in 
//                                             BaseStar::CalculateMaximumCoreMassSN()
//                                             GiantBranch::CalculateCoreMassAtSupernova_Static
// 02.05.01      FSB - Jan 27, 2020 -Enhancement:
//                                       Cleaned up default printed headers and parameters constants.h:
//                                           - removed double parameters that were printed in multiple output files 
//                                           - changed some of the header names to more clear / consistent names
//                                           - added some comments in the default printing below for headers that we might want to remove in the near future
// 02.05.02      JR - Feb 21, 2020 - Defect repairs:
//                                       - fixed issue #31: zRocheLobe function does not use angular momentum loss
//                                       - fixed default logfile path (defaulted to '/' instead of './')
//                                       - changed default CE_ZETA_PRESCRIPTION to SOBERMAN (was STARTRACK which is no longer supported)
// 02.05.03      JR - Feb 21, 2020 - Defect repairs:
//                                       - removed extraneous debug print statement from Log.cpp
// 02.05.04      JR - Feb 23, 2020 - Defect repairs:
//                                       - fixed regression introduced in v02.05.00 that incread DNS rate ten-fold
//                                           - changed parameter from m_SupernovaDetails.initialKickParameters.velocityRandom to m_SupernovaDetails.kickVelocityRandom in call to DrawSNKickVelocity() in BaseStar::CalculateSNKickVelocity()
//                                       - reinstated STAR_1_PROPERTY::STELLAR_TYPE and STAR_2_PROPERTY::STELLAR_TYPE in BSE_SYSTEM_PARAMETERS_REC
// 02.05.05      JR - Feb 27, 2020 - Defect repair:
//                                       - fixed age resetting to 0.0 for MS_GT_07 stars after CH star spins down and switches to MS_GT_07
//                                           - ensure m_Age = 0.0 in constructor for BaseStar
//                                           - remove m_Age = 0.0 from Initialise() in MS_gt.07.h 
// 02.05.06      JR - Mar 02, 2020 - Defect repair:
//                                       - fixed m_MassesEquilibrated and associated functions - was erroneously typed as DOUBLE - now BOOL
//                                   Added/changed functionality:
//                                       - added m_MassesEquilibratedAtBirth variable to class BaseBinaryStar and associated property BINARY_PROPERTY::MASSES_EQUILIBRATED_AT_BIRTH
//                                       - tidied up pythonSubmitDefault.py a little:
//                                             - set grid_filename = None (was '' which worked, but None is correct)
//                                             - set logfile_definitions = None (was '' which worked, but None is correct)
//                                             - added logfile names - set to None (COMPAS commandline arguments already exist for these - introduced in v02.00.00)
// 02.05.07      JR - Mar 08, 2020 - Defect repair:
//                                       - fixed circularisation equation in BaseBinaryStar::InitialiseMassTransfer() - now takes new mass values into account
// 02.06.00      JR - Mar 10, 2020 - Changed functionality:
//                                       - removed RLOF printing code & associated pythonSubmitDefault.py options
// 02.06.01      JR - Mar 11, 2020 - Defect repair:
//                                       - removed extraneous debug print statement from Log.cpp (was previously removed in v02.05.03 but we backed-out the change...)
// 02.06.02      JR - Mar 15, 2020 - Defect repairs:
//                                       - removed commented RLOF printing lines in constant.h (somehow that was lost in some out of sync git merges...)
//                                       - removed commented options no longer used from Options.h and Options.cpp
//                                       - fixed units headers in constants.h - there are now no blank units headers, so SPACE delimited files now parse ok (multiple spaces should be treated as a single space)
//                                       - changed file extention for TAB delimited files to 'tsv'
//                                       - removed "useImportanceSampling" option - not used in code
//                                       - fixed typo in zeta-calculation-every-timestep option in Options.cpp
//                                       - removed redundant OPTIONS->MassTransferCriticalMassRatioHeliumGiant() from qcritflag if statement in BaseBinaryStar::CalculateMassTransfer()
//                                       - fixed OPTIONS->FixedMetallicity() - always returned true, now returns actual value
//                                       - fixed OPTIONS->OutputPathString() - was always returning raw option instead of fully qualified path
//                                       - changed the following in BaseBinaryStar::SetRemainingCommonValues() - erroneously not ported from legacy code:
//                                           (a) m_JLoss = OPTIONS->MassTransferJloss();
//                                           (b) m_FractionAccreted = OPTIONS->MassTransferFractionAccreted();
//                                           (both were being set to default value of 0.0)
//                                       - added OPTIONS->ZetaAdiabaticArbitrary() - option existed, but Options code had no function to retrieve value
//                                       - added OPTIONS->MassTransferFractionAccreted() to options - erroneously not ported from legacy code
//                                   Changed functionality:
//                                       - all options now have default values, and those values will be displayed in the help text (rather than string constants which may be incorrect)
//                                       - boolean options can now be provided with an argument (e.g. --massTransfer false)
//                                       - added ProgramOptionDetails() to Options.cpp and OPTIONS->OptionsDetails() in preparation for change in output functionality
// 02.07.00      JR - Mar 16, 2020 - New/changed functionality:
//                                       - COMPAS Logfiles are created in a (newly created) directory - this way they are all kept together
//                                       - new command line option 'output-container' implemented (also in pythonSubmitDefault.py) - this option allows the user to specify the name of the log files container directory (default is 'COMPAS_Output')
//                                       - if detailed log files are created they will be created in a directory named 'Detailed_Output' within the container directory
//                                       - a run details file named 'Run_details' is created in the container directory.  The file records the run details:
//                                             - COMPAS version
//                                             - date & time of run
//                                             - timing details (wall time, CPU seconds)
//                                             - the command line options and parameters used:
//                                                   - the value of options and an indication of whether the option was supplied by the user or the default value was used
//                                                   - other parameters - calculated/determined - are recorded
//                                   Defect repair:
//                                       - changed "--outut" option name to "--outpuPath" in stringCommands in pythonSubmitDefault.py
// 02.08.00		  AVG - Mar 17, 2020 - Changed functionality:
//  									                   - removed post-newtonian spin evolution	code & associated pythonSubmitDefault.py options
//  									                   - removed only_double_compact_objects code & associated pythonSubmitDefault.py options
//  									                   - removed tides code & associated pythonSubmitDefault.py options
//  									                   - removed deprecated options from pythonSubmitDefault.py options
//  									                   - renamed options: mass transfer, iterations -> timestep-iterations
//  									                   - commented AIS Options until fully implemented
// 02.08.01      JR - Mar 18, 2020 - Defect repairs:
//                                      - restored initialisation of AIS options in Options.cpp (AIS now defaults off instead of on)
//                                      - fixed retrieval of values for:
//                                            - ANY_STAR_PROPERTY::LAMBDA_KRUCKOW_BOTTOM, 
//                                            - ANY_STAR_PROPERTY::LAMBDA_KRUCKOW_MIDDLE, and 
//                                            - ANY_STAR_PROPERTY::LAMBDA_KRUCKOW_TOP 
//                                         in BaseStar::StellarPropertyValue().  Were all previously retrieving same value as ANY_STAR_PROPERTY::LAMBDA_KRUCKOW
//                                      - fixed some comments in BAseBinaryStar.cpp (lines 2222 and 2468, "de Mink" -> "HURLEY")
//                                      - fixed description (in comments) of BinaryConstituentStar::SetPostCEEValues() (erroneously had "pre" instead of "post" - in comments only, not code)
//                                      - fixed description of BaseStar::DrawKickDirection()
// 02.08.02      JR - Mar 27, 2020 - Defect repairs:
//                                      - fixed issue #158 RocheLobe_1<CE == RocheLobe_2<CE always
//                                      - fixed issue #160 Circularisation timescale incorrectly calculated
//                                      - fixed issue #161 Splashscreen printed twice - now only prints once
//                                      - fixed issue #162 OPTIONS->UseFixedUK() always returns FALSE.  Now returns TRUE if user supplies a fixed kick velocity via --fix-dimensionless-kick-velocity command line option
// 02.08.03      JR - Mar 28, 2020 - Defect repairs:
//                                      - fixed typo in BaseBinaryStar::ResolveCommonEnvelopeEvent() when calculating circularisation timescale in the case where star2 is the donor: star1Copy was errorneously used instead of star2Copy; changed to star2Copy
//                                      - changed circularisation timescale of binary to be minimum of constituent stars circularisation timescales, clamped to (0.0, infinity)
// 02.09.00      JR - Mar 30, 2020 - Minor enhancements:
//                                      - tightened the conditions under which we allow over-contact binaries - enabling CHE is no longer a sufficient condition after this change: the allow-rlof-at-birth option must also be specified (ussue #164)
//                                      - added printing of number of stars (for SSE) or binaries (for BSE) created to both stdout and Run_Details (issue #165)
//                                      - enhanced grid processing code in main.cpp to better handle TAB characters
// 02.09.01      JR - Mar 30, 2020 - Defect repair:
//                                      - OPTIONS->UseFixedUK() returns TRUE when user supplies -ve value via --fix-dimensionless-kick-velocity.  Now return TRUE iff the user supplies a value >=0 via --fix-dimensionless-kick-velocity
// 02.09.02      DC - Mar 30, 2020 - Defect repairs:
//                                      - Pulsar code fixed by correcting unit of NS radius in NS.cpp (added KM_TO_M constant in constants.h as a part of this),
//                                      correcting initialisation of pulsar birth parameters from GiantBranch.cpp to NS.cpp, adding an extra condition for isolated evolution when the companion loses mass but the NS does not accrete 
//                                      - option MACLEOD was printing wrongly as MACLEOD+2014 for user options, hence corrected it to MACLEOD in Options.cpp
// 02.09.03      JR - Apr 01, 2020 - Defect repairs:
//                                      - reinstated assignment of "prev" values in BaseBinaryStar::EvaluateBinary() (where call to ResolveTides() was removed).  Fixes low DNS count introduced in v02.08.00 caused by removal of ResolveTides() function (and call)
//                                      - commented option --logfile-BSE-be-binaries to match Be-Binary options commented by AVG in v02.08.00
// 02.09.04      JR - Apr 03, 2020 - Defect repair:
//                                      - removed IsUSSN() from IsSNEvent() definition in BinaryConstituentStar.cpp (USSN flag indicates just US, not USSN. Needs to be tidied-up properly)
// 02.09.05	     IM - Apr 03, 2020 - Defect repair:
//  		                            - fixed timescale calculation issue for newly created HeHG stars (from stripped EAGB stars); fixes drop in CO core mass
// 02.09.06      JR - Apr 07, 2020 - Defect repair:
//                                      - corrected calculation in return statement for Rand::Random(const double p_Lower, const double p_Upper) (issue #201)
//                                      - corrected calculation in return statement for Rand::RandomInt(const double p_Lower, const double p_Upper) (issue #201)
// 02.09.07      SS - Apr 07, 2020 - Change eccentricity, semi major axis and orbital velocity pre-2nd supernove to just pre-supernova everywhere in the code
// 02.09.08      SS - Apr 07, 2020 - Update zetaMainSequence=2.0 and zetaHertzsprungGap=6.5 in Options::SetToFiducialValues
// 02.09.09      JR - Apr 11, 2020 - Defect repair:
//                                      - restored property names in COMPASUnorderedMap<STAR_PROPERTY, std::string> STAR_PROPERTY_LABEL in constants.h (issue #218) (was causing logfile definitions files to be parsed incorrectly)
// 02.09.10	     IM - Apr 12, 2020 - Minor enhancement: added Mueller & Mandel 2020 remnant mass and kick prescription, MULLERMANDEL
//  			                     Defect repair: corrected spelling of output help string for MULLER2016 and MULLER2016MAXWELLIAN
// 02.10.01	     IM - Apr 14, 2020 - Minor enhancement: 
//  				                            - moved code so that SSE will also sample SN kicks, following same code branch as BSE 
// 02.10.02      SS - Apr 16, 2020 - Bug Fix for issue #105 ; core and envelope masses for HeHG and TPAGB stars
// 02.10.03      JR - Apr 17, 2020 - Defect repair:
//                                      - added LBV and WR winds to SSE (issue #223)
// 02.10.04	     IM - Apr 25, 2020 - Minor enhancement: moved Mueller & Mandel prescription constants to constants.h, other cleaning of this option
// 02.10.05      JR - Apr 26, 2020 - Enhancements:
//                                      - Issue #239 - added actual random seed to Run_Details
//                                      - Issue #246 - changed Options.cpp to ignore --single-star-mass-max if --single-star-mass-steps = 1.  Already does in main.cpp.
// 02.10.06      JR - Apr 26, 2020 - Defect repair:
//                                      - Issue #233 - corrected cicularisation formalae used in both BaseBinartStar constructors
// 02.11.00      JR - Apr 27, 2020 - Enhancement:
//                                      - Issue #238 - add supernova kick functionality to SSE grid file (+ updated docs)
//                                   Defect repairs:
//                                      - fixed typo in Options.h: changed '#include "rand.h" to '#include "Rand.h"
//                                      - fixed printing of actual random seed in Run_Details file (moved to Log.cpp from Options.cpp: initial random seed is set after options are set)
// 02.11.01	     IM - May 20, 2020 - Defect repair: 
//                                      - changed max NS mass for MULLERMANDEL prescription to a self-consistent value
// 02.11.02      IM - Jun 15, 2020 - Defect repair:
//                                      - added constants CBUR1 and CBUR2 to avoid hardcoded limits for He core masses leading to partially degenerate CO cores
// 02.11.03     RTW - Jun 20, 2020 - Enhancement:
//                                      - Issue #264 - fixed mass transfer printing bug 
// 02.11.04      JR - Jun 25, 2020 - Defect repairs:
//                                      - Issue #260 - Corrected recalculation of ZAMS values after eqilibration and cicularisation at birth when using grid files
//                                      - Issue #266 - Corrected calculation in BaseBinaryStar::SampleInitialMassDistribution() for KROUPA IMF distribution
//                                      - Issue #275 - Previous stellar type not set when stellar type is switched mid-timestep - now fixed
// 02.11.05      IM - Jun 26, 2020 - Defect repair:
//  				                    - Issue #280 - Stars undergoing RLOF at ZAMS after masses are equalised were removed from run even if AllowRLOFatZAMS set
// 02.12.00      IM - Jun 29, 2020 - Defect repair:
//                                      - Issue 277 - move UpdateAttributesAndAgeOneTimestepPreamble() to after ResolveSupernova() to avoid inconsistency
// 02.12.01      IM - Jul 18, 2020 - Enhancement:
//                                      - Starting to clean up mass transfer functionality
// 02.12.02      IM - Jul 23, 2020 - Enhancement:
//                                      - Change to thermal timescale MT for both donor and accretor to determine MT stability
// 02.12.03      IM - Jul 23, 2020 - Enhancement:
//                                      - Introduced a new ENVELOPE_STATE_PRESCRIPTION to deal with different prescriptions for convective vs. radiative envelopes (no actual behaviour changes yet for ENVELOPE_STATE_PRESCRIPTION::LEGACY);
//                                      - Removed unused COMMON_ENVELOPE_PRESCRIPTION
// 02.12.04      IM - Jul 24, 2020 - Enhancement:
//                                      - Changed temperatures to be written in Kelvin (see issue #278)
// 02.12.05      IM - Jul 25, 2020 - Enhancement:
//                                      - Added definition of FIXED_TEMPERATURE prescription to DetermineEnvelopeType()
//                                      - Removed unnecessary (and inaccurate) numerical zeta Roche lobe calculation
// 02.12.06      IM - Jul 26, 2020 - Enhancement:
//                                      - Extended use of zetaRadiativeEnvelopeGiant (formerley zetaHertzsprungGap) for all radiative envelope giant-like stars
// 02.12.07      IM - Jul 26, 2020 - Defect repair:
//                                      - Issue 295: do not engage in mass transfer if the binary is unbound
// 02.12.08   	AVG - Jul 26, 2020 - Defect repair:
//                                      - Issue #269: legacy bug in eccentric RLOF leading to a CEE
// 02.12.09      IM - Jul 30, 2020 - Enhancement:
//                                      - Cleaning of BaseBinaryStar::CalculateMassTransferOrbit(); dispensed with mass-transfer-prescription option
// 02.13.00      IM - Aug 2, 2020  - Enhancements and defect repairs:
//                                      - Simplified timescale calculations in BaseBinaryStar
//                                      - Replaced Fast Phase Case A MT and regular RLOF MT from non-envelope stars with a single function based on a root solver rather than random guesses (significantly improves accuracy)
//                                      - Removed all references to fast phase case A MT
//                                      - Corrected failure to update stars in InitialiseMassTransfer if orbit circularised on mass transfer
//                                      - Corrected incorrect timestep calculation for HeHG stars
// 02.13.01     AVG - Aug 6, 2020  - Defect repair:
//  									- Issue #267: Use radius of the star instead of Roche-lobe radius throughout ResolveCommonEnvelopeEvent()
// 02.13.02      IM - Aug 8, 2020  - Enhancements and defect repairs:
//                                      - Simplified random draw from Maxwellian distribution to use gsl libraries
//                                      - Fixed mass transfer with fixed accretion rate
//                                      - Cleaned up code and removed unused code
//                                      - Updated documentation
// 02.13.03       IM - Aug 9, 2020  - Enhancements and defect repairs:
//                                      - Use total core mass rather than He core mass in calls to CalculateZAdiabtic (see Issue #300)
//                                      - Set He core mass to equal the CO core mass when the He shell is stripped (see issue #277)
//                                      - Ultra-stripped SNe are set at core collapse (do not confusingly refer to stripped stars as previously, see issue #189)
// 02.13.04       IM - Aug 14, 2020 - Enhancements and defect repairs:
//                                      - Catch exception in boost root finder for mass transfer (resolve issue #317)
//                                      - Update core masses during Initialisation of HG and HeHG stars to be consistent with Hurley models
//                                      - Avoid division by zero in mass transfer rates of WDs
//                                      - Remove POSTITNOTE remnant mass prescription
// 02.13.05       IM - Aug 16, 2020 - Enhancements and defect repairs:
//                                      - General code cleaning
//                                      - Removed some redundant variables (e.g., m_EnvMass, which can be computed from m_Mass and m_CoreMass)
//                                      - Removed calculations of ZetaThermal and ZetaNuclear (these were previously incorrect because they relied on the evolution of a stellar copy which reverted to BaseStar and therefore didn't have the correct behaviour)
//                                      - Fixed CalculateZadiabatic to use ZetaAdiabaticArbitrary rather than ZetaThermalArbitrary; removed the latter
//                                      - Capped He core mass gain during shell H burning for CHeB and TPAGB stars, whose on-phase evolution now ends promptly when this limit is reached; this change also resolves issue #315 (higher mass SN remnants than total stellar mass)
// 02.13.06     AVG - Aug 20, 2020  - Defect repair:
//  									- Issue #229: Corrected fitting parameters in Muller 16 SN kick function
// 02.13.07      IM - Aug 20, 2020  - Enhancements:
//                                      - ONeWDs can now undergo ECSN if their mass rises above MECS=1.38 solar masses (previously, they could only undergo CCSN on rising above 1.38 solar masses).  ONeWD::CalculateInitialSupernovaMass now returns MCBUR1 rather than 5.0 to ensure this happens
//                                      - BaseStar::CalculateMaximumCoreMassSN() has been removed - it is superfluous since  GiantBranch::CalculateCoreMassAtSupernova_Static does the same thing
//                                      - Some misleading comments in TPAGB dealing with SNe have been clarified
//                                      - Option to set MCBUR1 [minimum core mass at base of the AGB to avoid fully degenerate CO core formation] to a value different from the Hurley default of 1.6 solar masses added, Issue #65 resolved
//                                      - Removed unused Options::SetToFiducialValues()
//                                      - Documentation updated
// 02.13.08       JR - Aug 20, 2020 - Code cleanup:
//                                      - moved BaseStar::SolveKeplersEquation() to utils
//                                      - changed call to (now) utils::SolveKeplersEquation() in BaseStar::CalculateSNAnomalies() to accept tuple with error and show error/warning as necessary
//                                      - removed call to std::cerr from utils::SolveQuadratic() - now returns error if equation has no real roots
//                                      - changed call to utils::SolveQuadratic() in GiantBranch::CalculateGravitationalRemnantMass() to accept tuple with error and show warning as necessary
//                                      - changed RadiusEqualsRocheLobeFunctor() in BinaryBaseStar.h to not use the SHOW_WARN macro (can't uset ObjectId() function inside a templated function - no object)
//                                      - changed COMMANDLINE_STATUS to PROGRAM_STATUS (better description)
//                                      - moved ERROR:NONE to top of enum in constants.h (so ERROR = 0 = NONE - makes more sense...)
//                                      - added new program option '--enable-warnings' to enable warning messages (via SHOW_WARN macros).  Default is false.  SHOW_WARN macros were previously #undefined
// 02.13.09     RTW - Aug 21, 2020  - Code cleanup:
// 									    - Created changelog.txt and moved content over from constants.h
// 									    - Changed OrbitalVelocity to OrbitalAngularVelocity where that parameter was misnamed
// 									    - Changed Pre/PostSNeOrbitalVelocity to OrbitalVelocityPre/PostSN for consistency
// 									    - Added and updated physical conversion constants for clarity (e.g MSOL to MSOL_TO_KG)
// 									    - Removed ID from output files, it is confusing and superceeded by SEED
// 									    - Removed 'Total' from TotalOrbital(Energy/AngularMomentum)
// 									    - Typos
// 02.13.10     IM - Aug 21, 2020   - Enhancement:
//                                      - Added caseBBStabilityPrescription in lieu of forceCaseBBBCStabilityFlag and alwaysStableCaseBBBCFlag to give more options for case BB/BC MT stability (issue #32)
// 02.13.11     IM - Aug 22, 2020   - Enhancement:
//                                      - Removed several stored options (e.g., m_OrbitalAngularVelocity, m_RocheLobeTracker, etc.) to recompute them on an as-needed basis
//                                      - Removed some inf values in detailed outputs
//                                      - Slight speed-ups where feasible
//                                      - Shift various calculations to only be performed when needed, at printing, and give consistent values there (e.g., OmegaBreak, which was never updated previously)
//                                      - Remove a number of internal variables
//                                      - Declare functions constant where feasible
//                                      - Remove options to calculate Zetas and Lambdas at every timestep; variables that only appear in detailed outputs should not be computed at every timestep in a standard run
//                                      - Update documentation
//                                      - Remove postCEE binding energy (meaningless and wasn't re-computed, anyway)
// 02.13.12     IM - Aug 23, 2020   - Enhancement:
//                                      - More cleaning, removed some of the unnecessary prime quantities like m_SemiMajorAxisPrime, m_EccentricityPrime, etc.
//                                      - Thermal timescales are now correctly computed after the CE phase
//                                      - Detailed output passes a set of self-consistency checks (issue #288)
// 02.13.13     JR - Aug 23, 2020   - Defect repairs:
//                                      - Fixed debugging and logging macros in LogMacros.h
// 02.13.14     IM - Aug 29, 2020   - Defect repairs:
//                                      - Address issue #306 by removing detailed printing of merged binaries
//                                      - Address issue #70 by stopping evolution if the binary is touching
//                                      - Check for merged binaries rather than just touching binaries in Evaluate
//                                      - Minor cleaning (e.g., removed unnecessary CheckMassTransfer, which just repeated the work of CalculateMassTransfer but with a confusing name)
// 02.13.15     IM - Aug 30, 2020   - Defect repairs:
//                                      - Fixed issue #347: CalculateMassTransferOrbit was not correctly accounting for the MT_THERMALLY_LIMITED_VARIATION::RADIUS_TO_ROCHELOBE option
//                                      - Assorted very minor cleaning, including comments
// 02.14.00     IM - Aug 30, 2020   - Enhancement:
//                                      - Recreate RLOF printing (resolve issue #212)
// 02.14.01     ML - Sep 05, 2020   - Code cleanup:
//                                      - Issue #354 - Combine HYDROGEN_RICH and HYDROGEN_POOR supernova output variables into a single boolean variable IS_HYDROGEN_POOR 
// 02.15.00     JR - Sep 09, 2020   - Enhancements and related code cleanup:
//                                      - implemented "DETAILED_OUTPUT" folder inside "COMPAS_Output" container for SSE output
//                                      - SSE Parameters files moved to "DETAILED_OUTPUT" folder (they are analogous to BSE_Detailed_Output files)
//                                      - implemented SSE Switch Log and BSE Switch Log files (record written at the time of stellar type switch - see documentation)
//                                      - implemented SSE Supernova log file - see documentation (issue #253)
//                                      - added TIMESCALE_MS as a valid property in BaseStar::StellarPropertyValue().  The TIMESCALE_MS value in the SSE_Parameters file was being printed as "ERROR!" and nobody noticed :-)  It now prints correctly.
// 02.15.01     RS - Sep 10, 2020   - Enhancement
//                                       - added profiling option to keep track of repeated pow() calls
// 02.15.02     IM - Sep 11, 2020   - Defect repair
//                                       - changed ultra-stripped HeHG and HeGB stars to immediately check for supernovae before collapsing into WDs; this resolves issue #367
// 02.15.03     RTW - Sep 11, 2020   - Code cleanup:
//                                      - Set all references to kick "velocity" to magnitude. This is more correct, and will help distinguish from system and component vector velocities later
// 02.15.04     JR - Sep 11, 2020   - Enhancement
//                                       - refactored profiling code
//                                          - profiling code can now be #defined away for production build
//                                          - added options (via #defines) to profiling code: counts only (no CPU spinning), and print calling function name
//                                       - removed profiling program option
// 02.15.05     JR - Sep 12, 2020   - Code cleanup
//                                       - removed superfluous (and broken) #define guard around profiling.cpp
//                                       - minor change to profiling output (moved header and trailer to better place)
// 02.15.06     IM - Sep 12, 2020   - Defect repair
//                                       - Changed BaseBinaryStar::ResolveSupernova to account only for mass lost by the exploding binary during the SN when correcting the orbit
//                                       - Delayed supernova of ultra-stripped stars so that the orbit is adjusted in response to mass transfer first, before the SN happens
// 02.15.07     RTW - Sep 13, 2020   - Enhancement:
//                                      - Issue #12 - Move enhancement STROOPWAFEL from Legacy COMPAS to new COMPAS
//                                      - Issue #18 - double check STROOPWAFEL works in newCOMPAS
//                                      - Issue #154 - Test compatibility of CompasHPC and BSE_Grid.txt
//                                      - Added in combined functionaltiy of Stroopwafel and pythonSubmit, with support for HPC runs
// 02.15.08     IM - Sep 14, 2020   - Defect repair:
//                                      - Issue #375 Error in Hurley remnant mass calculation
// 02.15.09     RTW - Oct 1, 2020   - Code cleanup:
//                                      - Rewrote ResolveSupernova to match Pfahl, Rappaport, Podsiadlowski 2002, and to allow for vector addition of system and component velocities
//                                      - Changed meaning of Supernova_State (see Docs)
//                                      - PostSN parameters have been removed
//                                      - SN phi has been redefined
// 02.15.10     IM - Oct 3, 2020    - Code cleanup:
//                                      - Removed some unnecessary internal variables and functions (m_TotalMass, m_TotalMassPrev, m_ReducedMass, m_ReducedMassPrev, m_TotalAngularMomentumPrev, CalculateAngularMomentumPrev(), EvaluateBinaryPreamble(),...
//                                      - Cleaned up some unclear comments
//                                      - ResolveCoreCollapseSN() no longer takes the Fryer engine as an argument (Fryer is just one of many possible prescriptions)
// 02.15.11     IM - Oct 3, 2020    - Defect repair and code cleanup:
//                                      - Fixed a number of defects in single stellar evolution (Github issues #381, 382, 383, 384, 385)
//                                      - The Fryer SN engine (delayed vs rapid) is no longer passed around, but read in directly in CalculateRemnantMassByFryer2012()
// 02.15.12     IM - Oct 5, 2020    - Enhancement
//                                      - Added timestep-multiplier option to adjust SSE and BSE timesteps relative to default
//                                      - Added eccentricity printing to RLOF logging
//                                      - Adjusted pythonSubmitDefault.py to include PESSIMISTIC CHE
//                                      - Updated documentation
// 02.15.13     JR - Oct 8, 2020    - Defect repair:
//                                      - Added checks for maximum time and timesteps to SSE code- issue #394
// 02.15.14     IM - Oct 8, 2020    - Defect repair:
//                                      - Added checks for dividing by zero when calculating fractional change in radius
// 02.15.15     IM - Oct 8, 2020    - Defect repair:
//                                      - Added safeguards for R<R_core in radius perturbation for small-envelope stars, complete addressing issue #394
// 02.15.16     RTW - Oct 14, 2020  - Code cleanup
//                                      - Changed separation to semiMajorAxis in RLOF and BeBinary properties
// 02.15.17     IM - Oct 16, 2020   - Defect repair and code cleanup:
//                                      - Issue 236 fixed: SN printing correctly enabled for all SNe
//                                      - Minor code cleaning: Cleaned up EvaluateSupernovae(), removed unnecessary m_Merged variable
// 02.15.18     RTW - Oct 22, 2020  - Code cleanup
//                                      - Removed redundant 'default' extension from files in the "defaults/" folder, and fixed references in the documentation.
//                                      - Added in '0' buffers to the Wall Times output to match the HH:MM:SS format
// 02.15.19     IM - Oct 23, 2020   - Enhancements
//                                      - Continue evolving DCOs until merger if EvolvePulsars is on (Issue #167)
//                                      - Removed m_SecondaryTooSmallForDCO (Issue #337)
// 02.15.20     RTW - Nov 03, 2020  - Code cleanup
//                                      - Removed unnecessary supernova phi rotation - it was added to agree with Simon's original definition, and to allow for seeds to reproduce the same SN final orbit. 
//                                      -   Removing it means seeds won't reproduce the same systems before and after, but populations are unaffected.
// 02.16.00     JR - Nov 03, 2020   - Enhancements
//                                      - Implemented new grid file functionality (see discussion in issue #412); updated docs - see docs (doc v2.3 has new documentation)
//
//                                      - Added all options to printing functionality: all options can now be selected for printing, 
//                                        either in the default log record specifications, or at runtime via the logfile-definitions option
//
//                                      - 'CHE_Option' header string changed to 'CHE_Mode'.  A few typos fixed in header strings.
//
//                                      - Added options
//                                          - initial-mass                          initial mass for single star (SSE)
//                                          - initial-mass-1                        initial mass for primary (BSE)
//                                          - initial-mass-2                        initial mass for secondary (BSE)
//                                          - semi-major-axis, a                    initial semi-major axis (BSE)
//                                          - orbital-period                        initial orbital period – only used if ‘semi-major-axis’ not specified
//                                          - eccentricity, e                       initial eccentricity (BSE)
//                                          - mode                                  mode of evolution: SSE or BSE (default is BSE)
//                                          - number-of-systems                     number of systems (single stars/binary stars) to evolve
//                                          - kick-magnitude-random                 kick magnitude random number for the star (SSE): used to draw the kick magnitude
//                                          - kick-magnitude                        the (drawn) kick magnitude for the star (SSE)
//                                          - kick-magnitude-random-1               kick magnitude random number for the primary star (BSE): used to draw the kick magnitude
//                                          - kick-magnitude-1                      the (drawn) kick magnitude for the primary star (BSE)
//                                          - kick-theta-1                          the angle between the orbital plane and the ’z’ axis of the supernova vector for the primary star (BSE)
//                                          - kick-phi-1                            the angle between ’x’ and ’y’, both in the orbital plane of the supernova vector, for the primary star (BSE)
//                                          - kick-mean-anomaly-1                   the mean anomaly at the instant of the supernova for the primary star (BSE)
//                                          - kick-magnitude-random-2               kick magnitude random number for the secondary star (BSE): used to draw the kick magnitude
//                                          - kick-magnitude-2                      the (drawn) kick magnitude for the secondary star (BSE)
//                                          - kick-theta-2                          the angle between the orbital plane and the ’z’ axis of the supernova vector for the secondary star (BSE)
//                                          - kick-phi-2                            the angle between ’x’ and ’y’, both in the orbital plane of the supernova vector, for the secondary star (BSE)
//                                          - kick-mean-anomaly-2                   the mean anomaly at the instant of the supernova for the secondary star (BSE)
//                                          - muller-mandel-kick-multiplier-BH      scaling prefactor for BH kicks when using 'MULLERMANDEL'
//                                          - muller-mandel-kick-multiplier-NS      scaling prefactor for NS kicks when using 'MULLERMANDEL'
//                                          - switchlog                             replaces ‘BSEswitchLog’ and ‘SSEswitchLog’
//                                          - logfile-rlof-parameters               replaces ‘logfile-BSE-rlof-parameters’
//                                          - logfile-common-envelopes              replaces ‘logfile-BSE-common-envelopes’
//                                          - logfile-detailed-output               replaces ‘logfile-BSE-detailed-output’, and now also used for SSE
//                                          - logfile-double-compact-objects		replaces ‘logfile-BSE-double-compact-objects’
//                                          - logfile-pulsar-evolution              replaces ‘logfile-BSE-pulsar-evolution’
//                                          - logfile-supernovae                    replaces ‘logfile-BSE-supernovae’ and ‘logfile-SSE-supernova’
//                                          - logfile-switch-log                    replaces ‘logfile-BSE-switch-log’ and ‘logfile-SSE-switch-log’
//                                          - logfile-system-parameters             replaces ‘logfile-BSE-system-parameters’
//
//                                      - Removed options
//                                          - number-of-binaries                    replaced by ‘number-of-systems’ for both SSE and BSE
//                                          - single-star-min                       replaced by ‘initial-mass’ and ‘number-of-stars’
//                                          - single-star-max                       replaced by ‘initial-mass’ and ‘number-of-stars’
//                                          - single-star-mass-steps                replaced by ‘initial-mass’ and ‘number-of-stars’
//                                          - BSEswitchLog                          replaced by ‘switchlog’
//                                          - SSEswitchLog                          replaced by ‘switchlog’
//                                          - logfile-BSE-rlof-parameters           replaced by ‘logfile-rlof-parameters’
//                                          - logfile-BSE-common-envelopes          replaced by ‘logfile-common-envelopes’
//                                          - logfile-BSE-detailed-output           replaced by ‘logfile-detailed-output’
//                                          - logfile-BSE-double-compact-objects    replaced by ‘logfile-double-compact-objects’
//                                          - logfile-BSE-pulsar-evolution          replaced by ‘logfile-pulsar-evolution’
//                                          - logfile-BSE-supernovae                replaced by ‘logfile-supernovae’
//                                          - logfile-SSE-supernova                 replaced by ‘logfile-supernovae’
//                                          - logfile-BSE-switch-log                replaced by ‘logfile-switch-log’
//                                          - logfile-SSE-switch-log                replaced by ‘logfile-switch-log’
//                                          - logfile-BSE-system-parameters         replaced by ‘logfile-system-parameters’
//
//                                      - Overloaded Options – these options are context-aware and are used for both SSE and BSE:
//                                          - number-of-systems                     specifies the number of systems (single stars/binary stars) to evolve
//                                          - detailed-output                       switches detailed output on/off for SSE or BSE
//                                          - switchlog                             enables the switch log for SSE or BSE
//                                          - logfile-detailed-ouput                defines filename for SSE or BSE detailed output file
//                                          - logfile-supernovae                    defines filename for SSE or BSE supernovae file
//                                          - logfile-switch-log                    defines filename for SSE or BSE switch log file
// 02.16.01     JR - Nov 04, 2020   - Enhancement
//                                      - changed switchlog implementation so that a single switchlog file is created per run
//                                        (see Issue #387 - note: single '--switch-log' option (shared SSE/BSE) implemented in v02.16.00)
// 02.16.02     IM - Nov 05, 2020   - Enhancements, Defect repairs
//                                      - Updated MT stability criteria for HeMS stars (Issue #425) to use MS zeta value
//                                      - Corrected baryon number for HeWD to match Hurley prescription (Issue #416)
//                                      - Corrected calculation of core mass after 2nd dredge-up (Issue #419)
//                                      - Corrected calculation of minimum radius on CHeB (Issue #420)
// 02.16.03     JR - Nov 08, 2020   - Defect repairs, Enhancements
//                                      - Issue #308
//                                          - added constant for minimum initial mass, maximum initial mass, minim metallicity and maximum metallicity to constants.h
//                                          - added checks to options code (specifically Options::OptionValues::CheckAndSetOptions()) to check option values for
//                                            initial mass and metallicity against constraints in constants.h
//                                      - Issue #342
//                                          - replaced header string suffixes '_1', '_2', '_SN', and '_CP' with '(1)', '(2)', '(SN)', and '(CP)' respectively
//                                          - now header strings ending in '(1)' indicate the value is for Star_1, '(2) for Star_2, '(SN)' for the supernova, and '(CP)' the companion
//                                      - Issue #351
//                                          - moved flags RECYCLED_NS and RLOF_ONTO_NS fron SN_EVENT enum - now flags in BinaryConstiuentStar class
//                                          - removed RUNAWAY flag from SN_EVENT enum - removed entirely from code (not required)
//                                      - Issue #362
//                                          - changed header strings for RZAMS (radius at ZAMS) to 'Radius@ZAMS' - now consistent with MZAMS (mass at ZAMS - 'Mass@ZAMS')
//                                      - Issue #363
//                                          - made header strings for Lambdas uniform (all now start with 'Lambda_')
//                                      - Issue #409
//                                          - removed SN_THETA and SN_PHI from default SSE_SUPERNOVAE_REC (don't apply to SSE)
//                                      - Fixed defect that caused semi-major axis to be drawn from distribution rather than calculated from supplied orbital period
//                                        (moved check and calculation from options.cpp to BaseBinaryStar.cpp)
// 02.17.00     JR - Nov 10, 2020   - Enhancement, defect repairs, code cleanup
//                                      - Added SSE System Parameters file
//                                          - records initial parameters and result (final stellar type) 
//                                          - useful when detailed output is not required
//                                      - Fix for Issue #439
//                                      - Fixed typo in LogfileSwitchLog() in Options.h - only affected situation where user specified switchlog filename (overriding default filename)
//                                      - Removed m_LBVfactor variable from BaseBinaryStar - never used in BSE code
//                                      - Removed m_LBVfactor variable from BaseStar - use OPTIONS->LuminousBlueVariableFactor()
//                                      - Removed m_WolfRayetFactor variable from BaseBinaryStar - never used in BSE code
//                                      - Removed m_LBVfactor variable from BaseStar - use OPTIONS->WolfRayetFactor()
// 02.17.01     RTW - Nov 10, 2020  - Enhancement:
//                                      - Added in Schneider 2020 remnant mass prescriptions (standard and alternative)
//                                      - Added parameter MassTransferDonorHistory, as required for above prescription, which tracks the MT donor type (from which the MT Case can be established)
// 02.17.02     RTW - Nov 13, 2020  - Enhancement:
//                                      - Cleaned up the demo plotting routine so that the plot produced is the plot we use in the methods paper
// 02.17.03     JR - Nov 13, 2020   - Enhancements, code cleanup
//                                      - Added metallicity-distribution option: available distributions are ZSOLAR and LOGUNIFORM (see documentation)
//                                          - Added metallicity-min and metallicity-max options (for metallicity-distribution option)
//                                          - Metallicity is sampled if not explicitly specified via the --metallicity option - this was existing functionality, but
//                                            no distribution was implemented: sampling always returned ZSOLAR.  This change adds the LOGUNIFORM distribution, and 'formalises' the ZSOLAR 'distribution'.
//                                      - Added MASS to default SSE_SYSTEM_PARAMETERS_REC
//                                      - Removed AIS code
//                                      - Removed variable 'alpha' from BinaryCEDetails struct - use OPTIONS->CommonEnvelopeAlpha()
//                                          - Removed BINARY_PROPERTY::COMMON_ENVELOPE_ALPHA - use PROGRAM_OPTION::COMMON_ENVELOPE_ALPHA
//                                      - Issue #443: removed eccentricity distribution options FIXED, IMPORTANCE & THERMALISE (THERMALISE = THERMAL, which remains) 
// 02.17.04     JR - Nov 14, 2020   - Defect repairs
//                                      - Added CalculateRadiusOnPhase() and CalculateLuminosityOnPhase() to class BH (increases DNS yield)
//                                      - Added metallicity to sampling conditions in BaseBinaryStar constructor (should have been done when LOGUNIFORM metallicity distribution added)
// 02.17.05     TW - Nov 16, 2020   - Defect repairs
//                                      - Issue #444
//                                          - Fixed typo in synchronisation timescale
// 02.17.06     RTW - Nov 17, 2020  - Bug fix:
//                                      - Fixed Schneider remnant mass inversion from logRemnantMass^10 to 10^logRemnantMass, added some comments in the same section
// 02.17.07     TW - Nov 17, 2020   - Enhancements, code cleanup
//                                      - Issue #431
//                                          - Added option to change LBV wind prescription: choices are NONE, HURLEY_ADD, HURLEY and BELCYZNSKI
//                                      - Replaced numbers with constants for luminosity and temperature limits in mass loss
//                                      - Consolidated checks of luminosity for NJ winds within function
//                                      - NOTE: the above makes sure luminosity is checked before applying NJ winds for MS stars, this was not previously the case but I think it should be
// 02.17.08     JR - Nov 19, 2020   - Enhancements, code cleanup
//                                      - Added orbital-period-distribution option (see note in Options.cpp re orbital period option)
//                                      - Added mass-ratio option
//                                      - Updated default pythonSubmit to reflect new options, plus some previous omissions (by me...)
//                                      - Minor typo/formatting changes throughout
//                                      - Updated docs for new options, plus some typos/fixes/previous omissions
// 02.17.09     RTW - Nov 20, 2020  - Bug fix:
//                                      - Removed corner case for MT_hist=8 stars in the Schneider prescription (these should be considered Ultra-stripped)
// 02.17.10     RTW - Nov 25, 2020  - Enhancement:
//                                      - Cleaned up Schneider remnant mass function (now uses PPOW), and set the HeCore mass as an upper limit to the remnant mass
// 02.17.11     LVS - Nov 27, 2020  - Enhancements:
//                                      - Added option to vary all winds with OverallWindMassLossMultiplier
<<<<<<< HEAD
// 02.17.11     LVS - Nov 28, 2020  - Enhancements:
//										- Added option to vary winds of cool stars with CoolWindMassLossMultiplier
//
//
=======
// 02.17.12     TW - Dec 9, 2020    - Enhancement, code cleanup, bug fix
//                                      - Issue #463
//                                          - Changed variable names from dml, dms etc. to rate_XX where XX is the mass loss recipe
//                                          - No longer overwrite variables with next mass loss recipe for clarity
//                                      - Added a new option to check the photon tiring limit during mass loss (default false for now)
//                                      - Added a new class variable to track the dominant mass loss rate at each timestep
// 02.17.13     JR - Dec 11, 2020   - Defect repair
//                                      - uncomment initialisations of mass transfer critical mass ratios in Options.cpp (erroneously commented in v02.16.00)
// 02.17.14     TW - Dec 16, 2020   - Bug fix
//                                      - fix behaviour at fLBV=0 (had been including other winds but should just ignore them)
// 02.17.15     JR - Dec 17, 2020   - Code and architecture cleanup
//                                      - Architecture changes:
//                                          - Added Remnants class    - inherits from HeGB class
//                                          - Added WhiteDwarfs class - inherits from Remnants class; most of the WD code moved from HeWD, COWD and ONeWD to WhiteDwarfs class
//                                          - Changed HeWD class      - inherits from WhiteDwarfs class (COWD still inherits from HeWD; ONeWD from COWD)
//                                          - Change NS class         - inherits from Remnants class; code added/moved as necessary
//                                          - Change BH class         - inherits from Remnants class; code added/moved as necessary
//                                          - Change MR class         - inherits from Remnants class; code added/moved as necessary
//                                      - Code cleanup:
//                                          - added "const" to many functions (mostly SSE code) that dont modify class variables ("this") (still much to do, but this is a start)
//                                          - added "virtual" to GiantBranch::CalculateCoreMassAtBAGB() and BaseStar::CalculateTemperatureAtPhaseEnd()
//                                              - will have no impact given where they are called, but the keyword should be there (in case of future changes)
//                                          - changed hard-coded header suffixes from _1 -> (1), _2 -> (2)
//                                      - Added call to main() to seed random number generator with seed = 0 before options are processed (and user specified seed is know).  Ensures repeatability.
//                                      - Changed "timestep below minimum" warnings in Star.cpp to be displayed only if --enable-warnings is specified
>>>>>>> 1a423b08

const std::string VERSION_STRING = "02.17.15";

# endif // __changelog_h__<|MERGE_RESOLUTION|>--- conflicted
+++ resolved
@@ -623,12 +623,6 @@
 //                                      - Cleaned up Schneider remnant mass function (now uses PPOW), and set the HeCore mass as an upper limit to the remnant mass
 // 02.17.11     LVS - Nov 27, 2020  - Enhancements:
 //                                      - Added option to vary all winds with OverallWindMassLossMultiplier
-<<<<<<< HEAD
-// 02.17.11     LVS - Nov 28, 2020  - Enhancements:
-//										- Added option to vary winds of cool stars with CoolWindMassLossMultiplier
-//
-//
-=======
 // 02.17.12     TW - Dec 9, 2020    - Enhancement, code cleanup, bug fix
 //                                      - Issue #463
 //                                          - Changed variable names from dml, dms etc. to rate_XX where XX is the mass loss recipe
@@ -654,7 +648,10 @@
 //                                          - changed hard-coded header suffixes from _1 -> (1), _2 -> (2)
 //                                      - Added call to main() to seed random number generator with seed = 0 before options are processed (and user specified seed is know).  Ensures repeatability.
 //                                      - Changed "timestep below minimum" warnings in Star.cpp to be displayed only if --enable-warnings is specified
->>>>>>> 1a423b08
+// 02.17.16     LVS - Nov 28, 2020  - Enhancements:
+//                                      - Added option to vary winds of cool stars with CoolWindMassLossMultiplier
+// 
+// 
 
 const std::string VERSION_STRING = "02.17.15";
 
