--- conflicted
+++ resolved
@@ -809,8 +809,10 @@
 //                                      - Added additional checks for bad string -> number conversions throughout (for stoi(), stod(), etc.)
 //                                      - Performance enhancement to BaseBinaryStar::CalculateTimeToCoalescence() (return early if e = 0.0)
 //                                      - Fixed a few typos in comments
-<<<<<<< HEAD
-// 02.25.01     JR - Nov1 , 2021    - Minor fixes
+// 02.25.01     IM - Nov 1, 2021    -  Enhancements:
+//                                      - Introduced common-envelope-allow-radiative-envelope-surive and common-envelope-allow-immediate-rlof-post-ce-survive options
+//                                      - Addresses issue # 637
+// 02.25.02     JR - Nov1 , 2021    - Minor fixes
 //                                      - reinstated "_n" suffix for BSE detailed filenames (inadvertently removed in v02.25.00)
 //                                      - updated pythonSubmit files:
 //                                          preProcessing/pythonSubmit.py
@@ -822,13 +824,6 @@
 //                                          examples/methods_paper_plots/fig_8_initial_core_final_mass_relations/pythonSubmitFryerRapid.py
 //                                          examples/methods_paper_plots/fig_8_initial_core_final_mass_relations/pythonSubmitMandelMueller.py
 
-
-=======
-// 02.25.01     IM - Nov 1, 2021    -  Enhancements:
-//                                      - Introduced common-envelope-allow-radiative-envelope-surive and common-envelope-allow-immediate-rlof-post-ce-survive options
-//                                      - Addresses issue # 637
-
->>>>>>> e06cb3b5
-const std::string VERSION_STRING = "02.25.01";
+const std::string VERSION_STRING = "02.25.02";
 
 # endif // __changelog_h__