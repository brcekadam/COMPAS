--- conflicted
+++ resolved
@@ -1416,14 +1416,6 @@
 //                                      - fixed issue with updating helium giants that manifested as supernovae with nan core mass (see #1245)
 //                                      - added check for exceeding Chandrasekhar mass when computing white dwarf radius (resolves issue #1264)
 //                                      - added check to only compute McBGB for stars with mass above MHeF, following text above Eq. 44 in Hurley+, 2000 (resolves issue #1256)
-<<<<<<< HEAD
-// 03.11.00   AB - Dec 04, 2024     - Enhancement:
-//                                      - Added Shikauchi et al. (2024) core mass prescription, describing convective core evolution under mass loss/gain
-//                                      - New options: --main-sequence-core-mass-prescription SHIKAUCHI (new prescription), MANDEL (replaces --retain-core-mass-during-caseA-mass-transfer),
-//                                        NONE (no core mass treatment)
-//                                      - Added new luminosity prescription from Shikauchi et al. (2024)
-//                                      - Added treatment for rejuvenation of main sequence accretors
-=======
 // 03.10.02   IM - Dec 13, 2024     - Defect repair:
 //                                      - if the Hurley supernova criteria are met yet ECSN criteria based on mass transfer history are not met, a normal CCSN ensues as opposed to an ONeWD
 //                                      - exactly preserve the product of semi-major axis * total mass on wind mass loss
@@ -1443,8 +1435,13 @@
 //                                      - At CHE initialization, stellar spin is set to orbital frequency, unless rotational frequency has been specified by user. This process does not conserve angular momentum (implicitly assuming spin-up in the pre-ZAMS phase).
 //                                      - When checking for CHE, compare threshold frequency against orbit rather than stellar spin, in case the star has zero frequency (no tides, no user-specified value).
 //                                      - Moved all CHE rotation related code to ProcessTides(), ensuring that any spin up during binary evolution conserves total angular momentum.
+// 03.12.00   AB - Jan 16, 2025     - Enhancement:
+//                                      - Added Shikauchi et al. (2024) core mass prescription, describing convective core evolution under mass loss/gain
+//                                      - New options: --main-sequence-core-mass-prescription SHIKAUCHI (new prescription), MANDEL (replaces --retain-core-mass-during-caseA-mass-transfer),
+//                                        ZERO (main sequence core mass set to zero, no treatment)
+//                                      - Added new luminosity prescription for main sequence stars from Shikauchi et al. (2024)
+//                                      - Added treatment for rejuvenation of main sequence accretors when the new prescription is used
 
->>>>>>> e512bd8f
-const std::string VERSION_STRING = "03.11.00";
+const std::string VERSION_STRING = "03.12.00";
 
 # endif // __changelog_h__