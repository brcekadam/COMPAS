# ifndef __changelog_h__
# define __changelog_h__

// =====================================================================
// 
// COMPAS Changelog
// 
// =====================================================================
// 
// 02.00.00      JR - Sep 17, 2019 - Initial commit of new version
// 02.00.01      JR - Sep 20, 2019 - Fix compiler warnings. Powwow fixes
// 02.00.02      JR - Sep 21, 2019 - Make code clang-compliant
// 02.00.03      IM - Sep 23, 2019 - Added fstream include
// 02.01.00      JR - Oct 01, 2019 - Support for Chemically Homogeneous Evolution
// 02.02.00      JR - Oct 01, 2019 - Support for Grids - both SSE and BSE
// 02.02.01      JR - Oct 01, 2019 - Changed BaseBinaryStar code to assume tidal locking only if CHE is enabled
// 02.02.02      JR - Oct 07, 2019 - Defect repairs:
//                                       SSE iteration (increment index - Grids worked, range of values wasn't incrementing)
//                                       Errors service (FIRST_IN_FUNCTION errors sometimes printed every time)
//                                       Added code for both SSE and BSE so that specified metallicities be clamped to [0.0, 1.0].  What are reasonable limits?
//                                   Errors service performance enhancement (clean deleted stellar objects from catalog)
//                                   Changed way binary constituent stars masses equilibrated (they now retain their ZAMS mass, but (initial) mass and mass0 changes)
//                                   Add initial stellar type variable - and to some record definitions
//                                   Added change history and version number to constants.h
// 02.02.03      JR - Oct 09, 2019 - Defect repairs:
//                                       Initialised all BaseStar.m_Supernova elements (some had not been initialised)
//                                       Fixed regression in BaseStar.cpp (INITIAL_STELLAR_TYPE & INITIAL_STELLAR_TYPE_NAME in StellarPropertyValue())
//                                   Added max iteration check to Newton-Raphson method in SolveKeplersEquation (see constant MAX_KEPLER_ITERATIONS)
// 02.02.04      JR - Oct 09, 2019 - Defect repairs:
//                                       SN kick direction calculation corrected
//                                       Boolean value output corrected
//                                       Typos fixed
// 02.02.05      JR - Oct 10, 2019 - Defect repairs:
//                                       Determination of Chemically Homogeneous star fixed (threshold calculation)
//                                       Removed checks for RLOF to/from CH stars
//                                       Typos fixed
// 02.02.06      JR - Oct 11, 2019 - Renamed class "CHE" - now class "CH"
//                                   Updated CHE documentation
//                                   Added m_MassesEquilibrated variable to BaseBinaryStar
// 02.02.07      JR - Oct 20, 2019 - Defect repairs:
//                                       CEE printing systems post-stripping - github issue - reworked CE details/pre/post CE - partial fix (BindingEnergy remaining)
//                                       Added RANDOM_SEED to Options::OptionValue() (omitted erroneously)
//                                   Added m_SecondaryTooSmallForDCO variable to BaseBinaryStar - and to some record definitions
//                                   Added m_StellarMergerAtBirth variable to BaseBinaryStar - and to some record definitions
//                                   Added allow-rlof-at-birth program option
//                                       If CHE enabled, or allow-rlof-at-birth option is true, binaries that have one or both stars
//                                       in RLOF at birth will have masses equilibrated, radii recalculated, orbit circularised, and
//                                       semi-major axis recalculated, while conserving angular momentum - then allowed to evolve
//                                   Added allow-touching-at-birth program option
//                                       Binaries that have stars touching at birth (check is done after any equilibration and
//                                       recalculation of radius and separation is done) are allowed to evolve.  Evolve() function
//                                       immediately checks for merger at birth, flags status as such and stops evolution.
//                                   Documentation updated (see updated doc for detailed explanation of new program options)
// 02.03.00      JR - Oct 25, 2019 - Defect repairs:
//                                       removed extraneous delimiter at end of log file records
//                                   Added '--version' option
//                                   Changed minor version number - should have been done at last release - we'll grant the '--version' option minor release status...
// 02.03.01      JR - Nov 04, 2019 - Defect repair:
//                                       removed erroneous initialisation of m_CEDetails.alpha from BaseBinaryStar::SetRemainingCommonValues()
//                                       (CE Alpha was alwas being initialised to 0.0 regardless of program options)
// 02.03.02      JR - Nov 25, 2019 - Defect repairs:
//                                       added check for active log file before closing in Log::Stop()
//                                       added CH stars to MAIN_SEQUENCE and ALL_MAIN_SEQUENCE initializer_lists defined in constants.h
//                                       moved InitialiseMassTransfer() outside 'if' - now called even if not using mass transfer - sets some flags we might need
//                                       added code to recalculate rlof if CH stars are equilibrated in BaseBinaryStar constructor
//                                   Enhancements:
//                                       moved KROUPA constants from AIS class to constants.h
//                                       moved CalculateCDFKroupa() function from AIS class to BaseBinaryStar class
//                                       added m_CHE variable to BaseStar class - also selectable for printing
//                                       added explicit check to ResolveCommonEnvelope() to merge binary if the donor is a main sequence star
//                                   Chemically Homogeneous Evolution changes:
//                                       added check to CheckMassTransfer() in BaseBinaryStar.cpp to merge if CH+CH and touching - avoid CEE
//                                       added code to InitialiseMassTransfer() in BaseBinaryStar.cpp to equilibrate and possibly merge if both CH stars in RLOF
// (Unchanged)   IM - Nov 29, 2019 - Defect repairs:
//                                       changed Disbound -> Unbounded in header strings in constants.h
//                                       left one line in default/example grid file (Grid.txt)
//                                       fix default PPISN mass limit in python submit: 65 Msol -> 60 Msol
// 02.03.03      JR - Dec 04, 2019 - Defect repairs:
//                                       added code to UpdateAttributesAndAgeOneTimestep() in Star.cpp to recalculate stellar attributes after switching to new stellar type
//                                       (addresses discontinuous transitions e.g. CH -> HeMS)
//                                       changed IsPulsationalPairInstabilitySN() in GiantBranch.cpp to call IsPairInstabilitySN() instead of set MASSLESS_REMNANT if remnant mass <= 0.0
//                                       changed CalculateSNKickVelocity() in BaseStar.cpp to set m_SupernovaDetails.kickVelocity correctly after adjusting for fallback
// 02.03.04      FSB - Dec 04, 2019 - Defect repairs:
//                                       fixed bug in Fryer+2012 CalculateGravitationalRemnantMassadded() function to compare baryon mass of star remnant with
//  									                   baryon mass of MaximumNeutronStarMass instead of just MaximumNeutronStarMass. 
//                                       added m_BaryonicMassOfMaximumNeutronStarMass to BaseStar.h and BaseStar.cpp
// 02.03.05      JR - Dec 05, 2019 - Defect repairs:
//                                       fixed EvolveSingleStars() in main.cpp to print correct initial mass
//                                       fixed TPAGB::CalculateCOCoreMassAtPhaseEnd() - added conditional
// 02.04.00      JR - Dec 18, 2019 - New functionality:
//                                       added columns to BSE grid functionality: Kick_Velocity_1(&2), Kick_Theta_1(&2), Kick_Phi_1(&2), Kick_Mean_Anomaly_1(&2).  Updated documentation.
//                                   Changed functionality:
//                                       removed compiler version checks from Makefile - they seemed to only work for native Ubuntu and were more of a nuisance than anything...  (old version exists as Makefile-checks)
//                                   Defect repairs:
//                                       added recalculation of gbParams Mx & Lx in HeHG calculateGbParams()
//                                       created HeHG::CalculateGBParams_Static() and GiantBranch::CalculateGBParams_Static(), called from EAGB::ResolveEnvelopeLoss() to facilitate calculation of attributes for new stellar type before actually switching.  Needed to rewrite some other functions as static.  Note: this needs to be revisited and a more elegant solution implemented.
//                                       added CalculateRadiusAndStellarTypeOnPhase() for HeHG and HeGBstars, and changed call to calculateRadiusOnPhase() to CalculateRadiusAndStellarTypeOnPhase() in BaseStar::EvolveOnPhase().  This allows for HeHG and HeGB stars to change stellar type based on radius (previously missed).
//                                       set M = McBAGB for EAGB & TPAGB only (was being set for all types >= TPAGB)
//                                       added extra print detailed in BaseBinaryStar:Evolve() - sometimes missing a switch type in detailed output if only 1 timestep
//                                       swapped heading strings for ANY_STAR_PROPERTY::IS_ECSN and ANY_STAR_PROPERTY::IS_USSN (now correct)
//                                       removed condition in BaseBinaryStar::EvaluateSupernovae().  ResolveSupernova() is now called for all stellar types (not sure what I was thinking orginally. I'm sure I had a good reason - or maybe I was just tired...)
//                                       changed name of GiantBranch::CalculateProtoCoreMass() to GiantBranch::CalculateProtoCoreMassDelayed() and changed calls to the function
//                                       swapped order of calculations of ePrime (CalculateOrbitalEccentricityPostSupernova()) and m_SemiMajorAxisPrime (CalculateSemiMajorAxisPostSupernova()) in BaseBinaryStar::ResolveSupernova().  Improper order was causing wrong value of m_SeminMajorAxisPrime to be used in calculation of ePrime
//                                       set m_Disbound = true appropriately in BaseBinaryStar::Evolve() (note: m_Disbound will change name to m_Unbound soon...)
//                                       changed return value of CHeB::DetermineEnvelopeType() to CONVECTIVE.  Left CHeB DetermineEnvelopeTypeHurley2002() as RADIATIVE (used in BinaryConstituentStar::CalculateSynchronisationTimescale())
//                                       changed BINARY_PROPERTY::ORBITAL_VELOCITY to BINARY_PROPERTY::ORBITAL_VELOCITY_PRE_2ND_SUPERNOVA in BSE_SUPERNOVAE_REC (6th value printed)
//                                       added p_Erase parameter to Log::CloseStandardFile(); changed Log::CloseAllStandardFiles() to call Log::CloseStandardFile() with p_Erase=false and erase entire map after all files closed (prevent coredump when closing all files)
//                                       added ResolveSupernova() to ONeWD.h - ONeWD stars were previously not checking for SN
//                                       fixed BaseBinaryStar::InitialiseMassTransfer() - star1 was being updated instead of star2 for CH + CH stars when CHE enabled
// 02.04.01      JR - Dec 23, 2019 - Defect repairs:
//                                       Removed SN_EVENT::SN - all occurences of SN_EVENT::SN replaced by SN_EVENT::CCSN.
//                                           The current SN event ("Is"), and past SN event ("Experienced") are now bit maps (implemented as Enum Classes).  Each can have any of the values: CCSN, ECSN, PISN, PPSIN, USSN, RUNAWAY, RECYCLED_NS, and RLOF_ONTO_NS.  See definition of SN_EVENT Enum Class in constants.h for implementation and explanation.  
//                                       Updated variables selectable for printing:
//                                           Added ANY_STAR_PROPERTY::SN_TYPE (STAR_PROPERTY, SUPERNOVA_PROPERTY, COMPANION_PROPERTY (should always be SN_EVENT::NONE for companion star))
//                                           Added ANY_STAR_PROPERTY::EXPERIENCED_SN_TYPE (STAR_PROPERTY, SUPERNOVA_PROPERTY, COMPANION_PROPERTY)
//                                           All of ANY_STAR_PROPERTY::{CCSN, ECSN, PISN, PPISN, USSN} now selectable
//                                           Removed ANY_STAR_PROPERTY::SN - no longer selectable for printing (replaced by CCSN)
//                                           Updated documentation
//                                       Changed default record specifications for logfiles BSE_DOUBLE_COMPACT_OBJECTS_REC and BSE_SUPERNOVAE_REC
//                                           Removed the individual SN_EVENT columns for both "Is" and "Experienced" conditions (e.g. CCSN, ECSN etc)
//                                           "Is*" and "Experienced*" columns replaced with SN_TYPE & Experienced_SN_TYPE columns that record the SN event type (e.g. CCSN, ECSN, PPSN, PPSIN, USSN).  
//                                           RUNAWAY, RECYCLED_NS, and RLOF_ONTO_NS are still reported in separate, individual columns.
//                                       Added workaround for non-existent CHeB blue loop.  See description in CHeB::CalculateTimescales()
//                                       Removed binary star "survived" flag - it is always the NOT of the "unbound" flag
//                                       Changed initialisation function for HeGB stars (HeGB::Initialise() in HeGB.h) to NOT recalculate m_Age if evolving from HeHG -> HeGB 
//                                       Removed initialisation of m_Age (to 0.0) from COWD::Initialise() in COWD.h
//                                   Changed behaviour:  
//                                       Changed binary star "disbound" flag to "unbound" flag.  Changed all occurences of "disbound" to "unbound".  Changed "unbound" header flag to "Unbound"
// 02.04.02      JR - Jan 06, 2020 - Defect repairs:
//                                       Added IsPISN() & IsPPISN() to IsSNEvent()
//                                       Fixed check for SN event at top of BaseBinaryStar::ResolveSupenova()
//                                       Changed BaseBinaryStar::EvaluateSupernovae() to more closely match legacy code behaviour (see notes in function description):
//                                          Added p_Calculate2ndSN parameter to determine if 2nd supernova needs to be resolved
//                                          Clear star2 current SN event if necessary
//                                          Check m_SemiMajorAxisPrime value prior to SN events (viz. new aPrime variable)
//                                       Fixed timestep initialisation in BaseStar::CalculateConvergedTimestepZetaNuclear()  (was negative)
//                                       Fixed m_Age calculation in FGB::ResolveEnvelopeLoss()
//                                       Added CalculateInitialSupernovaMass() to NS.h - was setting M = 5.0 for >= ONeWD, should be ONeWD only (introduced in fix in v04.02.00)
//                                       Changed NS functions to return Radius in Rsol instead of km:
//                                          Added function NS:CalculateRadiusOnPhaseInKM_Static() (returns radius in km)
//                                          Changed NS:CalculateRadiusOnPhase_Static() to return Rsol
//                                          Added CalculateRadiusOnPhase() for NS (ns.h) - returns Rsol 
//                                   Changed behaviour:  
//                                       Print detailed output record whenever stellartype changes (after star 2 if both change)
// (Unchanged)   LK - Jan 10, 2020 - Defect repairs:
//                                       Added missing includes to Star.cpp, utils.h and utils.cpp (required for some compiler versions)
// 02.05.00      JR - Jan 23, 2020 - New functionality:
//                                       Grid files:
//                                          Added kick velocity magnitude random number to BSE grid file - see docs re Grids
//                                          Added range check for Kick_Mean_Anomaly_1 and Kick_Mean_Anomaly_2 ([0.0, 2pi)) in BSE grid file
//                                          Cleaned up SSE & BSE grid file code
//                                       Added m_LBVphaseFlag variable to BaseStar class; also added ANY_STAR_PROPERTY::LBV_PHASE_FLAG print variable.
//                                   Deleted functionality:  
//                                       Removed IndividualSystem option and related options - this can now be achieved via a grid file
//                                          Update pythonSubmitDefault.py to remove individual system related parameters
//                                   Changed behaviour:
//                                       Removed check for Options->Quiet() around simulation ended and cpu/wall time displays at end of EvolveSingleStars() and EvolveBinaryStars() in main.cpp
//                                   Defect repairs:
//                                       Removed erroneous check for CH stars in BaseBinaryStar::EvaluateBinary()
//                                       Fix for issue #46 (lower the minimum value of McSN in star.cpp from Mch to 1.38)
//                                          Changed 'MCH' to 'MECS' in 
//                                             BaseStar::CalculateMaximumCoreMassSN()
//                                             GiantBranch::CalculateCoreMassAtSupernova_Static
// 02.05.01      FSB - Jan 27, 2020 -Enhancement:
//                                       Cleaned up default printed headers and parameters constants.h:
//                                           - removed double parameters that were printed in multiple output files 
//                                           - changed some of the header names to more clear / consistent names
//                                           - added some comments in the default printing below for headers that we might want to remove in the near future
// 02.05.02      JR - Feb 21, 2020 - Defect repairs:
//                                       - fixed issue #31: zRocheLobe function does not use angular momentum loss
//                                       - fixed default logfile path (defaulted to '/' instead of './')
//                                       - changed default CE_ZETA_PRESCRIPTION to SOBERMAN (was STARTRACK which is no longer supported)
// 02.05.03      JR - Feb 21, 2020 - Defect repairs:
//                                       - removed extraneous debug print statement from Log.cpp
// 02.05.04      JR - Feb 23, 2020 - Defect repairs:
//                                       - fixed regression introduced in v02.05.00 that incread DNS rate ten-fold
//                                           - changed parameter from m_SupernovaDetails.initialKickParameters.velocityRandom to m_SupernovaDetails.kickVelocityRandom in call to DrawSNKickVelocity() in BaseStar::CalculateSNKickVelocity()
//                                       - reinstated STAR_1_PROPERTY::STELLAR_TYPE and STAR_2_PROPERTY::STELLAR_TYPE in BSE_SYSTEM_PARAMETERS_REC
// 02.05.05      JR - Feb 27, 2020 - Defect repair:
//                                       - fixed age resetting to 0.0 for MS_GT_07 stars after CH star spins down and switches to MS_GT_07
//                                           - ensure m_Age = 0.0 in constructor for BaseStar
//                                           - remove m_Age = 0.0 from Initialise() in MS_gt.07.h 
// 02.05.06      JR - Mar 02, 2020 - Defect repair:
//                                       - fixed m_MassesEquilibrated and associated functions - was erroneously typed as DOUBLE - now BOOL
//                                   Added/changed functionality:
//                                       - added m_MassesEquilibratedAtBirth variable to class BaseBinaryStar and associated property BINARY_PROPERTY::MASSES_EQUILIBRATED_AT_BIRTH
//                                       - tidied up pythonSubmitDefault.py a little:
//                                             - set grid_filename = None (was '' which worked, but None is correct)
//                                             - set logfile_definitions = None (was '' which worked, but None is correct)
//                                             - added logfile names - set to None (COMPAS commandline arguments already exist for these - introduced in v02.00.00)
// 02.05.07      JR - Mar 08, 2020 - Defect repair:
//                                       - fixed circularisation equation in BaseBinaryStar::InitialiseMassTransfer() - now takes new mass values into account
// 02.06.00      JR - Mar 10, 2020 - Changed functionality:
//                                       - removed RLOF printing code & associated pythonSubmitDefault.py options
// 02.06.01      JR - Mar 11, 2020 - Defect repair:
//                                       - removed extraneous debug print statement from Log.cpp (was previously removed in v02.05.03 but we backed-out the change...)
// 02.06.02      JR - Mar 15, 2020 - Defect repairs:
//                                       - removed commented RLOF printing lines in constant.h (somehow that was lost in some out of sync git merges...)
//                                       - removed commented options no longer used from Options.h and Options.cpp
//                                       - fixed units headers in constants.h - there are now no blank units headers, so SPACE delimited files now parse ok (multiple spaces should be treated as a single space)
//                                       - changed file extention for TAB delimited files to 'tsv'
//                                       - removed "useImportanceSampling" option - not used in code
//                                       - fixed typo in zeta-calculation-every-timestep option in Options.cpp
//                                       - removed redundant OPTIONS->MassTransferCriticalMassRatioHeliumGiant() from qcritflag if statement in BaseBinaryStar::CalculateMassTransfer()
//                                       - fixed OPTIONS->FixedMetallicity() - always returned true, now returns actual value
//                                       - fixed OPTIONS->OutputPathString() - was always returning raw option instead of fully qualified path
//                                       - changed the following in BaseBinaryStar::SetRemainingCommonValues() - erroneously not ported from legacy code:
//                                           (a) m_JLoss = OPTIONS->MassTransferJloss();
//                                           (b) m_FractionAccreted = OPTIONS->MassTransferFractionAccreted();
//                                           (both were being set to default value of 0.0)
//                                       - added OPTIONS->ZetaAdiabaticArbitrary() - option existed, but Options code had no function to retrieve value
//                                       - added OPTIONS->MassTransferFractionAccreted() to options - erroneously not ported from legacy code
//                                   Changed functionality:
//                                       - all options now have default values, and those values will be displayed in the help text (rather than string constants which may be incorrect)
//                                       - boolean options can now be provided with an argument (e.g. --massTransfer false)
//                                       - added ProgramOptionDetails() to Options.cpp and OPTIONS->OptionsDetails() in preparation for change in output functionality
// 02.07.00      JR - Mar 16, 2020 - New/changed functionality:
//                                       - COMPAS Logfiles are created in a (newly created) directory - this way they are all kept together
//                                       - new command line option 'output-container' implemented (also in pythonSubmitDefault.py) - this option allows the user to specify the name of the log files container directory (default is 'COMPAS_Output')
//                                       - if detailed log files are created they will be created in a directory named 'Detailed_Output' within the container directory
//                                       - a run details file named 'Run_details' is created in the container directory.  The file records the run details:
//                                             - COMPAS version
//                                             - date & time of run
//                                             - timing details (wall time, CPU seconds)
//                                             - the command line options and parameters used:
//                                                   - the value of options and an indication of whether the option was supplied by the user or the default value was used
//                                                   - other parameters - calculated/determined - are recorded
//                                   Defect repair:
//                                       - changed "--outut" option name to "--outpuPath" in stringCommands in pythonSubmitDefault.py
// 02.08.00		  AVG - Mar 17, 2020 - Changed functionality:
//  									                   - removed post-newtonian spin evolution	code & associated pythonSubmitDefault.py options
//  									                   - removed only_double_compact_objects code & associated pythonSubmitDefault.py options
//  									                   - removed tides code & associated pythonSubmitDefault.py options
//  									                   - removed deprecated options from pythonSubmitDefault.py options
//  									                   - renamed options: mass transfer, iterations -> timestep-iterations
//  									                   - commented AIS Options until fully implemented
// 02.08.01      JR - Mar 18, 2020 - Defect repairs:
//                                      - restored initialisation of AIS options in Options.cpp (AIS now defaults off instead of on)
//                                      - fixed retrieval of values for:
//                                            - ANY_STAR_PROPERTY::LAMBDA_KRUCKOW_BOTTOM, 
//                                            - ANY_STAR_PROPERTY::LAMBDA_KRUCKOW_MIDDLE, and 
//                                            - ANY_STAR_PROPERTY::LAMBDA_KRUCKOW_TOP 
//                                         in BaseStar::StellarPropertyValue().  Were all previously retrieving same value as ANY_STAR_PROPERTY::LAMBDA_KRUCKOW
//                                      - fixed some comments in BAseBinaryStar.cpp (lines 2222 and 2468, "de Mink" -> "HURLEY")
//                                      - fixed description (in comments) of BinaryConstituentStar::SetPostCEEValues() (erroneously had "pre" instead of "post" - in comments only, not code)
//                                      - fixed description of BaseStar::DrawKickDirection()
// 02.08.02      JR - Mar 27, 2020 - Defect repairs:
//                                      - fixed issue #158 RocheLobe_1<CE == RocheLobe_2<CE always
//                                      - fixed issue #160 Circularisation timescale incorrectly calculated
//                                      - fixed issue #161 Splashscreen printed twice - now only prints once
//                                      - fixed issue #162 OPTIONS->UseFixedUK() always returns FALSE.  Now returns TRUE if user supplies a fixed kick velocity via --fix-dimensionless-kick-velocity command line option
// 02.08.03      JR - Mar 28, 2020 - Defect repairs:
//                                      - fixed typo in BaseBinaryStar::ResolveCommonEnvelopeEvent() when calculating circularisation timescale in the case where star2 is the donor: star1Copy was errorneously used instead of star2Copy; changed to star2Copy
//                                      - changed circularisation timescale of binary to be minimum of constituent stars circularisation timescales, clamped to (0.0, infinity)
// 02.09.00      JR - Mar 30, 2020 - Minor enhancements:
//                                      - tightened the conditions under which we allow over-contact binaries - enabling CHE is no longer a sufficient condition after this change: the allow-rlof-at-birth option must also be specified (ussue #164)
//                                      - added printing of number of stars (for SSE) or binaries (for BSE) created to both stdout and Run_Details (issue #165)
//                                      - enhanced grid processing code in main.cpp to better handle TAB characters
// 02.09.01      JR - Mar 30, 2020 - Defect repair:
//                                      - OPTIONS->UseFixedUK() returns TRUE when user supplies -ve value via --fix-dimensionless-kick-velocity.  Now return TRUE iff the user supplies a value >=0 via --fix-dimensionless-kick-velocity
// 02.09.02      DC - Mar 30, 2020 - Defect repairs:
//                                      - Pulsar code fixed by correcting unit of NS radius in NS.cpp (added KM_TO_M constant in constants.h as a part of this),
//                                      correcting initialisation of pulsar birth parameters from GiantBranch.cpp to NS.cpp, adding an extra condition for isolated evolution when the companion loses mass but the NS does not accrete 
//                                      - option MACLEOD was printing wrongly as MACLEOD+2014 for user options, hence corrected it to MACLEOD in Options.cpp
// 02.09.03      JR - Apr 01, 2020 - Defect repairs:
//                                      - reinstated assignment of "prev" values in BaseBinaryStar::EvaluateBinary() (where call to ResolveTides() was removed).  Fixes low DNS count introduced in v02.08.00 caused by removal of ResolveTides() function (and call)
//                                      - commented option --logfile-BSE-be-binaries to match Be-Binary options commented by AVG in v02.08.00
// 02.09.04      JR - Apr 03, 2020 - Defect repair:
//                                      - removed IsUSSN() from IsSNEvent() definition in BinaryConstituentStar.cpp (USSN flag indicates just US, not USSN. Needs to be tidied-up properly)
// 02.09.05	     IM - Apr 03, 2020 - Defect repair:
//  		                            - fixed timescale calculation issue for newly created HeHG stars (from stripped EAGB stars); fixes drop in CO core mass
// 02.09.06      JR - Apr 07, 2020 - Defect repair:
//                                      - corrected calculation in return statement for Rand::Random(const double p_Lower, const double p_Upper) (issue #201)
//                                      - corrected calculation in return statement for Rand::RandomInt(const double p_Lower, const double p_Upper) (issue #201)
// 02.09.07      SS - Apr 07, 2020 - Change eccentricity, semi major axis and orbital velocity pre-2nd supernove to just pre-supernova everywhere in the code
// 02.09.08      SS - Apr 07, 2020 - Update zetaMainSequence=2.0 and zetaHertzsprungGap=6.5 in Options::SetToFiducialValues
// 02.09.09      JR - Apr 11, 2020 - Defect repair:
//                                      - restored property names in COMPASUnorderedMap<STAR_PROPERTY, std::string> STAR_PROPERTY_LABEL in constants.h (issue #218) (was causing logfile definitions files to be parsed incorrectly)
// 02.09.10	     IM - Apr 12, 2020 - Minor enhancement: added Mueller & Mandel 2020 remnant mass and kick prescription, MULLERMANDEL
//  			                     Defect repair: corrected spelling of output help string for MULLER2016 and MULLER2016MAXWELLIAN
// 02.10.01	     IM - Apr 14, 2020 - Minor enhancement: 
//  				                            - moved code so that SSE will also sample SN kicks, following same code branch as BSE 
// 02.10.02      SS - Apr 16, 2020 - Bug Fix for issue #105 ; core and envelope masses for HeHG and TPAGB stars
// 02.10.03      JR - Apr 17, 2020 - Defect repair:
//                                      - added LBV and WR winds to SSE (issue #223)
// 02.10.04	     IM - Apr 25, 2020 - Minor enhancement: moved Mueller & Mandel prescription constants to constants.h, other cleaning of this option
// 02.10.05      JR - Apr 26, 2020 - Enhancements:
//                                      - Issue #239 - added actual random seed to Run_Details
//                                      - Issue #246 - changed Options.cpp to ignore --single-star-mass-max if --single-star-mass-steps = 1.  Already does in main.cpp.
// 02.10.06      JR - Apr 26, 2020 - Defect repair:
//                                      - Issue #233 - corrected cicularisation formalae used in both BaseBinartStar constructors
// 02.11.00      JR - Apr 27, 2020 - Enhancement:
//                                      - Issue #238 - add supernova kick functionality to SSE grid file (+ updated docs)
//                                   Defect repairs:
//                                      - fixed typo in Options.h: changed '#include "rand.h" to '#include "Rand.h"
//                                      - fixed printing of actual random seed in Run_Details file (moved to Log.cpp from Options.cpp: initial random seed is set after options are set)
// 02.11.01	     IM - May 20, 2020 - Defect repair: 
//                                      - changed max NS mass for MULLERMANDEL prescription to a self-consistent value
// 02.11.02      IM - Jun 15, 2020 - Defect repair:
//                                      - added constants CBUR1 and CBUR2 to avoid hardcoded limits for He core masses leading to partially degenerate CO cores
// 02.11.03     RTW - Jun 20, 2020 - Enhancement:
//                                      - Issue #264 - fixed mass transfer printing bug 
// 02.11.04      JR - Jun 25, 2020 - Defect repairs:
//                                      - Issue #260 - Corrected recalculation of ZAMS values after eqilibration and cicularisation at birth when using grid files
//                                      - Issue #266 - Corrected calculation in BaseBinaryStar::SampleInitialMassDistribution() for KROUPA IMF distribution
//                                      - Issue #275 - Previous stellar type not set when stellar type is switched mid-timestep - now fixed
// 02.11.05      IM - Jun 26, 2020 - Defect repair:
//  				                    - Issue #280 - Stars undergoing RLOF at ZAMS after masses are equalised were removed from run even if AllowRLOFatZAMS set
// 02.12.00      IM - Jun 29, 2020 - Defect repair:
//                                      - Issue 277 - move UpdateAttributesAndAgeOneTimestepPreamble() to after ResolveSupernova() to avoid inconsistency
// 02.12.01      IM - Jul 18, 2020 - Enhancement:
//                                      - Starting to clean up mass transfer functionality
// 02.12.02      IM - Jul 23, 2020 - Enhancement:
//                                      - Change to thermal timescale MT for both donor and accretor to determine MT stability
// 02.12.03      IM - Jul 23, 2020 - Enhancement:
//                                      - Introduced a new ENVELOPE_STATE_PRESCRIPTION to deal with different prescriptions for convective vs. radiative envelopes (no actual behaviour changes yet for ENVELOPE_STATE_PRESCRIPTION::LEGACY);
//                                      - Removed unused COMMON_ENVELOPE_PRESCRIPTION
// 02.12.04      IM - Jul 24, 2020 - Enhancement:
//                                      - Changed temperatures to be written in Kelvin (see issue #278)
// 02.12.05      IM - Jul 25, 2020 - Enhancement:
//                                      - Added definition of FIXED_TEMPERATURE prescription to DetermineEnvelopeType()
//                                      - Removed unnecessary (and inaccurate) numerical zeta Roche lobe calculation
// 02.12.06      IM - Jul 26, 2020 - Enhancement:
//                                      - Extended use of zetaRadiativeEnvelopeGiant (formerley zetaHertzsprungGap) for all radiative envelope giant-like stars
// 02.12.07      IM - Jul 26, 2020 - Defect repair:
//                                      - Issue 295: do not engage in mass transfer if the binary is unbound
// 02.12.08   	AVG - Jul 26, 2020 - Defect repair:
//                                      - Issue #269: legacy bug in eccentric RLOF leading to a CEE
// 02.12.09      IM - Jul 30, 2020 - Enhancement:
//                                      - Cleaning of BaseBinaryStar::CalculateMassTransferOrbit(); dispensed with mass-transfer-prescription option
// 02.13.00      IM - Aug 2, 2020  - Enhancements and defect repairs:
//                                      - Simplified timescale calculations in BaseBinaryStar
//                                      - Replaced Fast Phase Case A MT and regular RLOF MT from non-envelope stars with a single function based on a root solver rather than random guesses (significantly improves accuracy)
//                                      - Removed all references to fast phase case A MT
//                                      - Corrected failure to update stars in InitialiseMassTransfer if orbit circularised on mass transfer
//                                      - Corrected incorrect timestep calculation for HeHG stars
// 02.13.01     AVG - Aug 6, 2020  - Defect repair:
//  									- Issue #267: Use radius of the star instead of Roche-lobe radius throughout ResolveCommonEnvelopeEvent()
// 02.13.02      IM - Aug 8, 2020  - Enhancements and defect repairs:
//                                      - Simplified random draw from Maxwellian distribution to use gsl libraries
//                                      - Fixed mass transfer with fixed accretion rate
//                                      - Cleaned up code and removed unused code
//                                      - Updated documentation
// 02.13.03       IM - Aug 9, 2020  - Enhancements and defect repairs:
//                                      - Use total core mass rather than He core mass in calls to CalculateZAdiabtic (see Issue #300)
//                                      - Set He core mass to equal the CO core mass when the He shell is stripped (see issue #277)
//                                      - Ultra-stripped SNe are set at core collapse (do not confusingly refer to stripped stars as previously, see issue #189)
// 02.13.04       IM - Aug 14, 2020 - Enhancements and defect repairs:
//                                      - Catch exception in boost root finder for mass transfer (resolve issue #317)
//                                      - Update core masses during Initialisation of HG and HeHG stars to be consistent with Hurley models
//                                      - Avoid division by zero in mass transfer rates of WDs
//                                      - Remove POSTITNOTE remnant mass prescription
// 02.13.05       IM - Aug 16, 2020 - Enhancements and defect repairs:
//                                      - General code cleaning
//                                      - Removed some redundant variables (e.g., m_EnvMass, which can be computed from m_Mass and m_CoreMass)
//                                      - Removed calculations of ZetaThermal and ZetaNuclear (these were previously incorrect because they relied on the evolution of a stellar copy which reverted to BaseStar and therefore didn't have the correct behaviour)
//                                      - Fixed CalculateZadiabatic to use ZetaAdiabaticArbitrary rather than ZetaThermalArbitrary; removed the latter
//                                      - Capped He core mass gain during shell H burning for CHeB and TPAGB stars, whose on-phase evolution now ends promptly when this limit is reached; this change also resolves issue #315 (higher mass SN remnants than total stellar mass)
// 02.13.06     AVG - Aug 20, 2020  - Defect repair:
//  									- Issue #229: Corrected fitting parameters in Muller 16 SN kick function
// 02.13.07      IM - Aug 20, 2020  - Enhancements:
//                                      - ONeWDs can now undergo ECSN if their mass rises above MECS=1.38 solar masses (previously, they could only undergo CCSN on rising above 1.38 solar masses).  ONeWD::CalculateInitialSupernovaMass now returns MCBUR1 rather than 5.0 to ensure this happens
//                                      - BaseStar::CalculateMaximumCoreMassSN() has been removed - it is superfluous since  GiantBranch::CalculateCoreMassAtSupernova_Static does the same thing
//                                      - Some misleading comments in TPAGB dealing with SNe have been clarified
//                                      - Option to set MCBUR1 [minimum core mass at base of the AGB to avoid fully degenerate CO core formation] to a value different from the Hurley default of 1.6 solar masses added, Issue #65 resolved
//                                      - Removed unused Options::SetToFiducialValues()
//                                      - Documentation updated
// 02.13.08       JR - Aug 20, 2020 - Code cleanup:
//                                      - moved BaseStar::SolveKeplersEquation() to utils
//                                      - changed call to (now) utils::SolveKeplersEquation() in BaseStar::CalculateSNAnomalies() to accept tuple with error and show error/warning as necessary
//                                      - removed call to std::cerr from utils::SolveQuadratic() - now returns error if equation has no real roots
//                                      - changed call to utils::SolveQuadratic() in GiantBranch::CalculateGravitationalRemnantMass() to accept tuple with error and show warning as necessary
//                                      - changed RadiusEqualsRocheLobeFunctor() in BinaryBaseStar.h to not use the SHOW_WARN macro (can't uset ObjectId() function inside a templated function - no object)
//                                      - changed COMMANDLINE_STATUS to PROGRAM_STATUS (better description)
//                                      - moved ERROR:NONE to top of enum in constants.h (so ERROR = 0 = NONE - makes more sense...)
//                                      - added new program option '--enable-warnings' to enable warning messages (via SHOW_WARN macros).  Default is false.  SHOW_WARN macros were previously #undefined
// 02.13.09     RTW - Aug 21, 2020  - Code cleanup:
// 									    - Created changelog.txt and moved content over from constants.h
// 									    - Changed OrbitalVelocity to OrbitalAngularVelocity where that parameter was misnamed
// 									    - Changed Pre/PostSNeOrbitalVelocity to OrbitalVelocityPre/PostSN for consistency
// 									    - Added and updated physical conversion constants for clarity (e.g MSOL to MSOL_TO_KG)
// 									    - Removed ID from output files, it is confusing and superceeded by SEED
// 									    - Removed 'Total' from TotalOrbital(Energy/AngularMomentum)
// 									    - Typos
// 02.13.10     IM - Aug 21, 2020   - Enhancement:
//                                      - Added caseBBStabilityPrescription in lieu of forceCaseBBBCStabilityFlag and alwaysStableCaseBBBCFlag to give more options for case BB/BC MT stability (issue #32)
// 02.13.11     IM - Aug 22, 2020   - Enhancement:
//                                      - Removed several stored options (e.g., m_OrbitalAngularVelocity, m_RocheLobeTracker, etc.) to recompute them on an as-needed basis
//                                      - Removed some inf values in detailed outputs
//                                      - Slight speed-ups where feasible
//                                      - Shift various calculations to only be performed when needed, at printing, and give consistent values there (e.g., OmegaBreak, which was never updated previously)
//                                      - Remove a number of internal variables
//                                      - Declare functions constant where feasible
//                                      - Remove options to calculate Zetas and Lambdas at every timestep; variables that only appear in detailed outputs should not be computed at every timestep in a standard run
//                                      - Update documentation
//                                      - Remove postCEE binding energy (meaningless and wasn't re-computed, anyway)
// 02.13.12     IM - Aug 23, 2020   - Enhancement:
//                                      - More cleaning, removed some of the unnecessary prime quantities like m_SemiMajorAxisPrime, m_EccentricityPrime, etc.
//                                      - Thermal timescales are now correctly computed after the CE phase
//                                      - Detailed output passes a set of self-consistency checks (issue #288)
// 02.13.13     JR - Aug 23, 2020   - Defect repairs:
//                                      - Fixed debugging and logging macros in LogMacros.h
// 02.13.14     IM - Aug 29, 2020   - Defect repairs:
//                                      - Address issue #306 by removing detailed printing of merged binaries
//                                      - Address issue #70 by stopping evolution if the binary is touching
//                                      - Check for merged binaries rather than just touching binaries in Evaluate
//                                      - Minor cleaning (e.g., removed unnecessary CheckMassTransfer, which just repeated the work of CalculateMassTransfer but with a confusing name)
// 02.13.15     IM - Aug 30, 2020   - Defect repairs:
//                                      - Fixed issue #347: CalculateMassTransferOrbit was not correctly accounting for the MT_THERMALLY_LIMITED_VARIATION::RADIUS_TO_ROCHELOBE option
//                                      - Assorted very minor cleaning, including comments
// 02.14.00     IM - Aug 30, 2020   - Enhancement:
//                                      - Recreate RLOF printing (resolve issue #212)
// 02.14.01     ML - Sep 05, 2020   - Code cleanup:
//                                      - Issue #354 - Combine HYDROGEN_RICH and HYDROGEN_POOR supernova output variables into a single boolean variable IS_HYDROGEN_POOR 
// 02.15.00     JR - Sep 09, 2020   - Enhancements and related code cleanup:
//                                      - implemented "DETAILED_OUTPUT" folder inside "COMPAS_Output" container for SSE output
//                                      - SSE Parameters files moved to "DETAILED_OUTPUT" folder (they are analogous to BSE_Detailed_Output files)
//                                      - implemented SSE Switch Log and BSE Switch Log files (record written at the time of stellar type switch - see documentation)
//                                      - implemented SSE Supernova log file - see documentation (issue #253)
//                                      - added TIMESCALE_MS as a valid property in BaseStar::StellarPropertyValue().  The TIMESCALE_MS value in the SSE_Parameters file was being printed as "ERROR!" and nobody noticed :-)  It now prints correctly.
// 02.15.01     RS - Sep 10, 2020   - Enhancement
//                                       - added profiling option to keep track of repeated pow() calls
// 02.15.02     IM - Sep 11, 2020   - Defect repair
//                                       - changed ultra-stripped HeHG and HeGB stars to immediately check for supernovae before collapsing into WDs; this resolves issue #367
// 02.15.03     RTW - Sep 11, 2020   - Code cleanup:
//                                      - Set all references to kick "velocity" to magnitude. This is more correct, and will help distinguish from system and component vector velocities later
// 02.15.04     JR - Sep 11, 2020   - Enhancement
//                                       - refactored profiling code
//                                          - profiling code can now be #defined away for production build
//                                          - added options (via #defines) to profiling code: counts only (no CPU spinning), and print calling function name
//                                       - removed profiling program option
// 02.15.05     JR - Sep 12, 2020   - Code cleanup
//                                       - removed superfluous (and broken) #define guard around profiling.cpp
//                                       - minor change to profiling output (moved header and trailer to better place)
// 02.15.06     IM - Sep 12, 2020   - Defect repair
//                                       - Changed BaseBinaryStar::ResolveSupernova to account only for mass lost by the exploding binary during the SN when correcting the orbit
//                                       - Delayed supernova of ultra-stripped stars so that the orbit is adjusted in response to mass transfer first, before the SN happens
// 02.15.07     RTW - Sep 13, 2020   - Enhancement:
//                                      - Issue #12 - Move enhancement STROOPWAFEL from Legacy COMPAS to new COMPAS
//                                      - Issue #18 - double check STROOPWAFEL works in newCOMPAS
//                                      - Issue #154 - Test compatibility of CompasHPC and BSE_Grid.txt
//                                      - Added in combined functionaltiy of Stroopwafel and pythonSubmit, with support for HPC runs
// 02.15.08     IM - Sep 14, 2020   - Defect repair:
//                                      - Issue #375 Error in Hurley remnant mass calculation
// 02.15.09     RTW - Oct 1, 2020   - Code cleanup:
//                                      - Rewrote ResolveSupernova to match Pfahl, Rappaport, Podsiadlowski 2002, and to allow for vector addition of system and component velocities
//                                      - Changed meaning of Supernova_State (see Docs)
//                                      - PostSN parameters have been removed
//                                      - SN phi has been redefined
// 02.15.10     IM - Oct 3, 2020    - Code cleanup:
//                                      - Removed some unnecessary internal variables and functions (m_TotalMass, m_TotalMassPrev, m_ReducedMass, m_ReducedMassPrev, m_TotalAngularMomentumPrev, CalculateAngularMomentumPrev(), EvaluateBinaryPreamble(),...
//                                      - Cleaned up some unclear comments
//                                      - ResolveCoreCollapseSN() no longer takes the Fryer engine as an argument (Fryer is just one of many possible prescriptions)
// 02.15.11     IM - Oct 3, 2020    - Defect repair and code cleanup:
//                                      - Fixed a number of defects in single stellar evolution (Github issues #381, 382, 383, 384, 385)
//                                      - The Fryer SN engine (delayed vs rapid) is no longer passed around, but read in directly in CalculateRemnantMassByFryer2012()
// 02.15.12     IM - Oct 5, 2020    - Enhancement
//                                      - Added timestep-multiplier option to adjust SSE and BSE timesteps relative to default
//                                      - Added eccentricity printing to RLOF logging
//                                      - Adjusted pythonSubmitDefault.py to include PESSIMISTIC CHE
//                                      - Updated documentation
// 02.15.13     JR - Oct 8, 2020    - Defect repair:
//                                      - Added checks for maximum time and timesteps to SSE code- issue #394
// 02.15.14     IM - Oct 8, 2020    - Defect repair:
//                                      - Added checks for dividing by zero when calculating fractional change in radius
// 02.15.15     IM - Oct 8, 2020    - Defect repair:
//                                      - Added safeguards for R<R_core in radius perturbation for small-envelope stars, complete addressing issue #394
// 02.15.16     RTW - Oct 14, 2020  - Code cleanup
//                                      - Changed separation to semiMajorAxis in RLOF and BeBinary properties
// 02.15.17     IM - Oct 16, 2020   - Defect repair and code cleanup:
//                                      - Issue 236 fixed: SN printing correctly enabled for all SNe
//                                      - Minor code cleaning: Cleaned up EvaluateSupernovae(), removed unnecessary m_Merged variable
// 02.15.18     RTW - Oct 22, 2020  - Code cleanup
//                                      - Removed redundant 'default' extension from files in the "defaults/" folder, and fixed references in the documentation.
//                                      - Added in '0' buffers to the Wall Times output to match the HH:MM:SS format
// 02.15.19     IM - Oct 23, 2020   - Enhancements
//                                      - Continue evolving DCOs until merger if EvolvePulsars is on (Issue #167)
//                                      - Removed m_SecondaryTooSmallForDCO (Issue #337)
// 02.15.20     RTW - Nov 03, 2020  - Code cleanup
//                                      - Removed unnecessary supernova phi rotation - it was added to agree with Simon's original definition, and to allow for seeds to reproduce the same SN final orbit. 
//                                      -   Removing it means seeds won't reproduce the same systems before and after, but populations are unaffected.
// 02.16.00     JR - Nov 03, 2020   - Enhancements
//                                      - Implemented new grid file functionality (see discussion in issue #412); updated docs - see docs (doc v2.3 has new documentation)
//
//                                      - Added all options to printing functionality: all options can now be selected for printing, 
//                                        either in the default log record specifications, or at runtime via the logfile-definitions option
//
//                                      - 'CHE_Option' header string changed to 'CHE_Mode'.  A few typos fixed in header strings.
//
//                                      - Added options
//                                          - initial-mass                          initial mass for single star (SSE)
//                                          - initial-mass-1                        initial mass for primary (BSE)
//                                          - initial-mass-2                        initial mass for secondary (BSE)
//                                          - semi-major-axis, a                    initial semi-major axis (BSE)
//                                          - orbital-period                        initial orbital period – only used if ‘semi-major-axis’ not specified
//                                          - eccentricity, e                       initial eccentricity (BSE)
//                                          - mode                                  mode of evolution: SSE or BSE (default is BSE)
//                                          - number-of-systems                     number of systems (single stars/binary stars) to evolve
//                                          - kick-magnitude-random                 kick magnitude random number for the star (SSE): used to draw the kick magnitude
//                                          - kick-magnitude                        the (drawn) kick magnitude for the star (SSE)
//                                          - kick-magnitude-random-1               kick magnitude random number for the primary star (BSE): used to draw the kick magnitude
//                                          - kick-magnitude-1                      the (drawn) kick magnitude for the primary star (BSE)
//                                          - kick-theta-1                          the angle between the orbital plane and the ’z’ axis of the supernova vector for the primary star (BSE)
//                                          - kick-phi-1                            the angle between ’x’ and ’y’, both in the orbital plane of the supernova vector, for the primary star (BSE)
//                                          - kick-mean-anomaly-1                   the mean anomaly at the instant of the supernova for the primary star (BSE)
//                                          - kick-magnitude-random-2               kick magnitude random number for the secondary star (BSE): used to draw the kick magnitude
//                                          - kick-magnitude-2                      the (drawn) kick magnitude for the secondary star (BSE)
//                                          - kick-theta-2                          the angle between the orbital plane and the ’z’ axis of the supernova vector for the secondary star (BSE)
//                                          - kick-phi-2                            the angle between ’x’ and ’y’, both in the orbital plane of the supernova vector, for the secondary star (BSE)
//                                          - kick-mean-anomaly-2                   the mean anomaly at the instant of the supernova for the secondary star (BSE)
//                                          - muller-mandel-kick-multiplier-BH      scaling prefactor for BH kicks when using 'MULLERMANDEL'
//                                          - muller-mandel-kick-multiplier-NS      scaling prefactor for NS kicks when using 'MULLERMANDEL'
//                                          - switchlog                             replaces ‘BSEswitchLog’ and ‘SSEswitchLog’
//                                          - logfile-rlof-parameters               replaces ‘logfile-BSE-rlof-parameters’
//                                          - logfile-common-envelopes              replaces ‘logfile-BSE-common-envelopes’
//                                          - logfile-detailed-output               replaces ‘logfile-BSE-detailed-output’, and now also used for SSE
//                                          - logfile-double-compact-objects		replaces ‘logfile-BSE-double-compact-objects’
//                                          - logfile-pulsar-evolution              replaces ‘logfile-BSE-pulsar-evolution’
//                                          - logfile-supernovae                    replaces ‘logfile-BSE-supernovae’ and ‘logfile-SSE-supernova’
//                                          - logfile-switch-log                    replaces ‘logfile-BSE-switch-log’ and ‘logfile-SSE-switch-log’
//                                          - logfile-system-parameters             replaces ‘logfile-BSE-system-parameters’
//
//                                      - Removed options
//                                          - number-of-binaries                    replaced by ‘number-of-systems’ for both SSE and BSE
//                                          - single-star-min                       replaced by ‘initial-mass’ and ‘number-of-stars’
//                                          - single-star-max                       replaced by ‘initial-mass’ and ‘number-of-stars’
//                                          - single-star-mass-steps                replaced by ‘initial-mass’ and ‘number-of-stars’
//                                          - BSEswitchLog                          replaced by ‘switchlog’
//                                          - SSEswitchLog                          replaced by ‘switchlog’
//                                          - logfile-BSE-rlof-parameters           replaced by ‘logfile-rlof-parameters’
//                                          - logfile-BSE-common-envelopes          replaced by ‘logfile-common-envelopes’
//                                          - logfile-BSE-detailed-output           replaced by ‘logfile-detailed-output’
//                                          - logfile-BSE-double-compact-objects    replaced by ‘logfile-double-compact-objects’
//                                          - logfile-BSE-pulsar-evolution          replaced by ‘logfile-pulsar-evolution’
//                                          - logfile-BSE-supernovae                replaced by ‘logfile-supernovae’
//                                          - logfile-SSE-supernova                 replaced by ‘logfile-supernovae’
//                                          - logfile-BSE-switch-log                replaced by ‘logfile-switch-log’
//                                          - logfile-SSE-switch-log                replaced by ‘logfile-switch-log’
//                                          - logfile-BSE-system-parameters         replaced by ‘logfile-system-parameters’
//
//                                      - Overloaded Options – these options are context-aware and are used for both SSE and BSE:
//                                          - number-of-systems                     specifies the number of systems (single stars/binary stars) to evolve
//                                          - detailed-output                       switches detailed output on/off for SSE or BSE
//                                          - switchlog                             enables the switch log for SSE or BSE
//                                          - logfile-detailed-ouput                defines filename for SSE or BSE detailed output file
//                                          - logfile-supernovae                    defines filename for SSE or BSE supernovae file
//                                          - logfile-switch-log                    defines filename for SSE or BSE switch log file
// 02.16.01     JR - Nov 04, 2020   - Enhancement
//                                      - changed switchlog implementation so that a single switchlog file is created per run
//                                        (see Issue #387 - note: single '--switch-log' option (shared SSE/BSE) implemented in v02.16.00)
// 02.16.02     IM - Nov 05, 2020   - Enhancements, Defect repairs
//                                      - Updated MT stability criteria for HeMS stars (Issue #425) to use MS zeta value
//                                      - Corrected baryon number for HeWD to match Hurley prescription (Issue #416)
//                                      - Corrected calculation of core mass after 2nd dredge-up (Issue #419)
//                                      - Corrected calculation of minimum radius on CHeB (Issue #420)
// 02.16.03     JR - Nov 08, 2020   - Defect repairs, Enhancements
//                                      - Issue #308
//                                          - added constant for minimum initial mass, maximum initial mass, minim metallicity and maximum metallicity to constants.h
//                                          - added checks to options code (specifically Options::OptionValues::CheckAndSetOptions()) to check option values for
//                                            initial mass and metallicity against constraints in constants.h
//                                      - Issue #342
//                                          - replaced header string suffixes '_1', '_2', '_SN', and '_CP' with '(1)', '(2)', '(SN)', and '(CP)' respectively
//                                          - now header strings ending in '(1)' indicate the value is for Star_1, '(2) for Star_2, '(SN)' for the supernova, and '(CP)' the companion
//                                      - Issue #351
//                                          - moved flags RECYCLED_NS and RLOF_ONTO_NS fron SN_EVENT enum - now flags in BinaryConstiuentStar class
//                                          - removed RUNAWAY flag from SN_EVENT enum - removed entirely from code (not required)
//                                      - Issue #362
//                                          - changed header strings for RZAMS (radius at ZAMS) to 'Radius@ZAMS' - now consistent with MZAMS (mass at ZAMS - 'Mass@ZAMS')
//                                      - Issue #363
//                                          - made header strings for Lambdas uniform (all now start with 'Lambda_')
//                                      - Issue #409
//                                          - removed SN_THETA and SN_PHI from default SSE_SUPERNOVAE_REC (don't apply to SSE)
//                                      - Fixed defect that caused semi-major axis to be drawn from distribution rather than calculated from supplied orbital period
//                                        (moved check and calculation from options.cpp to BaseBinaryStar.cpp)
// 02.17.00     JR - Nov 10, 2020   - Enhancement, defect repairs, code cleanup
//                                      - Added SSE System Parameters file
//                                          - records initial parameters and result (final stellar type) 
//                                          - useful when detailed output is not required
//                                      - Fix for Issue #439
//                                      - Fixed typo in LogfileSwitchLog() in Options.h - only affected situation where user specified switchlog filename (overriding default filename)
//                                      - Removed m_LBVfactor variable from BaseBinaryStar - never used in BSE code
//                                      - Removed m_LBVfactor variable from BaseStar - use OPTIONS->LuminousBlueVariableFactor()
//                                      - Removed m_WolfRayetFactor variable from BaseBinaryStar - never used in BSE code
//                                      - Removed m_LBVfactor variable from BaseStar - use OPTIONS->WolfRayetFactor()
// 02.17.01     RTW - Nov 10, 2020  - Enhancement:
//                                      - Added in Schneider 2020 remnant mass prescriptions (standard and alternative)
//                                      - Added parameter MassTransferDonorHistory, as required for above prescription, which tracks the MT donor type (from which the MT Case can be established)
<<<<<<< HEAD
//                                      - Tweaks to allowed parameter ranges for binary evolution
=======
// 02.17.02     RTW - Nov 13, 2020  - Enhancement:
//                                      - Cleaned up the demo plotting routine so that the plot produced is the plot we use in the methods paper
// 02.17.03     JR - Nov 13, 2020   - Enhancements, code cleanup
//                                      - Added metallicity-distribution option: available distributions are ZSOLAR and LOGUNIFORM (see documentation)
//                                          - Added metallicity-min and metallicity-max options (for metallicity-distribution option)
//                                          - Metallicity is sampled if not explicitly specified via the --metallicity option - this was existing functionality, but
//                                            no distribution was implemented: sampling always returned ZSOLAR.  This change adds the LOGUNIFORM distribution, and 'formalises' the ZSOLAR 'distribution'.
//                                      - Added MASS to default SSE_SYSTEM_PARAMETERS_REC
//                                      - Removed AIS code
//                                      - Removed variable 'alpha' from BinaryCEDetails struct - use OPTIONS->CommonEnvelopeAlpha()
//                                          - Removed BINARY_PROPERTY::COMMON_ENVELOPE_ALPHA - use PROGRAM_OPTION::COMMON_ENVELOPE_ALPHA
//                                      - Issue #443: removed eccentricity distribution options FIXED, IMPORTANCE & THERMALISE (THERMALISE = THERMAL, which remains) 
// 02.17.04     JR - Nov 14, 2020   - Defect repairs
//                                      - Added CalculateRadiusOnPhase() and CalculateLuminosityOnPhase() to class BH (increases DNS yield)
//                                      - Added metallicity to sampling conditions in BaseBinaryStar constructor (should have been done when LOGUNIFORM metallicity distribution added)
// 02.17.05     TW - Nov 16, 2020   - Defect repairs
//                                      - Issue #444
//                                          - Fixed typo in synchronisation timescale
// 02.17.06     RTW - Nov 17, 2020  - Bug fix:
//                                      - Fixed Schneider remnant mass inversion from logRemnantMass^10 to 10^logRemnantMass, added some comments in the same section
// 02.17.07     TW - Nov 17, 2020   - Enhancements, code cleanup
//                                      - Issue #431
//                                          - Added option to change LBV wind prescription: choices are NONE, HURLEY_ADD, HURLEY and BELCYZNSKI
//                                      - Replaced numbers with constants for luminosity and temperature limits in mass loss
//                                      - Consolidated checks of luminosity for NJ winds within function
//                                      - NOTE: the above makes sure luminosity is checked before applying NJ winds for MS stars, this was not previously the case but I think it should be
// 02.17.08     JR - Nov 19, 2020   - Enhancements, code cleanup
//                                      - Added orbital-period-distribution option (see note in Options.cpp re orbital period option)
//                                      - Added mass-ratio option
//                                      - Updated default pythonSubmit to reflect new options, plus some previous omissions (by me...)
//                                      - Minor typo/formatting changes throughout
//                                      - Updated docs for new options, plus some typos/fixes/previous omissions
// 02.17.09     RTW - Nov 20, 2020  - Bug fix:
//                                      - Removed corner case for MT_hist=8 stars in the Schneider prescription (these should be considered Ultra-stripped)
// 02.17.10     RTW - Nov 25, 2020  - Enhancement:
//                                      - Cleaned up Schneider remnant mass function (now uses PPOW), and set the HeCore mass as an upper limit to the remnant mass
// 02.17.11     LVS - Nov 27, 2020  - Enhancements:
//                                      - Added option to vary all winds with OverallWindMassLossMultiplier
// 02.17.12     TW - Dec 9, 2020    - Enhancement, code cleanup, bug fix
//                                      - Issue #463
//                                          - Changed variable names from dml, dms etc. to rate_XX where XX is the mass loss recipe
//                                          - No longer overwrite variables with next mass loss recipe for clarity
//                                      - Added a new option to check the photon tiring limit during mass loss (default false for now)
//                                      - Added a new class variable to track the dominant mass loss rate at each timestep
// 02.17.13     JR - Dec 11, 2020   - Defect repair
//                                      - uncomment initialisations of mass transfer critical mass ratios in Options.cpp (erroneously commented in v02.16.00)
// 02.17.14     TW - Dec 16, 2020   - Bug fix
//                                      - fix behaviour at fLBV=0 (had been including other winds but should just ignore them)
// 02.17.15     JR - Dec 17, 2020   - Code and architecture cleanup
//                                      - Architecture changes:
//                                          - Added Remnants class    - inherits from HeGB class
//                                          - Added WhiteDwarfs class - inherits from Remnants class; most of the WD code moved from HeWD, COWD and ONeWD to WhiteDwarfs class
//                                          - Changed HeWD class      - inherits from WhiteDwarfs class (COWD still inherits from HeWD; ONeWD from COWD)
//                                          - Change NS class         - inherits from Remnants class; code added/moved as necessary
//                                          - Change BH class         - inherits from Remnants class; code added/moved as necessary
//                                          - Change MR class         - inherits from Remnants class; code added/moved as necessary
//                                      - Code cleanup:
//                                          - added "const" to many functions (mostly SSE code) that dont modify class variables ("this") (still much to do, but this is a start)
//                                          - added "virtual" to GiantBranch::CalculateCoreMassAtBAGB() and BaseStar::CalculateTemperatureAtPhaseEnd()
//                                              - will have no impact given where they are called, but the keyword should be there (in case of future changes)
//                                          - changed hard-coded header suffixes from _1 -> (1), _2 -> (2)
//                                      - Added call to main() to seed random number generator with seed = 0 before options are processed (and user specified seed is know).  Ensures repeatability.
//                                      - Changed "timestep below minimum" warnings in Star.cpp to be displayed only if --enable-warnings is specified
// 02.17.16     JR - Dec 17, 2020   - Code cleanup
//                                      - Removed "virtual" from GiantBranch::CalculateCoreMassAtBAGB() (incorrectly added in v02.17.15 - I was right the first time)
//                                      - Removed "const" from Remnants::ResolveMassLoss() (inadvertently added in v02.17.15)
//                                      - Removed declarations of variables m_ReducedMass, m_ReducedMassPrev, m_TotalMass, and m_TotalMassPrevfrom BaseBinaryStar.h (cleanup begun in v02.15.10 - these declarations were missed)
// 02.17.17     RTW - Dec 17, 2020  - Code cleanup
//                                      - Removed MassTransferCase related variables in favor of MassTransferDonorHist
// 02.17.18     JR - Dec 18, 2020   - Defect repair
//                                      - Typo in options code for option --switch-log: "switchlog" was incorrectly used instead of "switch-log"
// 02.17.19     LVS - Dec 19, 2020  - Enhancements:
//                                      - Added option to vary winds of cool stars (with T < VINK_MASS_LOSS_MINIMUM_TEMP) via a CoolWindMassLossMultiplier
// 02.18.00     JR - Jan 08, 2021   - Enhancement:
//                                      - Added support for HDF5 logfiles (see notes at top of log.h)
//                                      - Added 'logfile-type' option; allowed values are HDF5, CSV, TSV, TXT; default is HDF5
//                                      - Added 'hdf5-chunk-size' option - specifies the HDF5 chunk size (number of dataset entries)
//                                      - Added 'hdf5-buffer-size' option - specifies the HDF5 IO buffer size (number of chunks)
//                                      - Removed 'logfile-delimiter' option - delimiter now set by logfile type (--logfile-type option described above)
//                                      - Changed header strings containing '/' character: '/' replaced by '|' (header strings become dataset names in HDF5 files, and '/' is a path delimiter...)
// 02.18.01     SS - Jan 11, 2021   - Defect repair
//                                      - Added check if binary is bound when evolving unbound binaries
// 02.18.02     JR - Jan 12, 2021   - Defect repair:
//                                      - Changed "hdf5_chunk_size = 5000" to "hdf5_chunk_size = 100000" in default pythonSubmit (inadvertently left at 5000 after some tests...)
// 02.18.03     SS - Jan 19, 2021   - Enhancement:
// 										- Added check for neutron star mass against maximum neutron star mass. 
//										If a neutron star exceeds this mass it should collapse to a black hole. This can be relevant for neutron stars accreting, e.g. during common envelope evolution
>>>>>>> 3ac10cec


const std::string VERSION_STRING = "02.18.03";

# endif // __changelog_h__<|MERGE_RESOLUTION|>--- conflicted
+++ resolved
@@ -585,9 +585,6 @@
 // 02.17.01     RTW - Nov 10, 2020  - Enhancement:
 //                                      - Added in Schneider 2020 remnant mass prescriptions (standard and alternative)
 //                                      - Added parameter MassTransferDonorHistory, as required for above prescription, which tracks the MT donor type (from which the MT Case can be established)
-<<<<<<< HEAD
-//                                      - Tweaks to allowed parameter ranges for binary evolution
-=======
 // 02.17.02     RTW - Nov 13, 2020  - Enhancement:
 //                                      - Cleaned up the demo plotting routine so that the plot produced is the plot we use in the methods paper
 // 02.17.03     JR - Nov 13, 2020   - Enhancements, code cleanup
@@ -675,9 +672,11 @@
 // 02.18.03     SS - Jan 19, 2021   - Enhancement:
 // 										- Added check for neutron star mass against maximum neutron star mass. 
 //										If a neutron star exceeds this mass it should collapse to a black hole. This can be relevant for neutron stars accreting, e.g. during common envelope evolution
->>>>>>> 3ac10cec
+// 02.18.04     IM - Jan 28, 2021   - Enhancement:
+//                                      - NS to BH collapse preserves mass (see discussion in #514)
+//                                      - Fixed comment typo
 
 
-const std::string VERSION_STRING = "02.18.03";
+const std::string VERSION_STRING = "02.18.04";
 
 # endif // __changelog_h__