--- conflicted
+++ resolved
@@ -1294,12 +1294,6 @@
 //                                      - Fix for issue #1218: increased default MULLERMANDEL_REMNANT_MASS_MAX_ITERATIONS, but on failure to find a solution,
 //                                          indicating a narrow range, just pick a midpoint; remove associated error
 //                                      - Corrected --mass-loss-prescription description in documentation
-<<<<<<< HEAD
-// 03.01.10   LvS - Sep 17, 2024     - Defect repair:
-//                                      - Fixed buggy behaviour of wolf-rayet-multiplier 
-
-const std::string VERSION_STRING = "03.01.10";
-=======
 // 03.02.00   IM - Sep 19, 2024     - Defect repair, cleanup, documentation
 //                                      - Continue evolution on merger at birth (stars touching) if --resolve-main-sequence-merger
 //                                      - Change behavior of Sabhahit+ 2023 VMS winds to default to current OB wind prescription if Gamma threshold is not met
@@ -1312,8 +1306,10 @@
 //                                      - Resolve issue #1213: updated treatment of 2-stage common envelope for intermediate mass stars, to smoothly reduce from
 //                                              Hirai & Mandel above 8 solar masses to classical "full envelope" removal for stars below 2 solar masses
 //                                      - Correct code comments, update documentation where it fell behind
+// 03.02.01   LvS - Sep 23, 2024     - Defect repair:
+//                                      - Fixed buggy behaviour of wolf-rayet-multiplier 
 
-const std::string VERSION_STRING = "03.02.00";
->>>>>>> 996f162b
+
+const std::string VERSION_STRING = "03.02.01";
 
 # endif // __changelog_h__