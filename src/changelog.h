# ifndef __changelog_h__
# define __changelog_h__

// =====================================================================
// 
// COMPAS Changelog
// 
// =====================================================================
// 
// 02.00.00      JR - Sep 17, 2019 - Initial commit of new version
// 02.00.01      JR - Sep 20, 2019 - Fix compiler warnings. Powwow fixes
// 02.00.02      JR - Sep 21, 2019 - Make code clang-compliant
// 02.00.03      IM - Sep 23, 2019 - Added fstream include
// 02.01.00      JR - Oct 01, 2019 - Support for Chemically Homogeneous Evolution
// 02.02.00      JR - Oct 01, 2019 - Support for Grids - both SSE and BSE
// 02.02.01      JR - Oct 01, 2019 - Changed BaseBinaryStar code to assume tidal locking only if CHE is enabled
// 02.02.02      JR - Oct 07, 2019 - Defect repairs:
//                                       SSE iteration (increment index - Grids worked, range of values wasn't incrementing)
//                                       Errors service (FIRST_IN_FUNCTION errors sometimes printed every time)
//                                       Added code for both SSE and BSE so that specified metallicities be clamped to [0.0, 1.0].  What are reasonable limits?
//                                   Errors service performance enhancement (clean deleted stellar objects from catalog)
//                                   Changed way binary constituent stars masses equilibrated (they now retain their ZAMS mass, but (initial) mass and mass0 changes)
//                                   Add initial stellar type variable - and to some record definitions
//                                   Added change history and version number to constants.h
// 02.02.03      JR - Oct 09, 2019 - Defect repairs:
//                                       Initialised all BaseStar.m_Supernova elements (some had not been initialised)
//                                       Fixed regression in BaseStar.cpp (INITIAL_STELLAR_TYPE & INITIAL_STELLAR_TYPE_NAME in StellarPropertyValue())
//                                   Added max iteration check to Newton-Raphson method in SolveKeplersEquation (see constant MAX_KEPLER_ITERATIONS)
// 02.02.04      JR - Oct 09, 2019 - Defect repairs:
//                                       SN kick direction calculation corrected
//                                       Boolean value output corrected
//                                       Typos fixed
// 02.02.05      JR - Oct 10, 2019 - Defect repairs:
//                                       Determination of Chemically Homogeneous star fixed (threshold calculation)
//                                       Removed checks for RLOF to/from CH stars
//                                       Typos fixed
// 02.02.06      JR - Oct 11, 2019 - Renamed class "CHE" - now class "CH"
//                                   Updated CHE documentation
//                                   Added m_MassesEquilibrated variable to BaseBinaryStar
// 02.02.07      JR - Oct 20, 2019 - Defect repairs:
//                                       CEE printing systems post-stripping - github issue - reworked CE details/pre/post CE - partial fix (BindingEnergy remaining)
//                                       Added RANDOM_SEED to Options::OptionValue() (omitted erroneously)
//                                   Added m_SecondaryTooSmallForDCO variable to BaseBinaryStar - and to some record definitions
//                                   Added m_StellarMergerAtBirth variable to BaseBinaryStar - and to some record definitions
//                                   Added allow-rlof-at-birth program option
//                                       If CHE enabled, or allow-rlof-at-birth option is true, binaries that have one or both stars
//                                       in RLOF at birth will have masses equilibrated, radii recalculated, orbit circularised, and
//                                       semi-major axis recalculated, while conserving angular momentum - then allowed to evolve
//                                   Added allow-touching-at-birth program option
//                                       Binaries that have stars touching at birth (check is done after any equilibration and
//                                       recalculation of radius and separation is done) are allowed to evolve.  Evolve() function
//                                       immediately checks for merger at birth, flags status as such and stops evolution.
//                                   Documentation updated (see updated doc for detailed explanation of new program options)
// 02.03.00      JR - Oct 25, 2019 - Defect repairs:
//                                       removed extraneous delimiter at end of log file records
//                                   Added '--version' option
//                                   Changed minor version number - should have been done at last release - we'll grant the '--version' option minor release status...
// 02.03.01      JR - Nov 04, 2019 - Defect repair:
//                                       removed erroneous initialisation of m_CEDetails.alpha from BaseBinaryStar::SetRemainingCommonValues()
//                                       (CE Alpha was always being initialised to 0.0 regardless of program options)
// 02.03.02      JR - Nov 25, 2019 - Defect repairs:
//                                       added check for active log file before closing in Log::Stop()
//                                       added CH stars to MAIN_SEQUENCE and ALL_MAIN_SEQUENCE initializer_lists defined in constants.h
//                                       moved InitialiseMassTransfer() outside 'if' - now called even if not using mass transfer - sets some flags we might need
//                                       added code to recalculate rlof if CH stars are equilibrated in BaseBinaryStar constructor
//                                   Enhancements:
//                                       moved KROUPA constants from AIS class to constants.h
//                                       moved CalculateCDFKroupa() function from AIS class to BaseBinaryStar class
//                                       added m_CHE variable to BaseStar class - also selectable for printing
//                                       added explicit check to ResolveCommonEnvelope() to merge binary if the donor is a main sequence star
//                                   Chemically Homogeneous Evolution changes:
//                                       added check to CheckMassTransfer() in BaseBinaryStar.cpp to merge if CH+CH and touching - avoid CEE
//                                       added code to InitialiseMassTransfer() in BaseBinaryStar.cpp to equilibrate and possibly merge if both CH stars in RLOF
// (Unchanged)   IM - Nov 29, 2019 - Defect repairs:
//                                       changed Disbound -> Unbounded in header strings in constants.h
//                                       left one line in default/example grid file (Grid.txt)
//                                       fix default PPISN mass limit in python submit: 65 Msol -> 60 Msol
// 02.03.03      JR - Dec 04, 2019 - Defect repairs:
//                                       added code to UpdateAttributesAndAgeOneTimestep() in Star.cpp to recalculate stellar attributes after switching to new stellar type
//                                       (addresses discontinuous transitions e.g. CH -> HeMS)
//                                       changed IsPulsationalPairInstabilitySN() in GiantBranch.cpp to call IsPairInstabilitySN() instead of set MASSLESS_REMNANT if remnant mass <= 0.0
//                                       changed CalculateSNKickVelocity() in BaseStar.cpp to set m_SupernovaDetails.kickVelocity correctly after adjusting for fallback
// 02.03.04      FSB - Dec 04, 2019 - Defect repairs:
//                                       fixed bug in Fryer+2012 CalculateGravitationalRemnantMassadded() function to compare baryon mass of star remnant with
//  									                   baryon mass of MaximumNeutronStarMass instead of just MaximumNeutronStarMass. 
//                                       added m_BaryonicMassOfMaximumNeutronStarMass to BaseStar.h and BaseStar.cpp
// 02.03.05      JR - Dec 05, 2019 - Defect repairs:
//                                       fixed EvolveSingleStars() in main.cpp to print correct initial mass
//                                       fixed TPAGB::CalculateCOCoreMassAtPhaseEnd() - added conditional
// 02.04.00      JR - Dec 18, 2019 - New functionality:
//                                       added columns to BSE grid functionality: Kick_Velocity_1(&2), Kick_Theta_1(&2), Kick_Phi_1(&2), Kick_Mean_Anomaly_1(&2).  Updated documentation.
//                                   Changed functionality:
//                                       removed compiler version checks from Makefile - they seemed to only work for native Ubuntu and were more of a nuisance than anything...  (old version exists as Makefile-checks)
//                                   Defect repairs:
//                                       added recalculation of gbParams Mx & Lx in HeHG calculateGbParams()
//                                       created HeHG::CalculateGBParams_Static() and GiantBranch::CalculateGBParams_Static(), called from EAGB::ResolveEnvelopeLoss() to facilitate calculation of attributes for new stellar type before actually switching.  Needed to rewrite some other functions as static.  Note: this needs to be revisited and a more elegant solution implemented.
//                                       added CalculateRadiusAndStellarTypeOnPhase() for HeHG and HeGBstars, and changed call to calculateRadiusOnPhase() to CalculateRadiusAndStellarTypeOnPhase() in BaseStar::EvolveOnPhase().  This allows for HeHG and HeGB stars to change stellar type based on radius (previously missed).
//                                       set M = McBAGB for EAGB & TPAGB only (was being set for all types >= TPAGB)
//                                       added extra print detailed in BaseBinaryStar:Evolve() - sometimes missing a switch type in detailed output if only 1 timestep
//                                       swapped heading strings for ANY_STAR_PROPERTY::IS_ECSN and ANY_STAR_PROPERTY::IS_USSN (now correct)
//                                       removed condition in BaseBinaryStar::EvaluateSupernovae().  ResolveSupernova() is now called for all stellar types (not sure what I was thinking originally. I'm sure I had a good reason - or maybe I was just tired...)
//                                       changed name of GiantBranch::CalculateProtoCoreMass() to GiantBranch::CalculateProtoCoreMassDelayed() and changed calls to the function
//                                       swapped order of calculations of ePrime (CalculateOrbitalEccentricityPostSupernova()) and m_SemiMajorAxisPrime (CalculateSemiMajorAxisPostSupernova()) in BaseBinaryStar::ResolveSupernova().  Improper order was causing wrong value of m_SeminMajorAxisPrime to be used in calculation of ePrime
//                                       set m_Disbound = true appropriately in BaseBinaryStar::Evolve() (note: m_Disbound will change name to m_Unbound soon...)
//                                       changed return value of CHeB::DetermineEnvelopeType() to CONVECTIVE.  Left CHeB DetermineEnvelopeTypeHurley2002() as RADIATIVE (used in BinaryConstituentStar::CalculateSynchronisationTimescale())
//                                       changed BINARY_PROPERTY::ORBITAL_VELOCITY to BINARY_PROPERTY::ORBITAL_VELOCITY_PRE_2ND_SUPERNOVA in BSE_SUPERNOVAE_REC (6th value printed)
//                                       added p_Erase parameter to Log::CloseStandardFile(); changed Log::CloseAllStandardFiles() to call Log::CloseStandardFile() with p_Erase=false and erase entire map after all files closed (prevent coredump when closing all files)
//                                       added ResolveSupernova() to ONeWD.h - ONeWD stars were previously not checking for SN
//                                       fixed BaseBinaryStar::InitialiseMassTransfer() - star1 was being updated instead of star2 for CH + CH stars when CHE enabled
// 02.04.01      JR - Dec 23, 2019 - Defect repairs:
//                                       Removed SN_EVENT::SN - all occurrences of SN_EVENT::SN replaced by SN_EVENT::CCSN.
//                                           The current SN event ("Is"), and past SN event ("Experienced") are now bit maps (implemented as Enum Classes).  Each can have any of the values: CCSN, ECSN, PISN, PPSIN, USSN, RUNAWAY, RECYCLED_NS, and RLOF_ONTO_NS.  See definition of SN_EVENT Enum Class in constants.h for implementation and explanation.  
//                                       Updated variables selectable for printing:
//                                           Added ANY_STAR_PROPERTY::SN_TYPE (STAR_PROPERTY, SUPERNOVA_PROPERTY, COMPANION_PROPERTY (should always be SN_EVENT::NONE for companion star))
//                                           Added ANY_STAR_PROPERTY::EXPERIENCED_SN_TYPE (STAR_PROPERTY, SUPERNOVA_PROPERTY, COMPANION_PROPERTY)
//                                           All of ANY_STAR_PROPERTY::{CCSN, ECSN, PISN, PPISN, USSN} now selectable
//                                           Removed ANY_STAR_PROPERTY::SN - no longer selectable for printing (replaced by CCSN)
//                                           Updated documentation
//                                       Changed default record specifications for logfiles BSE_DOUBLE_COMPACT_OBJECTS_REC and BSE_SUPERNOVAE_REC
//                                           Removed the individual SN_EVENT columns for both "Is" and "Experienced" conditions (e.g. CCSN, ECSN etc)
//                                           "Is*" and "Experienced*" columns replaced with SN_TYPE & Experienced_SN_TYPE columns that record the SN event type (e.g. CCSN, ECSN, PPSN, PPSIN, USSN).  
//                                           RUNAWAY, RECYCLED_NS, and RLOF_ONTO_NS are still reported in separate, individual columns.
//                                       Added workaround for non-existent CHeB blue loop.  See description in CHeB::CalculateTimescales()
//                                       Removed binary star "survived" flag - it is always the NOT of the "unbound" flag
//                                       Changed initialisation function for HeGB stars (HeGB::Initialise() in HeGB.h) to NOT recalculate m_Age if evolving from HeHG -> HeGB 
//                                       Removed initialisation of m_Age (to 0.0) from COWD::Initialise() in COWD.h
//                                   Changed behaviour:  
//                                       Changed binary star "disbound" flag to "unbound" flag.  Changed all occurrences of "disbound" to "unbound".  Changed "unbound" header flag to "Unbound"
// 02.04.02      JR - Jan 06, 2020 - Defect repairs:
//                                       Added IsPISN() & IsPPISN() to IsSNEvent()
//                                       Fixed check for SN event at top of BaseBinaryStar::ResolveSupenova()
//                                       Changed BaseBinaryStar::EvaluateSupernovae() to more closely match legacy code behaviour (see notes in function description):
//                                          Added p_Calculate2ndSN parameter to determine if 2nd supernova needs to be resolved
//                                          Clear star2 current SN event if necessary
//                                          Check m_SemiMajorAxisPrime value prior to SN events (viz. new aPrime variable)
//                                       Fixed timestep initialisation in BaseStar::CalculateConvergedTimestepZetaNuclear()  (was negative)
//                                       Fixed m_Age calculation in FGB::ResolveEnvelopeLoss()
//                                       Added CalculateInitialSupernovaMass() to NS.h - was setting M = 5.0 for >= ONeWD, should be ONeWD only (introduced in fix in v04.02.00)
//                                       Changed NS functions to return Radius in Rsol instead of km:
//                                          Added function NS:CalculateRadiusOnPhaseInKM_Static() (returns radius in km)
//                                          Changed NS:CalculateRadiusOnPhase_Static() to return Rsol
//                                          Added CalculateRadiusOnPhase() for NS (ns.h) - returns Rsol 
//                                   Changed behaviour:  
//                                       Print detailed output record whenever stellartype changes (after star 2 if both change)
// (Unchanged)   LK - Jan 10, 2020 - Defect repairs:
//                                       Added missing includes to Star.cpp, utils.h and utils.cpp (required for some compiler versions)
// 02.05.00      JR - Jan 23, 2020 - New functionality:
//                                       Grid files:
//                                          Added kick velocity magnitude random number to BSE grid file - see docs re Grids
//                                          Added range check for Kick_Mean_Anomaly_1 and Kick_Mean_Anomaly_2 ([0.0, 2pi)) in BSE grid file
//                                          Cleaned up SSE & BSE grid file code
//                                       Added m_LBVphaseFlag variable to BaseStar class; also added ANY_STAR_PROPERTY::LBV_PHASE_FLAG print variable.
//                                   Deleted functionality:  
//                                       Removed IndividualSystem option and related options - this can now be achieved via a grid file
//                                          Update pythonSubmitDefault.py to remove individual system related parameters
//                                   Changed behaviour:
//                                       Removed check for Options->Quiet() around simulation ended and cpu/wall time displays at end of EvolveSingleStars() and EvolveBinaryStars() in main.cpp
//                                   Defect repairs:
//                                       Removed erroneous check for CH stars in BaseBinaryStar::EvaluateBinary()
//                                       Fix for issue #46 (lower the minimum value of McSN in star.cpp from Mch to 1.38)
//                                          Changed 'MCH' to 'MECS' in 
//                                             BaseStar::CalculateMaximumCoreMassSN()
//                                             GiantBranch::CalculateCoreMassAtSupernova_Static
// 02.05.01      FSB - Jan 27, 2020 -Enhancement:
//                                       Cleaned up default printed headers and parameters constants.h:
//                                           - removed double parameters that were printed in multiple output files 
//                                           - changed some of the header names to more clear / consistent names
//                                           - added some comments in the default printing below for headers that we might want to remove in the near future
// 02.05.02      JR - Feb 21, 2020 - Defect repairs:
//                                       - fixed issue #31: zRocheLobe function does not use angular momentum loss
//                                       - fixed default logfile path (defaulted to '/' instead of './')
//                                       - changed default CE_ZETA_PRESCRIPTION to SOBERMAN (was STARTRACK which is no longer supported)
// 02.05.03      JR - Feb 21, 2020 - Defect repairs:
//                                       - removed extraneous debug print statement from Log.cpp
// 02.05.04      JR - Feb 23, 2020 - Defect repairs:
//                                       - fixed regression introduced in v02.05.00 that incread DNS rate ten-fold
//                                           - changed parameter from m_SupernovaDetails.initialKickParameters.velocityRandom to m_SupernovaDetails.kickVelocityRandom in call to DrawSNKickVelocity() in BaseStar::CalculateSNKickVelocity()
//                                       - reinstated STAR_1_PROPERTY::STELLAR_TYPE and STAR_2_PROPERTY::STELLAR_TYPE in BSE_SYSTEM_PARAMETERS_REC
// 02.05.05      JR - Feb 27, 2020 - Defect repair:
//                                       - fixed age resetting to 0.0 for MS_GT_07 stars after CH star spins down and switches to MS_GT_07
//                                           - ensure m_Age = 0.0 in constructor for BaseStar
//                                           - remove m_Age = 0.0 from Initialise() in MS_gt.07.h 
// 02.05.06      JR - Mar 02, 2020 - Defect repair:
//                                       - fixed m_MassesEquilibrated and associated functions - was erroneously typed as DOUBLE - now BOOL
//                                   Added/changed functionality:
//                                       - added m_MassesEquilibratedAtBirth variable to class BaseBinaryStar and associated property BINARY_PROPERTY::MASSES_EQUILIBRATED_AT_BIRTH
//                                       - tidied up pythonSubmitDefault.py a little:
//                                             - set grid_filename = None (was '' which worked, but None is correct)
//                                             - set logfile_definitions = None (was '' which worked, but None is correct)
//                                             - added logfile names - set to None (COMPAS commandline arguments already exist for these - introduced in v02.00.00)
// 02.05.07      JR - Mar 08, 2020 - Defect repair:
//                                       - fixed circularisation equation in BaseBinaryStar::InitialiseMassTransfer() - now takes new mass values into account
// 02.06.00      JR - Mar 10, 2020 - Changed functionality:
//                                       - removed RLOF printing code & associated pythonSubmitDefault.py options
// 02.06.01      JR - Mar 11, 2020 - Defect repair:
//                                       - removed extraneous debug print statement from Log.cpp (was previously removed in v02.05.03 but we backed-out the change...)
// 02.06.02      JR - Mar 15, 2020 - Defect repairs:
//                                       - removed commented RLOF printing lines in constant.h (somehow that was lost in some out of sync git merges...)
//                                       - removed commented options no longer used from Options.h and Options.cpp
//                                       - fixed units headers in constants.h - there are now no blank units headers, so SPACE delimited files now parse ok (multiple spaces should be treated as a single space)
//                                       - changed file extension for TAB delimited files to 'tsv'
//                                       - removed "useImportanceSampling" option - not used in code
//                                       - fixed typo in zeta-calculation-every-timestep option in Options.cpp
//                                       - removed redundant OPTIONS->MassTransferCriticalMassRatioHeliumGiant() from qcritflag if statement in BaseBinaryStar::CalculateMassTransfer()
//                                       - fixed OPTIONS->FixedMetallicity() - always returned true, now returns actual value
//                                       - fixed OPTIONS->OutputPathString() - was always returning raw option instead of fully qualified path
//                                       - changed the following in BaseBinaryStar::SetRemainingCommonValues() - erroneously not ported from legacy code:
//                                           (a) m_JLoss = OPTIONS->MassTransferJloss();
//                                           (b) m_FractionAccreted = OPTIONS->MassTransferFractionAccreted();
//                                           (both were being set to default value of 0.0)
//                                       - added OPTIONS->ZetaAdiabaticArbitrary() - option existed, but Options code had no function to retrieve value
//                                       - added OPTIONS->MassTransferFractionAccreted() to options - erroneously not ported from legacy code
//                                   Changed functionality:
//                                       - all options now have default values, and those values will be displayed in the help text (rather than string constants which may be incorrect)
//                                       - boolean options can now be provided with an argument (e.g. --massTransfer false)
//                                       - added ProgramOptionDetails() to Options.cpp and OPTIONS->OptionsDetails() in preparation for change in output functionality
// 02.07.00      JR - Mar 16, 2020 - New/changed functionality:
//                                       - COMPAS Logfiles are created in a (newly created) directory - this way they are all kept together
//                                       - new command line option 'output-container' implemented (also in pythonSubmitDefault.py) - this option allows the user to specify the name of the log files container directory (default is 'COMPAS_Output')
//                                       - if detailed log files are created they will be created in a directory named 'Detailed_Output' within the container directory
//                                       - a run details file named 'Run_details' is created in the container directory.  The file records the run details:
//                                             - COMPAS version
//                                             - date & time of run
//                                             - timing details (wall time, CPU seconds)
//                                             - the command line options and parameters used:
//                                                   - the value of options and an indication of whether the option was supplied by the user or the default value was used
//                                                   - other parameters - calculated/determined - are recorded
//                                   Defect repair:
//                                       - changed "--outut" option name to "--outpuPath" in stringCommands in pythonSubmitDefault.py
// 02.08.00		  AVG - Mar 17, 2020 - Changed functionality:
//  									                   - removed post-newtonian spin evolution	code & associated pythonSubmitDefault.py options
//  									                   - removed only_double_compact_objects code & associated pythonSubmitDefault.py options
//  									                   - removed tides code & associated pythonSubmitDefault.py options
//  									                   - removed deprecated options from pythonSubmitDefault.py options
//  									                   - renamed options: mass transfer, iterations -> timestep-iterations
//  									                   - commented AIS Options until fully implemented
// 02.08.01      JR - Mar 18, 2020 - Defect repairs:
//                                      - restored initialisation of AIS options in Options.cpp (AIS now defaults off instead of on)
//                                      - fixed retrieval of values for:
//                                            - ANY_STAR_PROPERTY::LAMBDA_KRUCKOW_BOTTOM, 
//                                            - ANY_STAR_PROPERTY::LAMBDA_KRUCKOW_MIDDLE, and 
//                                            - ANY_STAR_PROPERTY::LAMBDA_KRUCKOW_TOP 
//                                         in BaseStar::StellarPropertyValue().  Were all previously retrieving same value as ANY_STAR_PROPERTY::LAMBDA_KRUCKOW
//                                      - fixed some comments in BAseBinaryStar.cpp (lines 2222 and 2468, "de Mink" -> "HURLEY")
//                                      - fixed description (in comments) of BinaryConstituentStar::SetPostCEEValues() (erroneously had "pre" instead of "post" - in comments only, not code)
//                                      - fixed description of BaseStar::DrawKickDirection()
// 02.08.02      JR - Mar 27, 2020 - Defect repairs:
//                                      - fixed issue #158 RocheLobe_1<CE == RocheLobe_2<CE always
//                                      - fixed issue #160 Circularisation timescale incorrectly calculated
//                                      - fixed issue #161 Splashscreen printed twice - now only prints once
//                                      - fixed issue #162 OPTIONS->UseFixedUK() always returns FALSE.  Now returns TRUE if user supplies a fixed kick velocity via --fix-dimensionless-kick-velocity command line option
// 02.08.03      JR - Mar 28, 2020 - Defect repairs:
//                                      - fixed typo in BaseBinaryStar::ResolveCommonEnvelopeEvent() when calculating circularisation timescale in the case where star2 is the donor: star1Copy was erroneously used instead of star2Copy; changed to star2Copy
//                                      - changed circularisation timescale of binary to be minimum of constituent stars circularisation timescales, clamped to (0.0, infinity)
// 02.09.00      JR - Mar 30, 2020 - Minor enhancements:
//                                      - tightened the conditions under which we allow over-contact binaries - enabling CHE is no longer a sufficient condition after this change: the allow-rlof-at-birth option must also be specified (ussue #164)
//                                      - added printing of number of stars (for SSE) or binaries (for BSE) created to both stdout and Run_Details (issue #165)
//                                      - enhanced grid processing code in main.cpp to better handle TAB characters
// 02.09.01      JR - Mar 30, 2020 - Defect repair:
//                                      - OPTIONS->UseFixedUK() returns TRUE when user supplies -ve value via --fix-dimensionless-kick-velocity.  Now return TRUE iff the user supplies a value >=0 via --fix-dimensionless-kick-velocity
// 02.09.02      DC - Mar 30, 2020 - Defect repairs:
//                                      - Pulsar code fixed by correcting unit of NS radius in NS.cpp (added KM_TO_M constant in constants.h as a part of this),
//                                      correcting initialisation of pulsar birth parameters from GiantBranch.cpp to NS.cpp, adding an extra condition for isolated evolution when the companion loses mass but the NS does not accrete 
//                                      - option MACLEOD was printing wrongly as MACLEOD+2014 for user options, hence corrected it to MACLEOD in Options.cpp
// 02.09.03      JR - Apr 01, 2020 - Defect repairs:
//                                      - reinstated assignment of "prev" values in BaseBinaryStar::EvaluateBinary() (where call to ResolveTides() was removed).  Fixes low DNS count introduced in v02.08.00 caused by removal of ResolveTides() function (and call)
//                                      - commented option --logfile-BSE-be-binaries to match Be-Binary options commented by AVG in v02.08.00
// 02.09.04      JR - Apr 03, 2020 - Defect repair:
//                                      - removed IsUSSN() from IsSNEvent() definition in BinaryConstituentStar.cpp (USSN flag indicates just US, not USSN. Needs to be tidied-up properly)
// 02.09.05	     IM - Apr 03, 2020 - Defect repair:
//  		                            - fixed timescale calculation issue for newly created HeHG stars (from stripped EAGB stars); fixes drop in CO core mass
// 02.09.06      JR - Apr 07, 2020 - Defect repair:
//                                      - corrected calculation in return statement for Rand::Random(const double p_Lower, const double p_Upper) (issue #201)
//                                      - corrected calculation in return statement for Rand::RandomInt(const double p_Lower, const double p_Upper) (issue #201)
// 02.09.07      SS - Apr 07, 2020 - Change eccentricity, semi major axis and orbital velocity pre-2nd supernove to just pre-supernova everywhere in the code
// 02.09.08      SS - Apr 07, 2020 - Update zetaMainSequence=2.0 and zetaHertzsprungGap=6.5 in Options::SetToFiducialValues
// 02.09.09      JR - Apr 11, 2020 - Defect repair:
//                                      - restored property names in COMPASUnorderedMap<STAR_PROPERTY, std::string> STAR_PROPERTY_LABEL in constants.h (issue #218) (was causing logfile definitions files to be parsed incorrectly)
// 02.09.10	     IM - Apr 12, 2020 - Minor enhancement: added Mueller & Mandel 2020 remnant mass and kick prescription, MULLERMANDEL
//  			                     Defect repair: corrected spelling of output help string for MULLER2016 and MULLER2016MAXWELLIAN
// 02.10.01	     IM - Apr 14, 2020 - Minor enhancement: 
//  				                            - moved code so that SSE will also sample SN kicks, following same code branch as BSE 
// 02.10.02      SS - Apr 16, 2020 - Bug Fix for issue #105 ; core and envelope masses for HeHG and TPAGB stars
// 02.10.03      JR - Apr 17, 2020 - Defect repair:
//                                      - added LBV and WR winds to SSE (issue #223)
// 02.10.04	     IM - Apr 25, 2020 - Minor enhancement: moved Mueller & Mandel prescription constants to constants.h, other cleaning of this option
// 02.10.05      JR - Apr 26, 2020 - Enhancements:
//                                      - Issue #239 - added actual random seed to Run_Details
//                                      - Issue #246 - changed Options.cpp to ignore --single-star-mass-max if --single-star-mass-steps = 1.  Already does in main.cpp.
// 02.10.06      JR - Apr 26, 2020 - Defect repair:
//                                      - Issue #233 - corrected cicularisation formalae used in both BaseBinartStar constructors
// 02.11.00      JR - Apr 27, 2020 - Enhancement:
//                                      - Issue #238 - add supernova kick functionality to SSE grid file (+ updated docs)
//                                   Defect repairs:
//                                      - fixed typo in Options.h: changed '#include "rand.h" to '#include "Rand.h"
//                                      - fixed printing of actual random seed in Run_Details file (moved to Log.cpp from Options.cpp: initial random seed is set after options are set)
// 02.11.01	     IM - May 20, 2020 - Defect repair: 
//                                      - changed max NS mass for MULLERMANDEL prescription to a self-consistent value
// 02.11.02      IM - Jun 15, 2020 - Defect repair:
//                                      - added constants CBUR1 and CBUR2 to avoid hardcoded limits for He core masses leading to partially degenerate CO cores
// 02.11.03     RTW - Jun 20, 2020 - Enhancement:
//                                      - Issue #264 - fixed mass transfer printing bug 
// 02.11.04      JR - Jun 25, 2020 - Defect repairs:
//                                      - Issue #260 - Corrected recalculation of ZAMS values after eqilibration and cicularisation at birth when using grid files
//                                      - Issue #266 - Corrected calculation in BaseBinaryStar::SampleInitialMassDistribution() for KROUPA IMF distribution
//                                      - Issue #275 - Previous stellar type not set when stellar type is switched mid-timestep - now fixed
// 02.11.05      IM - Jun 26, 2020 - Defect repair:
//  				                    - Issue #280 - Stars undergoing RLOF at ZAMS after masses are equalised were removed from run even if AllowRLOFatZAMS set
// 02.12.00      IM - Jun 29, 2020 - Defect repair:
//                                      - Issue 277 - move UpdateAttributesAndAgeOneTimestepPreamble() to after ResolveSupernova() to avoid inconsistency
// 02.12.01      IM - Jul 18, 2020 - Enhancement:
//                                      - Starting to clean up mass transfer functionality
// 02.12.02      IM - Jul 23, 2020 - Enhancement:
//                                      - Change to thermal timescale MT for both donor and accretor to determine MT stability
// 02.12.03      IM - Jul 23, 2020 - Enhancement:
//                                      - Introduced a new ENVELOPE_STATE_PRESCRIPTION to deal with different prescriptions for convective vs. radiative envelopes (no actual behaviour changes yet for ENVELOPE_STATE_PRESCRIPTION::LEGACY);
//                                      - Removed unused COMMON_ENVELOPE_PRESCRIPTION
// 02.12.04      IM - Jul 24, 2020 - Enhancement:
//                                      - Changed temperatures to be written in Kelvin (see issue #278)
// 02.12.05      IM - Jul 25, 2020 - Enhancement:
//                                      - Added definition of FIXED_TEMPERATURE prescription to DetermineEnvelopeType()
//                                      - Removed unnecessary (and inaccurate) numerical zeta Roche lobe calculation
// 02.12.06      IM - Jul 26, 2020 - Enhancement:
//                                      - Extended use of zetaRadiativeEnvelopeGiant (formerley zetaHertzsprungGap) for all radiative envelope giant-like stars
// 02.12.07      IM - Jul 26, 2020 - Defect repair:
//                                      - Issue 295: do not engage in mass transfer if the binary is unbound
// 02.12.08   	AVG - Jul 26, 2020 - Defect repair:
//                                      - Issue #269: legacy bug in eccentric RLOF leading to a CEE
// 02.12.09      IM - Jul 30, 2020 - Enhancement:
//                                      - Cleaning of BaseBinaryStar::CalculateMassTransferOrbit(); dispensed with mass-transfer-prescription option
// 02.13.00      IM - Aug 2, 2020  - Enhancements and defect repairs:
//                                      - Simplified timescale calculations in BaseBinaryStar
//                                      - Replaced Fast Phase Case A MT and regular RLOF MT from non-envelope stars with a single function based on a root solver rather than random guesses (significantly improves accuracy)
//                                      - Removed all references to fast phase case A MT
//                                      - Corrected failure to update stars in InitialiseMassTransfer if orbit circularised on mass transfer
//                                      - Corrected incorrect timestep calculation for HeHG stars
// 02.13.01     AVG - Aug 6, 2020  - Defect repair:
//  									- Issue #267: Use radius of the star instead of Roche-lobe radius throughout ResolveCommonEnvelopeEvent()
// 02.13.02      IM - Aug 8, 2020  - Enhancements and defect repairs:
//                                      - Simplified random draw from Maxwellian distribution to use gsl libraries
//                                      - Fixed mass transfer with fixed accretion rate
//                                      - Cleaned up code and removed unused code
//                                      - Updated documentation
// 02.13.03       IM - Aug 9, 2020  - Enhancements and defect repairs:
//                                      - Use total core mass rather than He core mass in calls to CalculateZAdiabtic (see Issue #300)
//                                      - Set He core mass to equal the CO core mass when the He shell is stripped (see issue #277)
//                                      - Ultra-stripped SNe are set at core collapse (do not confusingly refer to stripped stars as previously, see issue #189)
// 02.13.04       IM - Aug 14, 2020 - Enhancements and defect repairs:
//                                      - Catch exception in boost root finder for mass transfer (resolve issue #317)
//                                      - Update core masses during Initialisation of HG and HeHG stars to be consistent with Hurley models
//                                      - Avoid division by zero in mass transfer rates of WDs
//                                      - Remove POSTITNOTE remnant mass prescription
// 02.13.05       IM - Aug 16, 2020 - Enhancements and defect repairs:
//                                      - General code cleaning
//                                      - Removed some redundant variables (e.g., m_EnvMass, which can be computed from m_Mass and m_CoreMass)
//                                      - Removed calculations of ZetaThermal and ZetaNuclear (these were previously incorrect because they relied on the evolution of a stellar copy which reverted to BaseStar and therefore didn't have the correct behaviour)
//                                      - Fixed CalculateZadiabatic to use ZetaAdiabaticArbitrary rather than ZetaThermalArbitrary; removed the latter
//                                      - Capped He core mass gain during shell H burning for CHeB and TPAGB stars, whose on-phase evolution now ends promptly when this limit is reached; this change also resolves issue #315 (higher mass SN remnants than total stellar mass)
// 02.13.06     AVG - Aug 20, 2020  - Defect repair:
//  									- Issue #229: Corrected fitting parameters in Muller 16 SN kick function
// 02.13.07      IM - Aug 20, 2020  - Enhancements:
//                                      - ONeWDs can now undergo ECSN if their mass rises above MECS=1.38 solar masses (previously, they could only undergo CCSN on rising above 1.38 solar masses).  ONeWD::CalculateInitialSupernovaMass now returns MCBUR1 rather than 5.0 to ensure this happens
//                                      - BaseStar::CalculateMaximumCoreMassSN() has been removed - it is superfluous since  GiantBranch::CalculateCoreMassAtSupernova_Static does the same thing
//                                      - Some misleading comments in TPAGB dealing with SNe have been clarified
//                                      - Option to set MCBUR1 [minimum core mass at base of the AGB to avoid fully degenerate CO core formation] to a value different from the Hurley default of 1.6 solar masses added, Issue #65 resolved
//                                      - Removed unused Options::SetToFiducialValues()
//                                      - Documentation updated
// 02.13.08       JR - Aug 20, 2020 - Code cleanup:
//                                      - moved BaseStar::SolveKeplersEquation() to utils
//                                      - changed call to (now) utils::SolveKeplersEquation() in BaseStar::CalculateSNAnomalies() to accept tuple with error and show error/warning as necessary
//                                      - removed call to std::cerr from utils::SolveQuadratic() - now returns error if equation has no real roots
//                                      - changed call to utils::SolveQuadratic() in GiantBranch::CalculateGravitationalRemnantMass() to accept tuple with error and show warning as necessary
//                                      - changed RadiusEqualsRocheLobeFunctor() in BinaryBaseStar.h to not use the SHOW_WARN macro (can't uset ObjectId() function inside a templated function - no object)
//                                      - changed COMMANDLINE_STATUS to PROGRAM_STATUS (better description)
//                                      - moved ERROR:NONE to top of enum in constants.h (so ERROR = 0 = NONE - makes more sense...)
//                                      - added new program option '--enable-warnings' to enable warning messages (via SHOW_WARN macros).  Default is false.  SHOW_WARN macros were previously #undefined
// 02.13.09     RTW - Aug 21, 2020  - Code cleanup:
// 									    - Created changelog.txt and moved content over from constants.h
// 									    - Changed OrbitalVelocity to OrbitalAngularVelocity where that parameter was misnamed
// 									    - Changed Pre/PostSNeOrbitalVelocity to OrbitalVelocityPre/PostSN for consistency
// 									    - Added and updated physical conversion constants for clarity (e.g MSOL to MSOL_TO_KG)
// 									    - Removed ID from output files, it is confusing and superseded by SEED
// 									    - Removed 'Total' from TotalOrbital(Energy/AngularMomentum)
// 									    - Typos
// 02.13.10     IM - Aug 21, 2020   - Enhancement:
//                                      - Added caseBBStabilityPrescription in lieu of forceCaseBBBCStabilityFlag and alwaysStableCaseBBBCFlag to give more options for case BB/BC MT stability (issue #32)
// 02.13.11     IM - Aug 22, 2020   - Enhancement:
//                                      - Removed several stored options (e.g., m_OrbitalAngularVelocity, m_StarToRocheLobeRadiusRatio, etc.) to recompute them on an as-needed basis
//                                      - Removed some inf values in detailed outputs
//                                      - Slight speed-ups where feasible
//                                      - Shift various calculations to only be performed when needed, at printing, and give consistent values there (e.g., OmegaBreak, which was never updated previously)
//                                      - Remove a number of internal variables
//                                      - Declare functions constant where feasible
//                                      - Remove options to calculate Zetas and Lambdas at every timestep; variables that only appear in detailed outputs should not be computed at every timestep in a standard run
//                                      - Update documentation
//                                      - Remove postCEE binding energy (meaningless and wasn't re-computed, anyway)
// 02.13.12     IM - Aug 23, 2020   - Enhancement:
//                                      - More cleaning, removed some of the unnecessary prime quantities like m_SemiMajorAxisPrime, m_EccentricityPrime, etc.
//                                      - Thermal timescales are now correctly computed after the CE phase
//                                      - Detailed output passes a set of self-consistency checks (issue #288)
// 02.13.13     JR - Aug 23, 2020   - Defect repairs:
//                                      - Fixed debugging and logging macros in LogMacros.h
// 02.13.14     IM - Aug 29, 2020   - Defect repairs:
//                                      - Address issue #306 by removing detailed printing of merged binaries
//                                      - Address issue #70 by stopping evolution if the binary is touching
//                                      - Check for merged binaries rather than just touching binaries in Evaluate
//                                      - Minor cleaning (e.g., removed unnecessary CheckMassTransfer, which just repeated the work of CalculateMassTransfer but with a confusing name)
// 02.13.15     IM - Aug 30, 2020   - Defect repairs:
//                                      - Fixed issue #347: CalculateMassTransferOrbit was not correctly accounting for the MT_THERMALLY_LIMITED_VARIATION::RADIUS_TO_ROCHELOBE option
//                                      - Assorted very minor cleaning, including comments
// 02.14.00     IM - Aug 30, 2020   - Enhancement:
//                                      - Recreate RLOF printing (resolve issue #212)
// 02.14.01     ML - Sep 05, 2020   - Code cleanup:
//                                      - Issue #354 - Combine HYDROGEN_RICH and HYDROGEN_POOR supernova output variables into a single boolean variable IS_HYDROGEN_POOR 
// 02.15.00     JR - Sep 09, 2020   - Enhancements and related code cleanup:
//                                      - implemented "DETAILED_OUTPUT" folder inside "COMPAS_Output" container for SSE output
//                                      - SSE Parameters files moved to "DETAILED_OUTPUT" folder (they are analogous to BSE_Detailed_Output files)
//                                      - implemented SSE Switch Log and BSE Switch Log files (record written at the time of stellar type switch - see documentation)
//                                      - implemented SSE Supernova log file - see documentation (issue #253)
//                                      - added TIMESCALE_MS as a valid property in BaseStar::StellarPropertyValue().  The TIMESCALE_MS value in the SSE_Parameters file was being printed as "ERROR!" and nobody noticed :-)  It now prints correctly.
// 02.15.01     RS - Sep 10, 2020   - Enhancement
//                                       - added profiling option to keep track of repeated pow() calls
// 02.15.02     IM - Sep 11, 2020   - Defect repair
//                                       - changed ultra-stripped HeHG and HeGB stars to immediately check for supernovae before collapsing into WDs; this resolves issue #367
// 02.15.03     RTW - Sep 11, 2020   - Code cleanup:
//                                      - Set all references to kick "velocity" to magnitude. This is more correct, and will help distinguish from system and component vector velocities later
// 02.15.04     JR - Sep 11, 2020   - Enhancement
//                                       - refactored profiling code
//                                          - profiling code can now be #defined away for production build
//                                          - added options (via #defines) to profiling code: counts only (no CPU spinning), and print calling function name
//                                       - removed profiling program option
// 02.15.05     JR - Sep 12, 2020   - Code cleanup
//                                       - removed superfluous (and broken) #define guard around profiling.cpp
//                                       - minor change to profiling output (moved header and trailer to better place)
// 02.15.06     IM - Sep 12, 2020   - Defect repair
//                                       - Changed BaseBinaryStar::ResolveSupernova to account only for mass lost by the exploding binary during the SN when correcting the orbit
//                                       - Delayed supernova of ultra-stripped stars so that the orbit is adjusted in response to mass transfer first, before the SN happens
// 02.15.07     RTW - Sep 13, 2020   - Enhancement:
//                                      - Issue #12 - Move enhancement STROOPWAFEL from Legacy COMPAS to new COMPAS
//                                      - Issue #18 - double check STROOPWAFEL works in newCOMPAS
//                                      - Issue #154 - Test compatibility of CompasHPC and BSE_Grid.txt
//                                      - Added in combined functionality of Stroopwafel and pythonSubmit, with support for HPC runs
// 02.15.08     IM - Sep 14, 2020   - Defect repair:
//                                      - Issue #375 Error in Hurley remnant mass calculation
// 02.15.09     RTW - Oct 1, 2020   - Code cleanup:
//                                      - Rewrote ResolveSupernova to match Pfahl, Rappaport, Podsiadlowski 2002, and to allow for vector addition of system and component velocities
//                                      - Changed meaning of Supernova_State (see Docs)
//                                      - PostSN parameters have been removed
//                                      - SN phi has been redefined
// 02.15.10     IM - Oct 3, 2020    - Code cleanup:
//                                      - Removed some unnecessary internal variables and functions (m_TotalMass, m_TotalMassPrev, m_ReducedMass, m_ReducedMassPrev, m_TotalAngularMomentumPrev, CalculateAngularMomentumPrev(), EvaluateBinaryPreamble(),...
//                                      - Cleaned up some unclear comments
//                                      - ResolveCoreCollapseSN() no longer takes the Fryer engine as an argument (Fryer is just one of many possible prescriptions)
// 02.15.11     IM - Oct 3, 2020    - Defect repair and code cleanup:
//                                      - Fixed a number of defects in single stellar evolution (Github issues #381, 382, 383, 384, 385)
//                                      - The Fryer SN engine (delayed vs rapid) is no longer passed around, but read in directly in CalculateRemnantMassByFryer2012()
// 02.15.12     IM - Oct 5, 2020    - Enhancement
//                                      - Added timestep-multiplier option to adjust SSE and BSE timesteps relative to default
//                                      - Added eccentricity printing to RLOF logging
//                                      - Adjusted pythonSubmitDefault.py to include PESSIMISTIC CHE
//                                      - Updated documentation
// 02.15.13     JR - Oct 8, 2020    - Defect repair:
//                                      - Added checks for maximum time and timesteps to SSE code- issue #394
// 02.15.14     IM - Oct 8, 2020    - Defect repair:
//                                      - Added checks for dividing by zero when calculating fractional change in radius
// 02.15.15     IM - Oct 8, 2020    - Defect repair:
//                                      - Added safeguards for R<R_core in radius perturbation for small-envelope stars, complete addressing issue #394
// 02.15.16     RTW - Oct 14, 2020  - Code cleanup
//                                      - Changed separation to semiMajorAxis in RLOF and BeBinary properties
// 02.15.17     IM - Oct 16, 2020   - Defect repair and code cleanup:
//                                      - Issue 236 fixed: SN printing correctly enabled for all SNe
//                                      - Minor code cleaning: Cleaned up EvaluateSupernovae(), removed unnecessary m_Merged variable
// 02.15.18     RTW - Oct 22, 2020  - Code cleanup
//                                      - Removed redundant 'default' extension from files in the "defaults/" folder, and fixed references in the documentation.
//                                      - Added in '0' buffers to the Wall Times output to match the HH:MM:SS format
// 02.15.19     IM - Oct 23, 2020   - Enhancements
//                                      - Continue evolving DCOs until merger if EvolvePulsars is on (Issue #167)
//                                      - Removed m_SecondaryTooSmallForDCO (Issue #337)
// 02.15.20     RTW - Nov 03, 2020  - Code cleanup
//                                      - Removed unnecessary supernova phi rotation - it was added to agree with Simon's original definition, and to allow for seeds to reproduce the same SN final orbit. 
//                                      -   Removing it means seeds won't reproduce the same systems before and after, but populations are unaffected.
// 02.16.00     JR - Nov 03, 2020   - Enhancements
//                                      - Implemented new grid file functionality (see discussion in issue #412); updated docs - see docs (doc v2.3 has new documentation)
//
//                                      - Added all options to printing functionality: all options can now be selected for printing, 
//                                        either in the default log record specifications, or at runtime via the logfile-definitions option
//
//                                      - 'CHE_Option' header string changed to 'CHE_Mode'.  A few typos fixed in header strings.
//
//                                      - Added options
//                                          - initial-mass                          initial mass for single star (SSE)
//                                          - initial-mass-1                        initial mass for primary (BSE)
//                                          - initial-mass-2                        initial mass for secondary (BSE)
//                                          - semi-major-axis, a                    initial semi-major axis (BSE)
//                                          - orbital-period                        initial orbital period – only used if ‘semi-major-axis’ not specified
//                                          - eccentricity, e                       initial eccentricity (BSE)
//                                          - mode                                  mode of evolution: SSE or BSE (default is BSE)
//                                          - number-of-systems                     number of systems (single stars/binary stars) to evolve
//                                          - kick-magnitude-random                 kick magnitude random number for the star (SSE): used to draw the kick magnitude
//                                          - kick-magnitude                        the (drawn) kick magnitude for the star (SSE)
//                                          - kick-magnitude-random-1               kick magnitude random number for the primary star (BSE): used to draw the kick magnitude
//                                          - kick-magnitude-1                      the (drawn) kick magnitude for the primary star (BSE)
//                                          - kick-theta-1                          the angle between the orbital plane and the ’z’ axis of the supernova vector for the primary star (BSE)
//                                          - kick-phi-1                            the angle between ’x’ and ’y’, both in the orbital plane of the supernova vector, for the primary star (BSE)
//                                          - kick-mean-anomaly-1                   the mean anomaly at the instant of the supernova for the primary star (BSE)
//                                          - kick-magnitude-random-2               kick magnitude random number for the secondary star (BSE): used to draw the kick magnitude
//                                          - kick-magnitude-2                      the (drawn) kick magnitude for the secondary star (BSE)
//                                          - kick-theta-2                          the angle between the orbital plane and the ’z’ axis of the supernova vector for the secondary star (BSE)
//                                          - kick-phi-2                            the angle between ’x’ and ’y’, both in the orbital plane of the supernova vector, for the secondary star (BSE)
//                                          - kick-mean-anomaly-2                   the mean anomaly at the instant of the supernova for the secondary star (BSE)
//                                          - muller-mandel-kick-multiplier-BH      scaling prefactor for BH kicks when using 'MULLERMANDEL'
//                                          - muller-mandel-kick-multiplier-NS      scaling prefactor for NS kicks when using 'MULLERMANDEL'
//                                          - switchlog                             replaces ‘BSEswitchLog’ and ‘SSEswitchLog’
//                                          - logfile-rlof-parameters               replaces ‘logfile-BSE-rlof-parameters’
//                                          - logfile-common-envelopes              replaces ‘logfile-BSE-common-envelopes’
//                                          - logfile-detailed-output               replaces ‘logfile-BSE-detailed-output’, and now also used for SSE
//                                          - logfile-double-compact-objects		replaces ‘logfile-BSE-double-compact-objects’
//                                          - logfile-pulsar-evolution              replaces ‘logfile-BSE-pulsar-evolution’
//                                          - logfile-supernovae                    replaces ‘logfile-BSE-supernovae’ and ‘logfile-SSE-supernova’
//                                          - logfile-switch-log                    replaces ‘logfile-BSE-switch-log’ and ‘logfile-SSE-switch-log’
//                                          - logfile-system-parameters             replaces ‘logfile-BSE-system-parameters’
//
//                                      - Removed options
//                                          - number-of-binaries                    replaced by ‘number-of-systems’ for both SSE and BSE
//                                          - single-star-min                       replaced by ‘initial-mass’ and ‘number-of-stars’
//                                          - single-star-max                       replaced by ‘initial-mass’ and ‘number-of-stars’
//                                          - single-star-mass-steps                replaced by ‘initial-mass’ and ‘number-of-stars’
//                                          - BSEswitchLog                          replaced by ‘switchlog’
//                                          - SSEswitchLog                          replaced by ‘switchlog’
//                                          - logfile-BSE-rlof-parameters           replaced by ‘logfile-rlof-parameters’
//                                          - logfile-BSE-common-envelopes          replaced by ‘logfile-common-envelopes’
//                                          - logfile-BSE-detailed-output           replaced by ‘logfile-detailed-output’
//                                          - logfile-BSE-double-compact-objects    replaced by ‘logfile-double-compact-objects’
//                                          - logfile-BSE-pulsar-evolution          replaced by ‘logfile-pulsar-evolution’
//                                          - logfile-BSE-supernovae                replaced by ‘logfile-supernovae’
//                                          - logfile-SSE-supernova                 replaced by ‘logfile-supernovae’
//                                          - logfile-BSE-switch-log                replaced by ‘logfile-switch-log’
//                                          - logfile-SSE-switch-log                replaced by ‘logfile-switch-log’
//                                          - logfile-BSE-system-parameters         replaced by ‘logfile-system-parameters’
//
//                                      - Overloaded Options – these options are context-aware and are used for both SSE and BSE:
//                                          - number-of-systems                     specifies the number of systems (single stars/binary stars) to evolve
//                                          - detailed-output                       switches detailed output on/off for SSE or BSE
//                                          - switchlog                             enables the switch log for SSE or BSE
//                                          - logfile-detailed-ouput                defines filename for SSE or BSE detailed output file
//                                          - logfile-supernovae                    defines filename for SSE or BSE supernovae file
//                                          - logfile-switch-log                    defines filename for SSE or BSE switch log file
// 02.16.01     JR - Nov 04, 2020   - Enhancement
//                                      - changed switchlog implementation so that a single switchlog file is created per run
//                                        (see Issue #387 - note: single '--switch-log' option (shared SSE/BSE) implemented in v02.16.00)
// 02.16.02     IM - Nov 05, 2020   - Enhancements, Defect repairs
//                                      - Updated MT stability criteria for HeMS stars (Issue #425) to use MS zeta value
//                                      - Corrected baryon number for HeWD to match Hurley prescription (Issue #416)
//                                      - Corrected calculation of core mass after 2nd dredge-up (Issue #419)
//                                      - Corrected calculation of minimum radius on CHeB (Issue #420)
// 02.16.03     JR - Nov 08, 2020   - Defect repairs, Enhancements
//                                      - Issue #308
//                                          - added constant for minimum initial mass, maximum initial mass, minim metallicity and maximum metallicity to constants.h
//                                          - added checks to options code (specifically Options::OptionValues::CheckAndSetOptions()) to check option values for
//                                            initial mass and metallicity against constraints in constants.h
//                                      - Issue #342
//                                          - replaced header string suffixes '_1', '_2', '_SN', and '_CP' with '(1)', '(2)', '(SN)', and '(CP)' respectively
//                                          - now header strings ending in '(1)' indicate the value is for Star_1, '(2) for Star_2, '(SN)' for the supernova, and '(CP)' the companion
//                                      - Issue #351
//                                          - moved flags RECYCLED_NS and RLOF_ONTO_NS from SN_EVENT enum - now flags in BinaryConstiuentStar class
//                                          - removed RUNAWAY flag from SN_EVENT enum - removed entirely from code (not required)
//                                      - Issue #362
//                                          - changed header strings for RZAMS (radius at ZAMS) to 'Radius@ZAMS' - now consistent with MZAMS (mass at ZAMS - 'Mass@ZAMS')
//                                      - Issue #363
//                                          - made header strings for Lambdas uniform (all now start with 'Lambda_')
//                                      - Issue #409
//                                          - removed SN_THETA and SN_PHI from default SSE_SUPERNOVAE_REC (don't apply to SSE)
//                                      - Fixed defect that caused semi-major axis to be drawn from distribution rather than calculated from supplied orbital period
//                                        (moved check and calculation from options.cpp to BaseBinaryStar.cpp)
// 02.17.00     JR - Nov 10, 2020   - Enhancement, defect repairs, code cleanup
//                                      - Added SSE System Parameters file
//                                          - records initial parameters and result (final stellar type) 
//                                          - useful when detailed output is not required
//                                      - Fix for Issue #439
//                                      - Fixed typo in LogfileSwitchLog() in Options.h - only affected situation where user specified switchlog filename (overriding default filename)
//                                      - Removed m_LBVfactor variable from BaseBinaryStar - never used in BSE code
//                                      - Removed m_LBVfactor variable from BaseStar - use OPTIONS->LuminousBlueVariableFactor()
//                                      - Removed m_WolfRayetFactor variable from BaseBinaryStar - never used in BSE code
//                                      - Removed m_LBVfactor variable from BaseStar - use OPTIONS->WolfRayetFactor()
// 02.17.01     RTW - Nov 10, 2020  - Enhancement:
//                                      - Added in Schneider 2020 remnant mass prescriptions (standard and alternative)
//                                      - Added parameter MassTransferDonorHistory, as required for above prescription, which tracks the MT donor type (from which the MT Case can be established)
// 02.17.02     RTW - Nov 13, 2020  - Enhancement:
//                                      - Cleaned up the demo plotting routine so that the plot produced is the plot we use in the methods paper
// 02.17.03     JR - Nov 13, 2020   - Enhancements, code cleanup
//                                      - Added metallicity-distribution option: available distributions are ZSOLAR and LOGUNIFORM (see documentation)
//                                          - Added metallicity-min and metallicity-max options (for metallicity-distribution option)
//                                          - Metallicity is sampled if not explicitly specified via the --metallicity option - this was existing functionality, but
//                                            no distribution was implemented: sampling always returned ZSOLAR.  This change adds the LOGUNIFORM distribution, and 'formalises' the ZSOLAR 'distribution'.
//                                      - Added MASS to default SSE_SYSTEM_PARAMETERS_REC
//                                      - Removed AIS code
//                                      - Removed variable 'alpha' from BinaryCEDetails struct - use OPTIONS->CommonEnvelopeAlpha()
//                                          - Removed BINARY_PROPERTY::COMMON_ENVELOPE_ALPHA - use PROGRAM_OPTION::COMMON_ENVELOPE_ALPHA
//                                      - Issue #443: removed eccentricity distribution options FIXED, IMPORTANCE & THERMALISE (THERMALISE = THERMAL, which remains) 
// 02.17.04     JR - Nov 14, 2020   - Defect repairs
//                                      - Added CalculateRadiusOnPhase() and CalculateLuminosityOnPhase() to class BH (increases DNS yield)
//                                      - Added metallicity to sampling conditions in BaseBinaryStar constructor (should have been done when LOGUNIFORM metallicity distribution added)
// 02.17.05     TW - Nov 16, 2020   - Defect repairs
//                                      - Issue #444
//                                          - Fixed typo in synchronisation timescale
// 02.17.06     RTW - Nov 17, 2020  - Bug fix:
//                                      - Fixed Schneider remnant mass inversion from logRemnantMass^10 to 10^logRemnantMass, added some comments in the same section
// 02.17.07     TW - Nov 17, 2020   - Enhancements, code cleanup
//                                      - Issue #431
//                                          - Added option to change LBV wind prescription: choices are NONE, HURLEY_ADD, HURLEY and BELCYZNSKI
//                                      - Replaced numbers with constants for luminosity and temperature limits in mass loss
//                                      - Consolidated checks of luminosity for NJ winds within function
//                                      - NOTE: the above makes sure luminosity is checked before applying NJ winds for MS stars, this was not previously the case but I think it should be
// 02.17.08     JR - Nov 19, 2020   - Enhancements, code cleanup
//                                      - Added orbital-period-distribution option (see note in Options.cpp re orbital period option)
//                                      - Added mass-ratio option
//                                      - Updated default pythonSubmit to reflect new options, plus some previous omissions (by me...)
//                                      - Minor typo/formatting changes throughout
//                                      - Updated docs for new options, plus some typos/fixes/previous omissions
// 02.17.09     RTW - Nov 20, 2020  - Bug fix:
//                                      - Removed corner case for MT_hist=8 stars in the Schneider prescription (these should be considered Ultra-stripped)
// 02.17.10     RTW - Nov 25, 2020  - Enhancement:
//                                      - Cleaned up Schneider remnant mass function (now uses PPOW), and set the HeCore mass as an upper limit to the remnant mass
// 02.17.11     LVS - Nov 27, 2020  - Enhancements:
//                                      - Added option to vary all winds with OverallWindMassLossMultiplier
// 02.17.12     TW - Dec 9, 2020    - Enhancement, code cleanup, bug fix
//                                      - Issue #463
//                                          - Changed variable names from dml, dms etc. to rate_XX where XX is the mass loss recipe
//                                          - No longer overwrite variables with next mass loss recipe for clarity
//                                      - Added a new option to check the photon tiring limit during mass loss (default false for now)
//                                      - Added a new class variable to track the dominant mass loss rate at each timestep
// 02.17.13     JR - Dec 11, 2020   - Defect repair
//                                      - uncomment initialisations of mass transfer critical mass ratios in Options.cpp (erroneously commented in v02.16.00)
// 02.17.14     TW - Dec 16, 2020   - Bug fix
//                                      - fix behaviour at fLBV=0 (had been including other winds but should just ignore them)
// 02.17.15     JR - Dec 17, 2020   - Code and architecture cleanup
//                                      - Architecture changes:
//                                          - Added Remnants class    - inherits from HeGB class
//                                          - Added WhiteDwarfs class - inherits from Remnants class; most of the WD code moved from HeWD, COWD and ONeWD to WhiteDwarfs class
//                                          - Changed HeWD class      - inherits from WhiteDwarfs class (COWD still inherits from HeWD; ONeWD from COWD)
//                                          - Change NS class         - inherits from Remnants class; code added/moved as necessary
//                                          - Change BH class         - inherits from Remnants class; code added/moved as necessary
//                                          - Change MR class         - inherits from Remnants class; code added/moved as necessary
//                                      - Code cleanup:
//                                          - added "const" to many functions (mostly SSE code) that dont modify class variables ("this") (still much to do, but this is a start)
//                                          - added "virtual" to GiantBranch::CalculateCoreMassAtBAGB() and BaseStar::CalculateTemperatureAtPhaseEnd()
//                                              - will have no impact given where they are called, but the keyword should be there (in case of future changes)
//                                          - changed hard-coded header suffixes from _1 -> (1), _2 -> (2)
//                                      - Added call to main() to seed random number generator with seed = 0 before options are processed (and user specified seed is know).  Ensures repeatability.
//                                      - Changed "timestep below minimum" warnings in Star.cpp to be displayed only if --enable-warnings is specified
// 02.17.16     JR - Dec 17, 2020   - Code cleanup
//                                      - Removed "virtual" from GiantBranch::CalculateCoreMassAtBAGB() (incorrectly added in v02.17.15 - I was right the first time)
//                                      - Removed "const" from Remnants::ResolveMassLoss() (inadvertently added in v02.17.15)
//                                      - Removed declarations of variables m_ReducedMass, m_ReducedMassPrev, m_TotalMass, and m_TotalMassPrevfrom BaseBinaryStar.h (cleanup begun in v02.15.10 - these declarations were missed)
// 02.17.17     RTW - Dec 17, 2020  - Code cleanup
//                                      - Removed MassTransferCase related variables in favor of MassTransferDonorHist
// 02.17.18     JR - Dec 18, 2020   - Defect repair
//                                      - Typo in options code for option --switch-log: "switchlog" was incorrectly used instead of "switch-log"
// 02.17.19     LVS - Dec 19, 2020  - Enhancements:
//                                      - Added option to vary winds of cool stars (with T < VINK_MASS_LOSS_MINIMUM_TEMP) via a CoolWindMassLossMultiplier
// 02.18.00     JR - Jan 08, 2021   - Enhancement:
//                                      - Added support for HDF5 logfiles (see notes at top of log.h)
//                                      - Added 'logfile-type' option; allowed values are HDF5, CSV, TSV, TXT; default is HDF5
//                                      - Added 'hdf5-chunk-size' option - specifies the HDF5 chunk size (number of dataset entries)
//                                      - Added 'hdf5-buffer-size' option - specifies the HDF5 IO buffer size (number of chunks)
//                                      - Removed 'logfile-delimiter' option - delimiter now set by logfile type (--logfile-type option described above)
//                                      - Changed header strings containing '/' character: '/' replaced by '|' (header strings become dataset names in HDF5 files, and '/' is a path delimiter...)
// 02.18.01     SS - Jan 11, 2021   - Defect repair
//                                      - Added check if binary is bound when evolving unbound binaries
// 02.18.02     JR - Jan 12, 2021   - Defect repair:
//                                      - Changed "hdf5_chunk_size = 5000" to "hdf5_chunk_size = 100000" in default pythonSubmit (inadvertently left at 5000 after some tests...)
// 02.18.03     SS - Jan 19, 2021   - Enhancement:
// 									    - Added check for neutron star mass against maximum neutron star mass. 
//									      If a neutron star exceeds this mass it should collapse to a black hole. 
//                                        This can be relevant for neutron stars accreting, e.g. during common envelope evolution
// 02.18.04     IM - Jan 28, 2021   - Enhancement:
//                                      - NS to BH collapse preserves mass (see discussion in #514)
//                                      - Fixed comment typo
// 02.18.05     JR - Jan 29, 2021   - Defect repair:
//                                      - Honour '--evolve-unbound-systems' option when specified in a grid file (see issue #519)
//                                      - Honour '--evolve-pulsars' option when specified in a grid file (same as issue #519)
//                                      - Added "maximum-evolution-time", "maximum-number-timestep-iterations", and "timestep-multiplier" to m_GridLineExcluded vector in Options.h (previous oversight)
// 02.18.06     SS - Feb 1, 2021    - Defect repair:
//                                      - Make COMPAS use --neutrino-mass-loss-BH-formation options (resolves issue #453)
// 02.18.07     JR - Feb 18, 2021   - Enhancement:
//                                      - Added 'rotational-frequency' option so users can specify initial rotational frequency of SSE star
//                                      - Added 'rotational-frequency-1' and 'rotational-frequency-2' options so users can specify initial rotational frequency of both BSE stars
//                                      - Changed units of rotational frequencies written to logfiles (omega, omega_break, omega_ZAMS) from rotations per year to Hz
//                                      - Changed program option header strings containing '_1' and '_2' to '(1)' and '(2)' for consistency
// 02.18.08     JR - Feb 26, 2021   - Defect repairs:
//                                      - Remove stray diagnostic print from BaseStar constructor in BaseStar.cpp
//                                      - Fix for issue #530 - some commandline options ignored when a grid file is used
//                                          - the issue here was case-sensitive vs case-insensitive matches (asking BOOST to do case-insensitive matches for option names doesn't propagate to all matches BOOST does...)
//                                          - the options affected were all options that have mixed-case names:
//
//                                              - case-BB-stability-prescription
//                                              - kick-magnitude-sigma-CCSN-BH
//                                              - kick-magnitude-sigma-CCSN-NS
//                                              - kick-magnitude-sigma-ECSN
//                                              - kick-magnitude-sigma-USSN
//                                              - mass-transfer-thermal-limit-C
//                                              - muller-mandel-kick-multiplier-BH
//                                              - muller-mandel-kick-multiplier-NS
//                                              - neutrino-mass-loss-BH-formation
//                                              - neutrino-mass-loss-BH-formation-value
//                                              - PISN-lower-limit
//                                              - PISN-upper-limit
//                                              - PPI-lower-limit
//                                              - PPI-upper-limit
// 02.18.09     ML - Mar 22, 2021   - Defect repair:
//                                      - Correct polynomial evaluation of Nanjing lambda's for EAGB and TPAGB stellar types.
// 02.18.10     LVS - Apr 06, 2021   - Enhancement:
//                                      - Added PPISN prescription option - Farmer 2019
// 02.19.00     JR - Apr 20, 2021   - Enhancements and Defect Repairs:
//                                      - Enhancements:
//                                          - Added option to enable users to add program options values to BSE/SSE system parameters files
//                                              - option is '--add-options-to-sysparms', allowed values are {ALWAYS, GRID, NEVER}.  See docs for details.
//                                          - Included "Run_Details" file in HDF5 output file if logfile type = HDF5.  The text Run_Details file still exists
//                                            so users can still easily look at the contents of the Run_Details file - this enhancements adds a copy of the
//                                            Run_Details file to the HDF5 output file.
//
//                                      - Defect Repairs:
//                                          - fixed a few previously unnoticed typos in PROGRAM_OPTION map in constamts.h, and in Options::OptionValue() function.
//                                            Fairly benign since they had't been noticed, but needed to be fixed.
//
//                                      Modified h5copy.py (in postProcessing/Folders/H5/PythonScripts) so that groups (COMPAS files) will not be copied
//                                      if the group exists in the destination file but has a different number of datasets (columns) from the group in
//                                      the source file.
//
//                                      Also provided h5view.py - an HDF5 file viewer for COMPAS HDF5 files (in postProcessing/Folders/H5/PythonScripts).  See
//                                      documentation as top of source file for details.
// 02.19.01     JR - Apr 30, 2021   - Enhancements and Defect Repairs:
//                                      - Enhancements:
//                                          - changed chunk size for HDF5 files to HDF5_MINIMUM_CHUNK_SIZE for Run_Details group in COMPAS_Output and for detailed output files.
//                                              - Run_Details is a small file, and detailed output files are generally a few thousand records rather than hundreds of thousands, 
//                                                so a smaller chunk size wastes less space and doesn't impact performance significantly
//
//                                      - Defect Repairs:
//                                          - fixed issue #548 - HDF5 detailed output files not created when random-seed specified in a grid file
//                                          - fixed defect where records in HDF5 output files would be duplicated if the number of systems exceeded the HDF5 chunk size
//                                            being used (the default chunk size is 100000 - that might explain why this problem hasn't been reported)
//
//                                      Modified h5view.py (in postProcessing/Folders/H5/PythonScripts) to handle detailed output files
// 02.19.02     LVS - May 04, 2021   - Defect Repairs:
//                                      - Avoid possibility of exceeding total mass in Farmer PPISN prescription
// 02.19.03     TW - May 18, 2021    - Enhancement:
//                                      - Change default LBV wind prescription to HURLEY_ADD
// 02.19.04     JR - May 24, 2021    - Defect Repair:
//                                      - Fixed incrementing of random seed and binary id when grid file contains sets/ranges
//
//                                      Modified h5view.py (in postProcessing/Folders/H5/PythonScripts) to print number of unique seeds (where relevant) in summary output
// 02.20.00     IM - June 14, 2021  - Enhancement:
//                                      - Port defaults from preProcessing/pythonSubmit.py to options.cpp
//                                      - Minor fixes (e.g., documentation)
// 02.20.01     JR - June 21, 2021  - Defect repair:
//                                      - Fix for issue #585: add formatted value and delimiter to logrecord string in Log.h (defect introduced in v02.18.00; only affected SSE_Supernovae logfile)
// 02.20.02     JR - July 26, 2021  - Defect repair:
//                                      - Add HDF5 support to logging code for SSE/BSE switch log files.  Support for HDF5 switch files was inadvertently not added when HDF5 file support as added in v02.18.00 for all standard log files.  Switch log files are 'special' (they have extra columns, not part of the 'standard' log file functionality), and that was missed.
//                                      - Also removed '-lsz' from Makefile and Makefile.docker - library not required
// 02.21.00     JR - July 28, 2021  - Enhancement and Defect Repairs:
//                                      - Added code to copy any grid file and/or logfile-definitions file specified to output container.
//                                      - Copying a large grid file could take time, and take up much space, so added new program option '--store-input-files' which is TRUE by default.  If FALSE, neither the grid file (if specified) nor the logfile-definitions file (if specified) will be copied to the output container (if TRUE, both will be copied (if specified)).
//                                      - Fixed issue #600: changed pythonSubmit.py to treat fully-qualified grid filenames and fully-qualified logfile-definitions filenames correctly (i.e. don't add CWD if the filename is already fully-qualified).
//                                      - Fixed issue #601: changed pythonSubmit.py to put all boolean parameters on the commandline, with "True" or "False" value.
// 02.21.01     RTW - Aug 21, 2021  - Defect Repair:
//                                      - PrintRLOFProperties now gets called immediately before and after the call to EvaluateBinary so that the changes reflect only BSE changes.
//                                      - The function call has also been tidied up to take an argument specifying whether the call was made before or after the MT took place.
// 02.22.00     JR - Aug 26, 2021   - Enhancement:
//                                      - Added functionality to allow users to select a range of lines from the grid file (if specified) to process.  Added program options --grid-start-line and --grid-lines-to-process - see documentation for details.
// 02.22.01     JR - Sep 11, 2021   - Defect repair:
//                                      - Fix for issue #615: defaults for calculated/drawn program options now calculated after random seed is set for the system being evolved.
// 02.22.02     IM - Oct 4, 2021    - Defecr repair:
//                                      - Removed unnecessary IsPrimary() / BecomePrimary() functionality, fixed incorrect MassTransferTrackerHistory (see issue #605)
// 02.22.03     IM - Oct 4, 2022    - Defect repair:
//                                      - Corrected Eddington mass accretion limits, issue #612 (very minor change for WDs and NSs, factor of a few increase for BHs)
// 02.23.00 FSB/JR - Oct 11, 2021   - Enhancement:
//                                      - updated kelvin-helmholtz (thermal) timescale calculation with more accurate pre-factor and updated documentation.
//                                      - rationalised parameters of, and calls to, CalculateThermalTimescale()
// 02.23.01     JR - Oct 11, 2021   - Code cleanup:
//                                      - Typo fixed in version for changes made on October 11, 2021
//                                      - Changed KROUPA_POWER to SALPETER_POWER in utils:SampleInitialMass(); Removed KROUPA_POWER from constants.h
//                                      - Removed p_Id parameter from SSE/BSE switchlog functions - leftover from debugging
//                                      - Added CHEMICALLY_HOMOGENEOUS_MAIN_SEQUENCE property to SSE_SYSTEM_PARAMETERS_REC and BSE_SYSTEM_PARAMETERS_REC (both stars)
//                                      - Tidied up some parameters etc. to better comply with COMPAS coding guidelines
//                                      - Typo fixed in preProcessing/COMPAS_Output_Definitions.txt
// 02.24.00     JR - Oct 12, 2021   - Minor enhancements/optimisations:
//                                      - Added BaseStar::CalculateThermalMassAcceptanceRate() as a first-pass to address issue #595 - can be changed/expanded as required
//                                      - Changed BaseBinaryStar::CalculateTimeToCoalescence() to use Mandel 2021 https://iopscience.iop.org/article/10.3847/2515-5172/ac2d35, eq 5 to address issue #538
// 02.24.01     RTW - Oct 13, 2021  - Enhancements:
//                                      - Added units uniformly to the --help input descriptions
//                                      - Removed the BeBinary- and RLOF-specific random seeds (which were attributes of the events and were printed with e.g <MT) and replaced with system random seed
//                                      - In CE output, changed MASS_2_FINAL (which was sort of a wrapper for core mass) for MASS_2_POST_COMMON_ENVELOPE
//                                      - Removed SN kick angles from SystemParameters output (they are duplicated in SN output) and changed true_anomaly to mean_anomaly in BSE SN output
//                                      - Cosmetic typo fixes and added consistency, in the Event_Counter parameters and some function definitions
//                                      - Added *.eps, *.png to gitignore
// 02.24.02     JR - Oct 13, 2021   - Minor fixes:
//                                      - Fixed a few typos in header strings
//                                      - Changed true_anomaly to mean_anomaly in SSE SN output
// 02.25.00     JR - Oct 30, 2021   - Enhancements and minor fixes:
//                                      - Added ability for users to annotate log files via new program options '--notes-hdrs' and '--notes'.  See docs for details. 
//                                      - Added a shorthand notation for vector program options (e.g. annotations, log-classes, debug-classes).  See docs for details.
//                                      - Added '--notes-hdrs' and '--notes' to pythonSubmit.py (default = None for both)
//                                      - Added HDF5 support to Log::GetLogStandardRecord() (return value) and Log::LogStandardRecord() (input parameter).  This only matters
//                                        to SSE Supernovae file - for delayed writes.  The original implementation may have resulted in minor discrepanicies in SSE Supernovae
//                                        log records, (because of when the values were sampled (i.e. mid-timestep, or end of timestep)), which would only have been evident if
//                                        HDF5 files were compared to e.g. CSV files for the same binary - CSV, TSV, and TXT files had values sampled mid-timestep, HDF5 files 
//                                        at end of timestep).
//                                      - Added Log::Write() and Log::Put() for HDF5 files (better implementation - worked around in original implementation)
//                                      - Added additional checks for bad string -> number conversions throughout (for stoi(), stod(), etc.)
//                                      - Performance enhancement to BaseBinaryStar::CalculateTimeToCoalescence() (return early if e = 0.0)
//                                      - Fixed a few typos in comments
// 02.25.01     IM - Nov 1, 2021    -  Enhancements:
//                                      - Introduced common-envelope-allow-radiative-envelope-survive and common-envelope-allow-immediate-rlof-post-ce-survive options
//                                      - Addresses issue # 637
// 02.25.02     JR - Nov 1 , 2021    - Minor fixes:
//                                      - reinstated "_n" suffix for BSE detailed filenames (inadvertently removed in v02.25.00)
//                                      - updated pythonSubmit files:
//                                          preProcessing/pythonSubmit.py
//                                          examples/methods_paper_plots/detailed_evolution/pythonSubmitDemo.py
//                                          examples/methods_paper_plots/chirpmass_distribution/pythonSubmit.py
//                                          examples/methods_paper_plots/fig_5_HR_diagram/pythonSubmit.py
//                                          examples/methods_paper_plots/fig_6_max_R/pythonSubmit.py
//                                          examples/methods_paper_plots/fig_8_initial_core_final_mass_relations/pythonSubmitDefaults.py
//                                          examples/methods_paper_plots/fig_8_initial_core_final_mass_relations/pythonSubmitFryerRapid.py
//                                          examples/methods_paper_plots/fig_8_initial_core_final_mass_relations/pythonSubmitMandelMueller.py
// 02.25.03     JR - Nov 1 , 2021    - Minor fixes:
//                                      - fixed typo in Options.cpp for option --common-envelope-allow-immediate-RLOF-post-CE-survive (was typed common-envelope-allow-immediate-RLOF-post-CE_survive)
//                                      - fixed typo in Options.cpp for option --common-envelope-allow-radiative-envelope-survive (was typed common-envelope-allow-radiative-envelope-surive)
//                                        (neither of these caused problems because Boost matches only as many characters as necessary to determine the option name - would have if the names were not unique up to the typos)
// 02.25.04     IM - Nov 4, 2021     - Minor fixes
//                                      - More surive->survive typo fixes in python files to address issue #660
//                                      - Documentation edits to reflect new options common-envelope-allow-radiative-envelope-survive and common-envelope-allow-immediate-rlof-post-ce-survive options
// 02.25.05     IM - Nov 4, 2021     - Defect repair:
//                                      - Changed GiantBranch::CalculateRemnantMassByMullerMandel() to ensure that the remnant mass is no greater than the He core mass
// 02.25.06     IM - Nov 7, 2021     - Enhancements:
//                                      - Clarified program option documentation
//                                      - Removed unused CUSTOM semi-major axis initial distribution
//                                      - Removed unused STARTRACK zeta prescription
// 02.25.07     IM - Nov 12, 2021    - Defect repair:
//                                      - Changed EAGB::CalculateLuminosityOnPhase() and EAGB::CalculateLuminosityAtPhaseEnd() to use the helium core mass rather than the CO core mass (see Eq. in second paragraph of section 5.4 of Hurley+, 2000); this fixes a downward step in luminosity and radius on transition to EAGB
// 02.25.08     JR - Nov 15, 2021    - Defect repair:
//                                      - Fixed error introduced in v02.25.00: Added HDF5 support to GetLogStandardRecord().
//                                        Defect introduced was omission of code for HDF5 file support if a specified property is supplied to GetLogStandardRecord(), causing a boost::bad_get error.
//                                        The defect only affected HDF5 SSE_Supernovae files.  This fix adds the omitted code.
//                                      - Changed Options::PrintOptionHelp() to print help (-h/--h) to stdout instead of stderr.
// 02.25.09     IM - Nov 16, 2021    - Defect repair:
//                                      -Revert EAGB treatment to 02.25.06 until a proper fix is introduced
// 02.25.10     JR - Nov 19, 2021    - Defect repairs:
//                                      - clamp timestep returned in BaseStar::CalculateTimestep() to NUCLEAR_MINIMUM_TIMESTEP
//                                      - change NUCLEAR_MINIMUM_TIMESTEP to 1 year (from 100 years) in constants.h
// 02.26.00     IM - Nov 30, 2021    - Defect repairs:
//                                      - only decrease effective initial mass for HG and HeHG stars on mass loss when this decrease would not drive an unphysical decrease in the core mass
//                                      - change mass comparisons (e.g., mass vs. He flash mass threshold) to compare effective initial mass rather than current mass
//                                      - minor code and comment cleanup
// 02.26.01     IM - Dec 5, 2021     - Defect repair, Code cleanup:
//                                      - Removed redundant function ResolveRemnantAfterEnvelopeLoss (ResolveEnvelopeLoss is sufficient)
//                                      - Cleaned / updated ResolveEnvelopeLoss
//                                      - Fixed issue with masses and types of remnants formed from stripped HG stars
// 02.26.02     RTW - Dec 17, 2021   - Defect repair, Code cleanup:
//                                      - Changed all occurrences of PPOW(base, 1.0/3.0) with std::cbrt, as the former could not handle negative bases
//                                      - Changed all occurrences of sqrt with std::sqrt for consistency with the above change
// 02.26.03     IM - Jan 10, 2022    - Defect repair, code cleanup:
//                                      - Cleaned up treatment of HG donors having CONVECTIVE envelopes in LEGACY; fixed an issues with CEs from HG donors introduced in 02.25.01 
// 02.27.00     ML - Jan 12, 2022    - Enhancements:
//                                      - Add enhanced Nanjing lambda option that continuously extrapolates beyond radial range
//                                      - Add Nanjing lambda option to switch between calculation using rejuvenated mass and true birth mass
//                                      - Add Nanjing lambda mass and metallicity interpolation options
//                                      - No change in default behaviour
// 02.27.01     IM - Feb 3, 2022     - Defect repair:
//                                      - Fixed condition for envelope type when using ENVELOPE_STATE_PRESCRIPTION::FIXED_TEMPERATURE (previously, almost all envelopes were incorrecctly declared radiative)
// 02.27.02     IM - Feb 3, 2022     - Defect repair:
//                                      - Fixed mass change on forced envelope loss in response to issue # 743
// 02.27.03     JR - Feb 8, 2022     - Defect repair:
//                                      - Fix for issue # 745 - logfile definition records not updated correctly when using logfile-definitions file (see issue for details)
// 02.27.04     RTW - Feb 15, 2022   - Defect repair:
//                                      - Fix for issue # 761 - USSNe not occurring. See issue for details.
// 02.27.05     IRS - Feb 17, 2022   - Enhancements:
//                                      - Add function HasOnlyOneOf, which returns true if a binary has only one component in the list of stellar types passed, and false if neither or both are in the list
//                                      - Add function IsHMXRBinary, which returns true if HasOnlyOneOf(Black hole, Neutron star) and the companion radius is > 80% of the Roche Lobe radius
//                                      - Add flag --hmxr-binaries, which tells COMPAS to store binaries in BSE_RLOF output file if IsHMXRBinary
//                                      - Add columns for pre- and post-timestep ratio of stars to Roche Lobe radius to BSE_RLOF output file (addressing issue #746)
//                                      - Changed variables named rocheLobeTracker, roche_lobe_tracker etc. to starToRocheLobeRadiusRatio, star_to_roche_lobe_radius_ratio, etc. for clarity
// 02.27.06     SS - Apr 5, 2022     -  Defect repair:
//                                      - Fixed StarTrack PPISN prescription, previously it was doing the same thing as the COMPAS PPISN prescription.
// 02.27.07     RTW - Apr 5, 2022    - Defect repair:
//                                      - Fix for issue # 773 - ONeWD not forming due to incorrect mass comparison in TPAGB. 
// 02.27.08     RTW - Apr 12, 2022   - Defect repair:
//                                      - Fix for issue # 783 - Some mergers involving a massive star were not logged properly in BSE_RLOF, whenever a jump in radius due to changing stellar type within ResolveMassChanges was much greater than the separation.
// 02.27.09     VK - Apr 25, 2022    - Minor Enhancement:
//                                      - Converted constant: MULLERMANDEL_SIGMAKICK into an option: --muller-mandel-sigma-kick
// 02.28.00     Lvs - May 11, 2022   - Enhancements:
//                                      - Introduced new remnant mass prescription: Fryer+ 2022, adding new options --fryer-22-fmix and --fryer-22-mcrit
// 02.29.00     RTW - May 5, 2022    - Enhancement:
//                                      - Fix for issue # 596 - New option to allow for H rich ECSN (defaults to false). This removes non-interacting ECSN progenitors from contributing to the single pulsar population.
// 02.30.00     RTW - May 8, 2022    - Enhancement
//                                      - Added MACLEOD_LINEAR specific angular momentum gamma loss prescription for stable mass transfer
// 02.31.00     IM - May 14, 2022    - Enhancement
//                                      - Added option retain-core-mass-during-caseA-mass-transfer to preserve a larger donor core mass following case A MT, set equal to the expected core mass of a newly formed HG star with mass equal to that of the donor, scaled by the fraction of its MS lifetime
//                                      - Code and comment cleaning
// 02.31.01     RTW - May 16, 2022   - Defect repair:
//                                      - Fixed help string for H rich ECSN option implemented in v2.29.99
// 02.31.02     JR - May 18, 2022    - Defect repairs:
//                                      - Fixed STAR_PROPERTY_LABEL entries in contsants.h for INITIAL_STELLAR_TYPE and INITIAL_STELLAR_TYPE_NAME - both missing the prefix "INITIAL_".
//                                        Only caused a problem if a user wanted to add either of those to the logfile-definitions file - but since they are in the system parameters files (SSE and BSE)
//                                        by default encountering the problem would probably be unlikely.
//                                      - Fixed error identifier in Log::UpdateAllLogfileRecordSpecs() - was (incorrectly) ERROR::UNKNOWN_BINARY_PROPERTY, now (correctly) ERROR::UNKNOWN_STELLAR_PROPERTY 
// 02.31.03     RTW - May 20, 2022   - Defect repair:
//                                      - Fixed MS+MS unstable MT not getting flagged as a CEE
// 02.31.04     RTW - June 10, 2022  - Enhancements
//                                      - Fixed MT_TRACKER values to be clearer and complementary to each other
//                                      - Updated the relevant section in the detailed plotter that uses MT_TRACKER values
//                                      - Removed end states from detailed plotter (Merger, DCO, Unbound) so that they don't over compress the rest
// 02.31.05     RTW - July 25, 2022  - Defect repair:
//                                      - Renamed option '--allow-H-rich-ECSN' to 'allow-non-stripped-ECSN'
//                                      - Fixed check for non-interacting ECSN progenitors to consider MT history instead of H-richness
// 02.31.06     RTW - Aug 2, 2022    - Enhancement:
//                                      - Added stellar merger to default BSE_RLOF output
// 02.31.07     IM - August 1, 2022  - Defect repair:
//                                      - Print to DetailedOutput after merger, addresses https://github.com/TeamCOMPAS/COMPAS/issues/825
//                                      - Ensures no ONeWDs are formed with masses above Chandrasekhar mass
//                                      - Minor comment tweaks and a bit of defensive programming
// 02.31.08     RTW - Aug 3, 2022    - Enhancement:
//                                      - Added Accretion Induced Collapse (AIC) of ONeWD as another type of SN
// 02.31.09     RTW - Aug 9, 2022    - Enhancement:
//                                      - Max evolution time and max number of timesteps now read in from gridline as well as commandline
// 02.31.10     RTW - Aug 12, 2022   - Enhancement:
//                                      - Added option to set the Temperature boundary between convective/radiative giant envelopes
// 02.32.00     JR - Aug 27, 2022    - Enhancement & minor cleanup:
//                                      - Add 'record type' functionality to all standard log files
//                                      - Add/rationalise calls to PrintDetailedOutput() for binary systems
//                                          - remove m_PrintExtraDetailedOutput variable (and associated code) from BaseBinaryStar class
//                                      - Add new option for each standard log file to allow specification of which record types to print
//                                          - see e.g. '--logfile-detailed-output-record-types'
//                                      - Online documentation updated for record types and new options
//                                      - Detailed ploter changed to work with record type column (thanks RTW)
//                                      - Added new section to online documentation: 'What's new'
//                                          - documented record types changes in this new section
//                                      - Minor cleanup:
//                                          - minor formatting and typo fixes (src + docs)
//                                          - removed IncrementOmega() function from the BaseStar and Star classes (anti-patterm and no longer used - if it ever was)
//                                          - tidied up description of MainSequence::UpdateMinimumCoreMass()
// 02.33.00     RTW - Aug 13, 2022   - Enhancement:
//                                      - Added critical mass ratios from Claeys+ 2014 for determining if MT is unstable
//                                      - Cleaned up stability check functions in BaseBinaryStar.cpp for clarity, and to allow for critical mass ratios to be checked correctly
// 02.33.01     RTW - Sep 26, 2022   - Defect repair:
//                                      - Fixed interpolation of MACLEOD_LINEAR gamma for specific angular momentum. Previously interpolated on the gamma value, now interpolates in orbital separation
// 02.33.02      IM - Nov 27, 2022   - Defect repair:
//                                      - Fixed ignored value of input radius when computing the thermal timescale, relevant if using Roche lobe radius instead (issue #853)
//                                      - Cleaned code and comments around the use of MT_THERMALLY_LIMITED_VARIATION::RADIUS_TO_ROCHELOBE vs. C_FACTOR (issue #850)
// 02.34.00      IM - Nov 28, 2022   - Enhancement:
//                                      - Adding framework for Hirai & Mandel 2-stage common envelope formalism
//                                          (placeholders for now -- will have identical results to default version)
//                                      - Placed Dewi CE prescription on parity with others
// 02.34.01     RTW - Nov 30, 2022   - Defect repair:
//                                      - Fixed Time<MT and Time>MT calls in BSE_RLOF. Previously, they were identical. Now, Time<MT correctly reflects the previous time.
// 02.34.02     JR - Nov 30, 2022    - Defect repair:
//                                      - Fixed problem with no content in switchlog files (issue #870 - introduced in v2.32.00).
//                                      - Changed conditional statement in HG::ResolveEnvelopeLoss() and FGB::ResolveEnvelopeLoss() to be consistent with other stellar types ('>' -> '>=').
// 02.34.03     NRS - Jan 9, 2023    - Defect repair:
//                                      - Fixed units for post-CEE semi-major axis in CEE logs (issue #876).
// 02.34.04     RTW - Jan 31, 2023   - Enhancement:
//                                      - Added SN orbit inclination angle to BSE_SUPERNOVAE output
// 02.34.05     JR - Jan 29, 2023    - Code cleanup:
//                                      - Addressed issue #888 - replaced class variables m_LogMetallicityXi, m_LogMetallicitySigma, and m_LogMetallicityRho in BaseStar with getter functions.
// 02.34.06     IM - Feb 1, 2023     - Bug fixes:
//                                      - Re-enabled ResolveMassLoss() for Remnants so that Mdot is correctly reset
//                                      - Set Mdot to 0 in BaseBinaryStar::CalculateWindsMassLoss() when winds are turned off while the binary is in mass trensfer
//                                      - Removed Dutch winds for Remnants
//                                      - Fixed typo in NS::CalculateLuminosityOnPhase_Static()
//                                      - Minor code cleaning
// 02.35.00     RTW - Dec 8, 2022    - Enhancement:
//                                      - Added critical mass ratios from Ge+ 2020 for determining if MT is unstable
// 02.35.01     RTW - Feb 12, 2022   - Enhancement:
//                                      - Added post-SN orbital inclination vector to the output-able BINARY_PROPERTIES (not included in output, by default). 
// 02.35.02     JR - Feb 19, 2023    - Minor change and defect repair:
//                                      - Changed units of ROCHE_LOBE_RADIUS_1 and ROCHE_LOBE_RADIUS_2 from orbital separation to RSOL
//                                      - Changed header string for ROCHE_LOBE_RADIUS_1 from "RocheLobe(1)|a" to "RocheLobe(1)" - ditto for ROCHE_LOBE_RADIUS_2
//                                      - removed STAR_TO_ROCHE_LOBE_RADIUS_RATIO_1 ("Radius(1)|RL")and STAR_TO_ROCHE_LOBE_RADIUS_RATIO_2 ("Radius(2)|RL") from
//                                        the default output for BSE_DETAILED_OUTPUT_REC (can be calculated from other values in the default output)
//                                      - changed plot_detailed_evolution.py to accommodate the removal of STAR_TO_ROCHE_LOBE_RADIUS_RATIO_1 and 
//                                        STAR_TO_ROCHE_LOBE_RADIUS_RATIO_2 from the default output
//                                      - changed online documentation to reflect:
//                                           (a) removal of STAR_TO_ROCHE_LOBE_RADIUS_RATIO_1 and STAR_TO_ROCHE_LOBE_RADIUS_RATIO_2 from the default output
//                                           (b) change of header strings for ROCHE_LOBE_RADIUS_1 and ROCHE_LOBE_RADIUS_2 (units already (accidentally...) correct)
//                                      - fixed minor defect in call to m_Accretor->CalculateMassAcceptanceRate() in BaseBinaryStar::CalculateMassTransfer()
//                                        (only affected runs with mass-transfer-thermal-limit-accretor = RADIUS_TO_ROCHELOBE)
// 02.35.03     LvS - Feb 27, 2023   - Enhancement:
//                                      - Added mass accretion prescription during CE following model 2 from van Son + 2020
// 02.36.00     JR - Mar 15, 2023    - Enhancement, minor defect repairs:
//                                      - Addressed issue #797 - implemented functionality to create YAML file.  Two new options (--create-YAML-file and --YAML-template).  See documentation for details.
//                                      - Modified runSubmit.py to work with new yaml file format (i.e. all options could be commented...)
//                                      - Minor defect repairs in options code
//                                      - Minor fixes to online documentation; also clarified make arguments
// 02.36.01     JR - Mar 20, 2023    - Documentation:
//                                      - Updated documentation for YAML files.
//                                      - Modified YAML template to include notice regarding commented lines in default YAML file.
// 02.37.00     NR,RTW - Mar 26, 2023 - Enhancement:
//                                      - Added functionality for WDs to accrete in different regimes. 
//                                          - This applies to each WD subtype individually, though there is some overlap between COWDs and ONeWDs.
//                                          - Also involves tracking the WD shell mass, to account for shell burning that later increases the WD mass.
//                                          - Includes possible instability, and merger if the donor is a giant, as well as new SN types, 
//                                          - AIC (accretion induced collapse), SNIA (Type Ia), and HeSD (Helium shell detonation). 
//                                      - Tangential but related changes:
//                                          - Cleaned up the call to EddingtonCriticalRate, puttting it in BaseStar along with the optional prefactor.
//                                          - Moved NS radius and luminosity calls into NS.h from elsewhere in the code.
// 02.37.01     JR - Mar 27, 2023    - Defect repair:
//                                      - Updated changelog.h and whats-new.rst to correctly reflect changes to the code and version numbers after a bad fix for merge conflicts
//                                      - Changed "DD" to "HeSD" as appropriate
//                                      - A couple of code-cleanups
// 02.37.02     JR - Mar 27, 2023    - Defect repair:
//                                      - Changed yaml.h to include <algorithm> and <chrono> - not including them causes docker build to fail.
// 02.37.03     IM - Apr 8, 2023     - Defect repair:
//                                      - Resolved issue #855 by using Mass0 rather than Mass to determine ages and timescales
// 02.38.01     IM - Apr 16, 2023    - Enhancement:
//                                      - Added option to eject the convective envelope by pulsations (ExpelConvectiveEnvelopeAboveLuminosityThreshold)
//                                          if log10(m_Luminosity/m_Mass) exceeds LuminosityToMassThreshold
// 02.38.02     NR - Apr 20, 2023    - Defect repair:
//                                      - Added missing const in WD files which was generating warnings when compiling.
//                                   - Enhancement:
//                                      - Added QCRIT_PRESCRIPTION::HURLEY_HJELLMING_WEBBINK based on Hurley+ 2002 and its corresponding documentation.
// 02.38.03     IM - Apr 20, 2023    - Enhancement:
//                                      - Updated defaults following #957
// 02.38.04     IM - Apr 20, 2023    - Enhancement:
//                                      - Included Picker et al. (2023, in prep.) fits for the convective envelope mass in the TWO_STAGE common envelope treatment
// 02.38.05     YS - May 10, 2023    - Updates and changes to NS.cpp:
//                                      - Added NS::ChooseTimeStep(). Detailed time step description and reasoning can be found in NS.cpp
//                                      - Added output options (not default): PULSAR_BIRTH_PERIOD and PULSAR_BIRTH_SPIN_DOWN_RATE, which output the birth spin period and period derivative of a pulsar
//                                      - Updated codes on pulsar evolution, solving the problem of pulsars not evolving properly. This is written in cgs. 
//                                      - Added NS::SpinDownIsolatedPulsar(), describes single pulsar spinning down with magnetic braking. 
//                                          This is later used in NS::UpdateMagneticFieldAndSpin()
//                                      - m_PulsarDetails.spinDownRate was described as Pdot (s s^-1), when it is in fact f-dot(rad s^-2). This is now corrected. 
//                                      - In BSE_Pulsar_Evolution file, the pulsar parameters at birth were not recorded. 
//                                          Pulsar was also evolved an additional time step here with unspecified size.
//                                          Fix to this problem is done by setting the PULSAR_RECORD_TYPE:
//                                           (a) if record_type = 1 (DEFAULT), these are the initial values of the pulsar set at birth
//                                           (b) if record_type = 3 (POST_BINARY_TIMESTEP), these describe normal pulsar evolution
//                                      - Another caveat:
//                                         pulsar recycling mechanisms are not yet fully implemented, so COMPAS cannot produce MSPs for the time being; more updates to come.
// 02.38.06     JR - Jun 04, 2023    - Defect repair:
//                                      - Fixed "hides overloaded virtual function" warnings.
//                                      - Added "-Woverloaded-virtual" to compiler flags to enable warnings for g++ on linux systems.
// 02.38.07     JR - Jun 04, 2023    - Defect repair:
//                                      - Fix for issue #958 - evolving unbound systems that contain two compact objects.  Also added BINARY_PROPERTY::UNBOUND 
//                                        to BSE Detailed Output file default record.
//                                      - Changed makefile to be POSIX compliant for .o suffix rule.  No need to change docker Makefile - it is already POSIX compliant.
//                                         - since GNU Make 4.3 a warning is issued for suffix rules that include prerequisites - in our case the .o rule on line 125:
//                                           "Makefile:125: warning: ignoring prerequisites on suffix rule definition" - and in future releases it will become an error.
// 02.38.08     NRS - Jun 22, 2023   - Defect repair:
//                                      - Changed documentation to  match default value of m_EvolveUnboundSystems (TRUE).
//                                   - Enhancement:
//                                      - Added --evolve-double-white-dwarfs option to allow evolution of DWD systems (FALSE by default).
// 02.39.00     JR - Jul 04, 2023    - Enhancement, a little code cleanup:
//                                      - Record and expose m_EvolutionStatus for both BaseStar and BaseBinaryStar as a variable available for selection
//                                        for printing.  m_EvolutionStatus records the final evolution status - the reason evolution was stopped.  This was
//                                        already printed to the console for each star or binary, and is now available to be recorded in the log files.
//                                      - Add 'Evolution_Status' column to both SSE and BSE default system parameters records, and record m_EvolutionStatus there. 
//                                      - Fixed a few typos, a little code cleanup.
// 02.39.01     LC - Sep 01, 2023    - Defect repair:
//                                      - Fix for issue #945 - made HeSD SN types a sub-class of SNIA types.
// 02.40.00     JDM - Sep 29, 2023   - Enhancement:
//                                      - Added 'FLEXIBLE2023' option to --mass-loss-prescription. Recover previous defaults via 'BELCZYNSKI2010' option. this applies the following prescriptions:
//                                          - Added --OB-mass-loss program option.
//                                          - Added --RSG-mass-loss.
//                                          - Added --VMS-mass-loss.
//                                          - Added --WR-mass-loss.
// 02.41.00     JR - Nov 02, 2023    - Enhancement, a little cleanup:
//                                      - Added naive tides implementation.  Functionality enabled with new option `--enable-tides`.  Default is no tides.
//                                      - Fixed CalculateOrbitalAngularMomentum() (now uses eccentricity)
//                                      - Added links to online documentation to splash string
//                                      - Constants 'G1' and 'G_SN' renamed to 'G_AU_Msol_yr' and 'G_km_Msol_s' respectively
// 02.41.01     JR - Dec 11, 2023    - Defect repair, a little code cleanup:
//                                      - Fix for issue #1022 - incorrect index used for last array entry.
//                                      - A little code cleanup
// 02.41.02     JR - Dec 15, 2023    - Defect repair:
//                                      - 2.41.00 backed-out the changes made in 2.40.00 - this puts them back
//                                      - Calling it a defect repair so we get a new version number - just in case we need it...
// 02.41.03     JR - Dec 28, 2023    - Defect repair:
//                                      - Fix for issue #1034
//                                      - This fix changes the functions
//                                           . BaseBinaryStar::CalculateAngularMomentum(), 
//                                           . BaseBinaryStar::CalculateTotalEnergy(), and
//                                           . BaseStar::AngularMomentum()
//                                        to use moment of inertia rather than gyration radius.
//                                        This fix changes CalculateMomentOfInertia to properly implement Hurley et al., 2000 eq 109  
//                                        This fix also removes CalculateGyrationRadius() from all classes, and changes code that called CalculateGyrationRadius().
//                                        These changes have wider implications than just issue #1034 and may change DCO yields slightly.
//                                      - Removed some unused functions.
//                                      - Change to functionality (noted above) noted in 'What's New' online documentation page
// 02.41.04     JR - Dec 30, 2023    - Defect repair:
//                                      - Fix for issue #1048
// 02.41.05     YS - Jan 31, 2024    - Bug fix:
//                                      - Fix for issue #1058: fixing calculation of pulsar spin period
// 02.41.06     JR - Feb 10, 2024    - Defect repair:
//                                      - Fix for issue #1057:
//                                            HeMS::CalculateMomentOfInertia() falls back to MainSequence::CalculateMomentOfInertia()
//                                            HeHG::CalculateMomentOfInertia() falls back to GiantBranch::CalculateMomentOfInertia()
//                                      - Added sanity checks for mass and luminosity where necessary in variants of CalculateRadiusOnPhase_Static()
// 02.42.00     JR - Feb 20, 2024    - Enhancements, defect repair, a little cleanup
//                                      - added `timesteps-filename` option to allow users to provide preset timesteps for both SSE and BSE
//                                      - updated documentation for new option; updated `What's New`
//                                      - SSE vs BSE consistency: modified SSE to evolve a single star exactly as the primary in a wide binary with small companion
//                                      - quantised timesteps to an integral multiple of 1E-12Myr - new constant `TIMESTEP_QUANTUM` in constants.h
//                                      - little bit of code cleanup
//                                      - added warning for stellar type switch not taken - just a diagnostic for now
// 02.42.01     JR - Feb 25, 2024    - Defect repair
//                                      - fix for issue 1066 - see issue/PR for explanation
//                                      - cleaned up root solvers OmegaAfterSynchronisation(), MassLossToFitInsideRocheLobe(), and Mass0ToMatchDesiredCoreMass(), and their respective functors
//                                      - MassLossToFitInsideRocheLobe(), and Mass0ToMatchDesiredCoreMass() now return -1.0 if no acceptable root found
//                                      - calling code for MassLossToFitInsideRocheLobe() and Mass0ToMatchDesiredCoreMass() now handles -ve return:
//                                           - if MassLossToFitInsideRocheLobe() returns -ve value (i.e. no root found), the binary immediately enters a CE phase
//                                           - if Mass0ToMatchDesiredCoreMass() returns -ve value (i.e. no root found), an arbitrary value is used for core mass (see code for value)
// 02.42.02    RTW - Mar 21, 2024    - Minor edits:
//                                      - Defect repair : Added explicit definition `bool isUnstable = false` to avoid confusion in BaseBinaryStar.cpp
//                                      - Defect repair : Fixed erroneous core mass values in ResolveSNIa in WhiteDwarfs.cpp. Was previously 0 for all core masses. 
//                                      - Enhancement: Added output parameter TZAMS for internal variable m_TZAMS
// 02.43.00    RTW - Mar 29, 2024    - Enhancement:
//                                      - Added Hirai pulsar rocket kick, and related options
// 02.43.01    SS - Apr 8, 2024      - Defect repair
//                                      - Fix CalculateMassLossRateBjorklundEddingtonFactor to use LSOLW (in SI) rather than LSOL (in cgs)        
// 02.43.02    JR - Apr 15, 2024     - Defect repair
//                                      - Fix for issue #1074 - SSE Supernova records duplicated
// 02.43.03    IM - Apr 15, 2024     - Enhancement
//                                      - Updated fits for the mass and binding energy of the outer convective envelope based on Picker, Hirai, Mandel (2024)
//                                      - Added functionality for CalculateConvectiveEnvelopeMass(), CalculateConvectiveCoreMass(), CalculateConvectiveCoreRadius()
//                                   - Defect repair
//                                      - Fixes to CalculateRadialExtentConvectiveEnvelope(), comments
// 02.43.04    JR - Apr 20, 2024     - Defect repair, some code cleanup:
//                                      - Defect repair: Issue #1084 - modified code to record desired persistence of objects so that cloned stars don't participate in logging etc.
//                                      - Removed some unused code (as a result of the defect repair)
//                                      - Some Code cleanup
// 02.43.05    JR - Apr 21, 2024     - Defect repair, some code cleanup:
//                                      - Last piece of no logging for clones - this prevents ephemeral clones from writing to or clearing the SSE SN stash.
// 02.44.00    VK - Apr 04, 2024     - Enhancement:
//                                      - Added realistic tides to binary evolution, based on the formalism described in Kapil et al. (2024). Functionality enabled by setting the new option `--tides-prescription` to the value `KAPIL2024` (default is `NONE`)
//                                      - Removed old option `--enable-tides`, which can now be enabled by setting `--tides-prescription PERFECT`.
//                                      - Dynamcial tides implementation follows Zahn, 1977, Kushnir et al., 2017, and Ahuir et al., 2021.
//                                      - Equilibrium tides implementation follows Barker, 2020.
//                                      - Secular evolution under the effect of tides follows Zahn, 1977, Eqs. (3.6) to (3.8)
// 02.44.01    JR - May 02, 2024     - Defect repairs, some code cleanup:
//                                      - defect repairs to address issues #978 and #1075 (discontinuous radius evolution/fluctuating radii)
//                                           - the repairs made here are an attempt to ensure that COMPAS stellar evolution matches Hurley sse stellar evolution
//                                           - see issue #978 for details of changes made and the reasons for the changes, as well as results of tests of the changes
//                                      - a little code cleanup
// 02.44.02    JR - May 03, 2024     - Defect repair:
//                                      - change to the core mass calculations at phase end for the CHeB phase - uses method from Hurley sse code rather Hurley et al. 2000
//                                        prior to this change the CHeB core mass at phase end was > mass (which in turn caused a spike in luminosity and Teff).
// 02.44.03    IM - May 06, 2024     - Defect repair, enhancement, minor cleanup:
//                                      - updated Picker et al. (2024) coefficients for the 2-stage CE prescription
//                                      - optimisticCE is now recorded only if the binary avoided merger (see issue #1014)
// 02.44.04    IM - May 06, 2024     - Defect repair:
//                                      - removed (incorrect) calculation of nuclear timescale (see issue #430)
//                                      - replaced ApplyBlackHoleKicks() with ReweightBlackHoleKicksByMass() and now applying it only to BHs (see issue #1027)
//                                      - set PISN massless remnant mass to zero (see issue #1051)
// 02.44.05    JR - May 07, 2024     - Defect repair:
//                                      - fix for HG-CHeB transition for low metallicities
// 02.45.00    JR - May 09, 2024     - Enhancements:
//                                      - changed compiler standard from c++11 to c++17 in Makefile - see issue #984
//                                        (Tested ok with Ubuntu v20.04, g++ v11.04, and boost v1.74; and macOS v14.1.1, clang v15.0.0, and boost v1.85.)
//                                      - added check for boost version to allow for deprecated filesystem option
//                                      - added `requirements.in` file to online docs to specify requirements for latest dependencies
// 02.46.00    IM - May 13, 2024     - Enhancements, defect repair:
//                                      - added options --radial-change-fraction and --mass-change-fraction, as approximate desired fractional changes in stellar radius and mass on phase when setting SSE and BSE timesteps
//                                      - the recommended values for both parameters are 0.005, but the default remains 0, which reproduces previous timestep choices
//                                      - mass transfer from main sequence donors (including HeMS) can now proceed on nuclear timescales -- approximated as the radial expansion timescales -- if equilibrium zetas are greater than Roche lobe zetas
//                                      - removed the fixed constant MULLERMANDEL_MAXNS; instead, OPTIONS->MaximumNeutronStarMass() is used for consistency (see issue #1114)
//                                      - corrected return units of CalculateRadialExpansionTimescale() to Myr
//                                      - added option --natal-kick-for-PPISN; if set to true, PPISN remnants receive the same natal kick as other CCSN, otherwise (default) they receive no natal kick
//                                      - updated documentation
// 02.46.01    IM - May 15, 2024     - Defect repair
//                                      - Corrected CalculateConvectiveCoreRadius()
//                                      - Minor documentation and comment fixes
// 02.46.02    VK - May 15, 2024     - Defect repair
//                                      - Corrected CalculateImKlmEquilibrium()
//                                      - Minor grammatical correction in tides documentation
// 02.46.03    IM - May 15, 2024     - Enhancements
//                                      - Create a new function, CalculateNuclearMassLossRate(), to compute the nuclear mass loss rate rather than CalculateRadialExpansionTimescale(), which can be unreliable during mass transfer
//                                      - Update BaseBinaryStar::CalculateMassTransfer() to use this function and to correctly evaluate m_AccretionFraction and the corresponding zetaRocheLobe
// 02.46.04    IM - May 16, 2024     - Defect repair
//                                      - Repaired a bug in GiantBranch::CalculateRemnantMassByMullerMandel() that could cause an infinite loop (see issue #1127)
// 02.46.05    JR - May 16, 2024     - Defect repair, minor cleanup:
//                                      - fix for issue #744 - GB parameters `p` and `q` calculated differently for naked helium stars (see issue for details)
//                                      - changed name of `ResolveEnvelopeLoss()` parameter `p_NoCheck` to `p_Force` (it is required, and now we understand why... see issue #873)
//                                      - some code cleanup
// 02.47.00    IM - May 18, 2024     - Defect repair and enhancement
//                                      - Equilibrium zeta and radial response of MS stars to mass loss are now calculated using CalculateRadiusOnPhase() rather than by cloning
//                                      - MassLossToFitInsideRocheLobe() and associated functor updated, work more efficiently, no longer artificially fail, and also use CalculateRadiusOnPhase()
//                                      - Nuclear timescale mass transfer limited to accrete only the smaller of the desired total MT and rate*dt on a timestep of size dt
//                                      - ROOT_ABS_TOLERANCE increased to avoid artificial failures on round-off errors
//                                      - code cleanup and bug repairs elsewhere
// 02.47.01    IM - May 20, 2024     - Defect repair
//                                      - Renamed the version of CalculateRadiusOnPhase() that takes in mass and tau as arguments into CalculateRadiusOnPhaseTau() to avoid clash with the version that takes in mass and luminosity as arguments
// 02.48.00    RTW - May 22, 2024    - Enhancements
//                                      - Added separate options for MacLeod Linear AM loss for degenerate vs non-degenerate accretors
//                                         - options added: `--mass-transfer-jloss-macleod-linear-fraction-degen` and `--mass-transfer-jloss-macleod-linear-fraction-non-degen`
// 02.48.01    JR - May 24, 2024     - Defect repairs
//                                      - Changed functionality of `output-path` option to create missing directories in the path (see issue #998 - technically not a defect, but close enough)
//                                      - Fixed incorrect default values for options `--mass-transfer-jloss-macleod-linear-fraction-degen` and `--mass-transfer-jloss-macleod-linear-fraction-non-degen`
//                                      - Changed BaseStar::UpdateAttributesAndAgeOneTimestepPreamble() so timescales are not recalculated when we know dT = 0
//                                      - Added documentation for log file record type
//                                      - Added "Quick Links" to documentation
//                                      - Updated "What's New"
// 02.49.00    RTW - May 24, 2024    - Enhancement:
//                                      - Updated the Ge et al. 2020 table for critical mass ratios, to include new values calculated for fully non-conservative MT. 
//                                      - Modified the critical mass ratio calculator to interpolate between the fully conservative and fully non-conservative values,
//                                      - albeit with fixed AM loss (isotropic re-emission).
// 02.49.01    IM - May 25, 2024     - Defect repair:
//                                      - AIC now happens only when the mass of an ONeWD exceeds MCS, the Chandrasekhar mass, which requires accretion onto the WD (see Issue # #1138)
// 02.49.02    VK - June 11, 2024    - Defect repairs:
//                                      - Fixed the sign of IW dissipation in dynamical tides to follow (2,2) mode synchronization.
//                                      - Changed the definitions of beta and gamma in dynamical tides to be consistent with tri-layered stellar structures as well as bi-layered.
//                                      - Fixed the definition of epsilon in IW dynamical tides to follow Ogilvie (2013) Eq. (42)
// 02.49.03    VK - June 13, 2024    - Code cleanup:
//                                      - Removed confusing definition of `one_minus_beta` in Dynamical tides code.
// 02.49.04    IM - June 19, 2024    - Defect repair, enhancement:
//                                      - Corrected check for nuclear timescale (slow case A) mass transfer
//                                      - Reduced MAXIMUM_MASS_TRANSFER_FRACTION_PER_STEP to 0.0001 to improve accuracy of orbital separation updates following mass transfer
//                                      - Corrected temperature units in Picker formula for Tonset used in the calculation of the convective envelope mass
//                                      - Code cleanup
// 02.49.05    IM - June 22, 2024    - Enhancement:
//                                      - Replaced fixed-step, first-order integrator for orbital change after mass transfer with an adaptive-step, higher-order ODE integrator for improved speed and accuracy
// 02.49.06    JDM - July 01, 2024   - Defect repairs:
//                                      - Changed the VERY_MASSIVE_MINIMUM_MASS threshold to use m_Mass (current), rather than m_ZAMS.                                      
//                                      - Lowered VINK_MASS_LOSS_MINIMUM_TEMP from 12.5 to 8kK, to eliminate the short interval during CHeB when WR winds were active between the RSG and OB temperature ranges, at low Z.
// 02.50.00    IM - July 03, 2024    - Enhancement:
//                                      - Change TPAGB::IsSupernova() so that stars with base of AGB core masses below MCBUR1 remain on the TPAGB until they make WDs; remove ResolveTypeIIaSN() functionality.
//                                      - Add --evolve-main-sequence-mergers option which allows for main sequence merger products to continue evolution
//                                      - Update HG::CalculateRadialExtentConvectiveEnvelope() to use a combination of Hurley & Picker to avoid excessively high convective envelope densities
// 02.50.01    JR - July 04, 2024    - Defect repair:
//                                      - Fix for issue #1160: added prefix "PO_" to all program option header strings to differentiate from stellar/binary properties.
// 03.00.00    JR - June 24, 2024    - Enhancements, defect repairs, deprecations, code cleanup:
//                                         1. implementation of more coherent and robust error handling
//                                         2. added source files (all are .h file, so the makefile does not need to change)
//                                            The added source files are mostly the result of separating out sections of the constants.h file.
//                                            I believe it had become too unwieldy, and sectioning it out seemed to be the reasonable thing to do.
//                                            I broke constants.h into 5 separate files:
//                                               a. constants.h    - pretty-much just contains constants now
//                                               b. typedefs.h     - an existing file, but I moved the enum class declarations and associated label maps, except those that pertain directly to logging, from constants.h to typedefs.h
//                                               c. LogTypedefs.h  - new file containing logging-related type definitions, including things like definitions of the default record composition for the various log files
//                                               d. ErrorCatalog.h - new file containing the COMPAS error catalog - this where symbolic names for errors are defined, and contains the mapping from symbolic name to error string
//                                               e. EnumHash.h     - contains the hash function for enum class types
//                                         3. deprecation of some program options, and some program option values
//                                         4. fixed what I believe was a defect in `utils::SolveKeplersEquation()` that was causing erroneous "out-of-bounds" warnings for the eccentric anomaly
//                                         5. added debug functionality to show stack trace and halt the program - see the discussion and implementation of the SIGUSR2 signal handler in `main.cpp`.
//                                         6. removed BaseBinaryStar class variable m_UK and associated printing functionality - this is trivial to compute in post-processing
//                                         7. corrected the Hurley remnant mass prescription CalculateRemnantMass_Static() to handle black hole formation
//                                         8. code cleanup (including removal of unused BE Binaries code)
// 03.00.01    IM - July 28, 2024    - Enhancements, defect repairs, code cleanup:
//                                      - Fixed coefficient typo in HeWD::DetermineAccretionRegime()
//                                      - Added the function MESAZAMSHeliumFractionByMetallicity() to compute the ZAMS He mass fraction in the same way as MESA default
//                                      - Always allow radiative-envelope donors to survive CE in the TWO_STAGE CE formalism (with documentation clarification)
//                                      - Set the maximum convective envelope mass to the total envelope mass for intermediate mass stars, where the Picker+ (2024) fits are invalid
//                                      - Stop evolution on massless remnant + remnant, regardless of --evolve-main-sequence-merger-products (no further evolution expected)
//                                      - Corrected rejuvenation of main sequence merger products
// 03.00.02   IM - Aug 7, 2024      - Enhancements, defect repairs, code cleanup:
//                                      - Continue evolution of main sequence merger products beyond the main sequence
//                                      - Remove spurious print statement
//                                      - Typo fixes
// 03.00.03   JR - Aug 21, 2024     - Defect repair:
//                                      - Fix for issue 1184: Segmentation Fault (Core Dumped) Encountered in COMPAS V3.0 with "--common-envelope-formalism TWO_STAGE"
// 03.00.04   JR - Aug 22, 2024     - Defect repair:
//                                      - Fix for issue #1182: Switch log issue
// 03.00.05   JR - Aug 22, 2024     - Defect repair:
//                                      - Reinstate correctly functioning code for floating-point error handling for Linux
//                                      - Disable floating-point error handling for MacOS - until I can figure out how to
//                                        make it work properly for both INTEL and ARM architectures.
// 03.01.00   APB - Aug 24, 2024    - Enhancement:
//                                      - Implemented gravitational radiation at each timestep of binary evolution. Available with new '--emit-gravitational-radiation' option.  Updates time step dynamically if required.
// 03.01.01   JR - Aug 24, 2024     - Defect repair:
//                                      - Fix bad merge - use this version instead of v03.01.00
// 03.01.02   JR - Aug 24, 2024     - Defect repair, code cleanup:
//                                      - Fix for issue #1179: Remove unsupported option value (FIXED) for options PULSAR_BIRTH_SPIN_PERIOD_DISTRIBUTION and PULSAR_BIRTH_MAGNETIC_FIELD_DISTRIBUTION
//                                      - Remove BeBinary-related code (mostly already commented)
//                                      - Fix typos in comments in BaseBinaryStar.cpp
// 03.01.03   JR - Aug 27, 2024     - Defect repair, code cleanup:
//                                      - Fix for issue #1202: Missing system in system parameters file when using range
//                                      - Remove extraneous references to "kick_direction" in LogTypedefs.h (added in error in v03.00.00)
// 03.01.04   SS - Aug 28, 2024     - Enhancement:
//                                      - Add Hendriks+23 pulsational pair instability prescription 
// 03.01.05   JDM - Aug 30, 2024    - Defect repair, minor cleanup:
//                                      - Related to issue #502: added HG to allowed RSG stellar type check, preventing GB winds from being applied during HG.
//                                      - Changed all "FLEXIBLE2023" naming to "MERRITT2024"
// 03.01.06   JR - Aug 30, 2024     - Enhancement:
//                                      - Added functionality to allow users to specify if WD-binaries should be included in the BSE DCO file
//                                        New option: --include-WD-binaries-as-DCO
//                                        See "What's New" and option documentation for details.
//                                        (Issue #1170)
//                                      - added deprecation notice for '--mass-loss-prescription NONE' (should use ZERO) - missed in v03.00.00
// 03.01.07   JDM - Sep 05, 2024    - Defect repair:
//                                      - Set wind mass loss for remnants to zero. 
// 03.01.08   JR - Sep 06, 2024     - Defect repair, typo fixes:
//                                      - Fix for issue #1219: Option --black-hole-kicks-mode (aka --black-hole-kicks) ignored
//                                      - Fixed some stray typos
// 03.01.09   IM - Sep 07, 2024     - Defect repair:
//                                      - Fix for issue #1218: increased default MULLERMANDEL_REMNANT_MASS_MAX_ITERATIONS, but on failure to find a solution,
//                                          indicating a narrow range, just pick a midpoint; remove associated error
//                                      - Corrected --mass-loss-prescription description in documentation
// 03.02.00   IM - Sep 19, 2024     - Defect repair, cleanup, documentation
//                                      - Continue evolution on merger at birth (stars touching) if --resolve-main-sequence-merger
//                                      - Change behavior of Sabhahit+ 2023 VMS winds to default to current OB wind prescription if Gamma threshold is not met
//                                      - Add recording of MASS_TRANSFER_TIMESCALE (NONE, NUCLEAR, THERMAL, CE), resolving issue #1217
//                                      - Correct (re-)setting of MassLossRateInRLOF, resolving issue #1225
//                                      - Correct behaviour of the second stage of 2-stage CE to first transfer mass from the star that initiated RLOF (see #1215)
//                                      - Correct behaviour of the second stage of 2-stage CE to ensure that the accretor's mass is correctly adjusted
//                                      - Update Picker convective envelope mass fit to equal the maximum convective envelope mass when the star is on the AGB
//                                      - Apply the HG prescription for the convective envelope mass to the entire GB to ensure it evolves smoothly
//                                      - Resolve issue #1213: updated treatment of 2-stage common envelope for intermediate mass stars, to smoothly reduce from
//                                              Hirai & Mandel above 8 solar masses to classical "full envelope" removal for stars below 2 solar masses
//                                      - Correct code comments, update documentation where it fell behind
// 03.02.01   LvS - Sep 23, 2024     - Defect repair:
//                                      - Fixed buggy behaviour of wolf-rayet-multiplier 
// 03.03.00   SS - Sep 24, 2024      - Enhancement:
//                                      - Improvements to modelling of chemically homogeneous evolution
//                                      - New options: --enable-rotationally-enhanced-mass-loss,
//                                        --enhance-CHE-lifetimes-luminosities, --scale-CHE-mass-loss-with-surface-helium-abundance,
//                                        --scale-terminal-wind-velocity-with-metallicity-power
//                                      - To facilitate --scale-CHE-mass-loss-with-surface-helium-abundance, added basic tracking of 
//                                        surface and core hydrogen and helium abundances.
//                                        See "What's New" and option documentation for details
// 03.03.01   IM - Sep 25, 2024     - Bug Fix:
//                                      - Use m_Mass0 rather than m_Mass in GiantBranch::CalculateConvectiveEnvelopeMass() to avoid negative mass radiative intershells as consequences of artificially low BAGB core masses
// 03.03.02   AB - Sep 26, 2024     - Defect repair:
//                                      - Fix to PR #1216 (added missing lines and fixed typo)
// 03.04.00   IM - Sep 29, 2024     - Defect repair, enhancement:
//                                      - Picker+ 2024 prescription for the convective envelope mass corrected so that T_onset is always 0.1 dex hotter than T_min
//                                          in order to avoid artifacts due to differences between MESA and Pols SSE tracks
//                                      - A range of changes to ensure that convective core and convective envelope masses and radii
//                                          vary smoothly wherever possible, including improvements to convective core mass and radius on the main sequence,
//                                          on the Helium MS, TPAGB now have fully convective envelopes, etc.
//                                      - All naked helium stars have purely radiative envelopes, until we develop better models
//                                      - Minor fixes to code and documentation elsewhere
// 03.04.01   VK - Oct 03, 2024     - Defect repair, enhancement:
//                                      - Added timestep limits from KAPIL2024 model of tides to ChooseTimestep() function
//                                      - Modified dynamical tides in the KAPIL2024 model to be ineffective when there is both a convective core and a convective envelope
//                                      - For dynamical and equilibrium tides in the KAPIL2024 model, added a fractional threshold of 0.0001 for radial extent and mass of each region of the star
//                                           so that tidal dissipation is not applied when the relevant stellar region is too small
//                                      - Updated online documentation to suggest setting `--chemically-homogeneous-evolution-mode NONE` when using the KAPIL2024 model of tides
// 03.05.00   JR - Oct 05, 2024     - Enhancement, code cleanup:
//                                      - Changed order of binary and stellar evolution in BaseBinaryStar::Evolve().  The evaluation of the binary is now done before stellar evolution.
//                                        This change facilitates the correct implementation of tides (and may well help elsewhere).  As part of the change the print to the BSE detailed
//                                        output file post-stellar timestep was removed, and one was added pre-stellar timestep.  The post-stellar timestep print was removed because
//                                        with the code as it is currently it would be redundant with the post-timestep print, but because we may add code in the future the constant
//                                        POST_STELLAR_TIMESTEP was left in enum class BSE_DETAILED_RECORD_TYPE in LogTypedefs.h.
// 03.05.01   IM - Oct 07, 2024     - Enhancement:
//                                      - Changed the prescription for Tonset in the Picker+ models to take advantage of improved metallicity-dependent fits
// 03.05.02   IM - Oct 10, 2024     - Enhancement, defect repair:
//                                      - Reverted IsCCSN() to include USSN following a change in 3.00.00 that inadvertently led to no binary orbit updates following USSNe
//                                      - Include a call to EvolveOnPhase(0.0) on initialisation of evolved stellar types; this ensures that Switch logs include consistent data for the new stellar type
// 03.06.00   IM - Oct 14, 2024     - Enhancement, code cleanup:
//                                      - Incorporating the Maltsev+ (2024) prescription for supernova remnant masses
//                                      - Minor fixes, including in fallback fraction for Schneider SN prescription, documentation
// 03.07.00  RTW - Oct 16, 2024     - Enhancement:
//                                      - Added new critical mass ratio tables from Ge et al. 2024
// 03.07.01   JR - Oct 23, 2024     - Defect repairs:
//                                      - Fix for issue #1246 - performance degradation
//                                         - Restructured deprecations code to revert performance degradation introduced in v03.00.00
//                                      - Added OptionDefaulted() function to Options class - see documentation there.
//                                      - Reverted change to `utils::SolveKeplersEquation()` made in v03.00.00 - no idea what I was thinking...
//                                      - Changes to documentation per issue #1244.
// 03.07.02   JR - Oct 31, 2024     - Defect repairs:
//                                      - Fix for error "ERROR:  in COMPAS_VARIABLE Options::OptionValue(const T_ANY_PROPERTY) const: Unexpected program option" when
//                                        options are added to the system parameters file (--add-options-to-sysparms).  Root cause was a couple of deprecated options
//                                        left in the list of options available for printing to log file.  Fix removes those options.  Also added code to the
//                                        logfile-definitions parsing function so that deprecated options properties are replaced as required.
//                                      - Fixed typos per issue #1261
// 03.07.03   VK - Nov 01, 2024     - Defect repairs:
//                                      - Fixed logic in KAPIL2024 dynamical tides to consider IW and GW dissipation as long as either the mass OR the radial extent of the
//                                        convective envelope is above threshold
//                                      - Added code to ensure that timesteps in BaseBinaryStar::ChooseTimestep() are based on absolute values of tidal timescales, 
//                                        and appropriately handle situations where tidal terms are 0.
// 03.07.04   JR - Nov 06, 2024     - Defect repairs:
//                                      - Fix for issue #1263.  Three recently added boolean options (--emit-gravitational-radiation, --enhance-CHE-lifetimes-luminosities, and 
//                                        --scale-CHE-mass-loss-with-surface-helium-abundance) had their implicit_value() set incorrectly in Options.cpp - now fixed.  Also added
//                                        documentation for developers.
//                                      - Removed deprecated options from yaml template yaml.h
//                                      - Addressed documentation issues in issues #1272 and #1273.
// 03.07.05   IM - Nov 07, 2024     - Defect repairs:
//                                      - Fix for issue #1270: root finder functions now check if either of the bracket edges provides a sufficiently good solution, which sometimes happens when the initial guess is very close to the truth
// 03.08.00   IM - Nov 17, 2024     - Enhancements, code cleanup:
//                                      - Switch to using angular momentum rather than omega as the basic tracker of stellar rotation
//                                      - Stars that evolve without mass loss do not change angular momentum, but may change omega as the moment of inertia changes
//                                      - Stars that lose mass through winds or mass transfer lose it with the specific angular momentum of their outermost shell
//                                      - Stars that lose the entire envelope keep their pre-envelope-loss rotational frequency
//                                      - Mass gain through accretion brings in a specific angular momentum equal to that of a Keplerian orbit at the accretor's radius
//                                      - Chemically homogeneous evolution is now checked for at binary initialisation and stars are assigned the orbital frequency if that exceeds the CHE threshold
//                                      - However, subsequently, only CHE stars are artificially kept in co-rotation with binary (ignoring angular momentum conservation) only if TIDES_PRESCRIPTION::NONE is used
//                                      - Clean-up of BaseBinaryStar::ResolveMassChanges(): if m_Mass variable has already been updated (because ResolveEnvelopeLoss() has been called), no need to update attributes again
//                                      - Associated code clean-up
// 03.08.01   IM - Nov 19, 2024     - Defect repairs
//                                      - Multiple rotation-related fixes to 03.08.01 (units, initialisation, min->max typo, retain omega on envelope loss)
// 03.08.02  RTW - Nov 18, 2024     - Enhancement:
//                                      - Added new critical mass ratio tables for He stars from Ge et al. team
//                                      - Cleaned up the stability calculation for H-rich stars as well, specifically implementing nearest neighbor for extrapolation
//                                      - Now all of their results from Papers I-V are included (including those requested in private comm.)
// 03.08.03   VK - Nov 20, 2024     - Defect repair:
//                                      - Fixed behavior for core spin to be retained after envelope loss
// 03.08.04   IM - Nov 25, 2024     - Defect repair:
//                                      - Recalculate timescales when updating stellar age after mass loss (addresses issue #1231)
// 03.09.00   IM - Nov 25, 2024     - Defect repair, enhancement
//                                      - The nuclear timescale mass transfer rate is now set by the requirement that the star ends the time step just filling its Roche lobe (addresses issue #1285)
//                                      - Fix an issue with the root finder for fitting into the RL that led to artificial failures to find a root
//                                      - Fix issue (likely introduced in 03.08.00) with the accretor not gaining mass appropriately
// 03.09.01  RTW - Nov 27, 2024     - Enhancement:
//                                      - Added systemic velocity components x, y, and z to the output
// 03.09.02  RTW - Nov 27, 2024     - Defect repair, enhancement:
//                                      - Fixed bugs in vector3d related to indexing and rotation
//                                      - Added tweak for circular systems at first SN, to fix the x-axis along the separation vector
// 03.09.03   IM - Nov 28, 2024     - Enhancement, defect repair:
//                                      - Delay changing stellar types until after checking for whether remnant cores would touch in a common enevelope, use core radii instead (partial fix to #1286)
//                                      - Define a new function MainSequence::TAMSCoreMass(); use it for determining the amount of He in a star during MS mergers
//                                      - Switch both stars to Massless remnants during a CE merger, resolve #1265
//                                      - Minor fixes, including to #1255, #1258
// 03.10.00   JR - Nov 29, 2024     - Enhancement:
//                                      - added functionality to allow stellar mergers (for BSE) to be logged to switchlog file (see documentation for details)
// 03.10.01   IM - Nov 30, 2024     - Defect repair:
//                                      - corrected treatment of rotation to retain pre-mass-loss spin frequency, not angular momentum, on complete envelope removal during stable mass transfer
//                                      - fixed issue with updating helium giants that manifested as supernovae with nan core mass (see #1245)
//                                      - added check for exceeding Chandrasekhar mass when computing white dwarf radius (resolves issue #1264)
//                                      - added check to only compute McBGB for stars with mass above MHeF, following text above Eq. 44 in Hurley+, 2000 (resolves issue #1256)
// 03.10.02   IM - Dec 13, 2024     - Defect repair:
//                                      - if the Hurley supernova criteria are met yet ECSN criteria based on mass transfer history are not met, a normal CCSN ensues as opposed to an ONeWD
//                                      - exactly preserve the product of semi-major axis * total mass on wind mass loss
// 03.10.03   JR - Dec 16, 2024     - Defect repair:
//                                      - fix for issue #1310 - run terminates prematurely if error in grid file
// 03.10.04  RTW - Nov 27, 2024     - Defect repair:
//                                      - fix for issue #1247 - SN Euler angles had incomplete logic, leading to a div by zero in some cases
<<<<<<< HEAD
// 03.10.05   VK - Jan 7, 2025      - Enhancement:
//                                      - Modified the KAPIL2024 tides to ignore quadratic 'e' terms for spin and separation evolution if they incorrectly spin up an already synchronized star.
=======
// 03.10.05   JR - Jan 08, 2025     - Defect repair:
//                                      - fix for issue #1317 - SN events not always logged in BSE SN file when evolving MS merger products
//                                      - added code to ensure final BSE detailed output file TIMESTEP_COMPLETED record is always logged
//                                        (may duplicate FINAL_STATE record, but logging TIMESTEP_COMPLETED is consistent, and it's what most people look for) 
>>>>>>> 603e8311

const std::string VERSION_STRING = "03.10.05";

# endif // __changelog_h__<|MERGE_RESOLUTION|>--- conflicted
+++ resolved
@@ -1423,16 +1423,13 @@
 //                                      - fix for issue #1310 - run terminates prematurely if error in grid file
 // 03.10.04  RTW - Nov 27, 2024     - Defect repair:
 //                                      - fix for issue #1247 - SN Euler angles had incomplete logic, leading to a div by zero in some cases
-<<<<<<< HEAD
-// 03.10.05   VK - Jan 7, 2025      - Enhancement:
-//                                      - Modified the KAPIL2024 tides to ignore quadratic 'e' terms for spin and separation evolution if they incorrectly spin up an already synchronized star.
-=======
 // 03.10.05   JR - Jan 08, 2025     - Defect repair:
 //                                      - fix for issue #1317 - SN events not always logged in BSE SN file when evolving MS merger products
 //                                      - added code to ensure final BSE detailed output file TIMESTEP_COMPLETED record is always logged
 //                                        (may duplicate FINAL_STATE record, but logging TIMESTEP_COMPLETED is consistent, and it's what most people look for) 
->>>>>>> 603e8311
+// 03.10.06   VK - Jan 13, 2025      - Enhancement:
+//                                      - Modified the KAPIL2024 tides to ignore quadratic 'e' terms (for spin and separation evolution) if they spin up an already synchronized star.
 
-const std::string VERSION_STRING = "03.10.05";
+const std::string VERSION_STRING = "03.10.06";
 
 # endif // __changelog_h__