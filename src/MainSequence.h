--- conflicted
+++ resolved
@@ -103,16 +103,12 @@
 
     void            EvolveOneTimestepPreamble();
     STELLAR_TYPE    EvolveToNextPhase()                                                     { return STELLAR_TYPE::HERTZSPRUNG_GAP; }
-<<<<<<< HEAD
+        
+    double          InterpolateGeEtAlQCrit(const QCRIT_PRESCRIPTION p_qCritPrescription, 
+                                           const double p_massTransferEfficiencyBeta); // RTW do I need a const here?
     
     std::tuple <DBL_VECTOR, DBL_VECTOR, DBL_VECTOR> InterpolateShikauchiCoefficients(const double p_Metallicity) const;
     
-=======
-
-    double          InterpolateGeEtAlQCrit(const QCRIT_PRESCRIPTION p_qCritPrescription, 
-                                           const double p_massTransferEfficiencyBeta); // RTW do I need a const here?       
-
->>>>>>> 16ac1617
     bool            IsEndOfPhase() const                                                    { return !ShouldEvolveOnPhase(); }                                      // Phase ends when age at or after MS timescale
 
     void            PerturbLuminosityAndRadius() { }                                                                                                                // NO-OP
