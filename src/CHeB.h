#ifndef __CHeB_h__
#define __CHeB_h__

#include "constants.h"
#include "typedefs.h"
#include "profiling.h"
#include "utils.h"

#include "FGB.h"


class BaseStar;
class FGB;

class CHeB: virtual public BaseStar, public FGB {

public:

    CHeB(const BaseStar &p_BaseStar, const bool p_Initialise = true) : BaseStar(p_BaseStar), FGB(p_BaseStar, false) {
        m_StellarType = STELLAR_TYPE::CORE_HELIUM_BURNING;                                                                                                      // Set stellar type
        if (p_Initialise) Initialise();                                                                                                                         // Initialise if required
    }

    CHeB* Clone(const OBJECT_PERSISTENCE p_Persistence, const bool p_Initialise = true) {
        CHeB* clone = new CHeB(*this, p_Initialise); 
        clone->SetPersistence(p_Persistence); 
        return clone; 
    }

    static CHeB* Clone(CHeB& p_Star, const OBJECT_PERSISTENCE p_Persistence, const bool p_Initialise = true) {
        CHeB* clone = new CHeB(p_Star, p_Initialise); 
        clone->SetPersistence(p_Persistence); 
        return clone; 
    }


    // member functions - alphabetically

           double CalculateMinimumLuminosityOnPhase(const double      p_Mass,
                                                    const double      p_Alpha1,
                                                    const double      p_MHeF,
                                                    const double      p_MFGB,
                                                    const DBL_VECTOR &p_BnCoefficients) const;

    static double CalculateMinimumRadiusOnPhase_Static(const double      p_Mass,
                                                       const double      p_CoreMass,
                                                       const double      p_Alpha1,
                                                       const double      p_MHeF,
                                                       const double      p_MFGB,
                                                       const double      p_LuminosityOnPhase,
                                                       const DBL_VECTOR &p_BnCoefficients);


protected:

    void Initialise() {
    #define massCutoffs(x) m_MassCutoffs[static_cast<int>(MASS_CUTOFF::x)]  // for convenience and readability - undefined at end of function

        m_StellarType = STELLAR_TYPE::CORE_HELIUM_BURNING;                                                                                                      // Set stellar type
        CalculateTimescales();                                                                                                                                  // Initialise timescales
        m_Age = m_Timescales[static_cast<int>(TIMESCALE::tHeI)];                                                                                                // Set age appropriately
        m_MinimumLuminosityOnPhase = CalculateMinimumLuminosityOnPhase(massCutoffs(MHeF), m_Alpha1, massCutoffs(MHeF), massCutoffs(MFGB), m_BnCoefficients);    // Calculate once, not many
    #undef massCutoffs
    }


    // member functions - alphabetically

    double          CalculateBluePhaseFBL(const double p_Mass);

    double          CalculateCOCoreMassOnPhase() const                          { return 0.0; }                                                                 // McCO(CHeB) = 0.0
<<<<<<< HEAD

    double          CalculateConvectiveCoreRadius() const                       { return CalculateRemnantRadius(); }                                            // Last paragraph of section 6 of Hurley+ 2000
=======
>>>>>>> d4b5144a
    double          CalculateCoreMassAtPhaseEnd() const                         { return CalculateCoreMassOnPhase(); }                                          // Per Hurley sse code `hrdiag.f` lines 259-265
    double          CalculateCoreMassOnPhase(const double p_Mass, const double p_Tau) const;
    double          CalculateCoreMassOnPhase() const                            { return CalculateCoreMassOnPhase(m_Mass0, m_Tau); }                            // Use class member variables

    double          CalculateCriticalMassRatioHurleyHjellmingWebbink() const    { return 0.33; }                                                                // As coded in BSE. Using the inverse owing to how qCrit is defined in COMPAS. See Hurley et al. 2002 sect. 2.6.1 for additional details.

    double          CalculateHeCoreMassAtPhaseEnd() const                       { return m_CoreMass; }

    double          CalculateLambdaDewi() const;
    double          CalculateLambdaNanjingStarTrack(const double p_Mass, const double p_Metallicity) const;
    double          CalculateLambdaNanjingEnhanced(const int p_MassInd, const int p_Zind) const;

    double          CalculateLifetimeOnBluePhase(const double p_Mass);
    double          CalculateLifetimeOnPhase(const double p_Mass);

    double          CalculateLuminosityAtBluePhaseEnd(const double p_Mass) const;
    double          CalculateLuminosityAtBluePhaseStart(const double p_Mass) const;

    double          CalculateLuminosityAtPhaseEnd() const                       { return CalculateLuminosityAtBAGB(m_Mass0); }
    double          CalculateLuminosityOnPhase(const double p_Mass, const double p_Tau) const;
    double          CalculateLuminosityOnPhase() const                          { return CalculateLuminosityOnPhase(m_Mass0, m_Tau); }

    double          CalculateRadiusAtBluePhaseEnd(const double p_Mass) const;
    double          CalculateRadiusAtBluePhaseStart(const double p_Mass) const;

    double          CalculateRadiusAtPhaseEnd(const double p_Mass, const double p_Luminosity) const;
    double          CalculateRadiusAtPhaseEnd() const                           { return CalculateRadiusAtPhaseEnd(m_Mass, m_Luminosity); }
    double          CalculateRadiusOnPhase(const double p_Mass, const double p_Luminosity, const double p_Tau) const;
    double          CalculateRadiusOnPhase() const                              { return CalculateRadiusOnPhase(m_Mass, m_Luminosity, m_Tau); }

    double          CalculateRadiusRho(const double p_Mass, const double p_Tau) const;

    double          CalculateRemnantLuminosity() const;
    double          CalculateRemnantRadius() const;

    double          CalculateTauAtPhaseEnd() const                              { return CalculateTauOnPhase(); }                                               // Same as on phase
    double          CalculateTauOnPhase() const;

    void            CalculateTimescales(const double p_Mass, DBL_VECTOR &p_Timescales);
    void            CalculateTimescales()                                       { CalculateTimescales(m_Mass0, m_Timescales); }                        // Use class member variables

    double          ChooseTimestep(const double p_Time) const;

    ENVELOPE        DetermineEnvelopeType() const;

    STELLAR_TYPE    EvolveToNextPhase();

    bool            IsEndOfPhase() const                                        { return !ShouldEvolveOnPhase(); }                                              // Phase ends when age at or after He Burning
    bool            IsSupernova() const                                         { return false; }                                                               // Not here

    STELLAR_TYPE    ResolveEnvelopeLoss(bool p_Force = false);
    void            ResolveHeliumFlash() {  }                                                                                                                   // NO-OP

    bool            ShouldEnvelopeBeExpelledByPulsations() const { return ( OPTIONS->ExpelConvectiveEnvelopeAboveLuminosityThreshold() && DetermineEnvelopeType() == ENVELOPE::CONVECTIVE && utils::Compare( log10(m_Luminosity/m_Mass), OPTIONS->LuminosityToMassThreshold() ) >= 0 ) ; }                             // Envelope of convective star with luminosity to mass ratio beyond threshold should be expelled
    bool            ShouldEvolveOnPhase() const;
    bool            ShouldSkipPhase() const                                     { return false; }                                                               // Never skip CHeB phase

};

#endif // __CHeB_h__<|MERGE_RESOLUTION|>--- conflicted
+++ resolved
@@ -69,11 +69,6 @@
     double          CalculateBluePhaseFBL(const double p_Mass);
 
     double          CalculateCOCoreMassOnPhase() const                          { return 0.0; }                                                                 // McCO(CHeB) = 0.0
-<<<<<<< HEAD
-
-    double          CalculateConvectiveCoreRadius() const                       { return CalculateRemnantRadius(); }                                            // Last paragraph of section 6 of Hurley+ 2000
-=======
->>>>>>> d4b5144a
     double          CalculateCoreMassAtPhaseEnd() const                         { return CalculateCoreMassOnPhase(); }                                          // Per Hurley sse code `hrdiag.f` lines 259-265
     double          CalculateCoreMassOnPhase(const double p_Mass, const double p_Tau) const;
     double          CalculateCoreMassOnPhase() const                            { return CalculateCoreMassOnPhase(m_Mass0, m_Tau); }                            // Use class member variables
