#ifndef __constants_h__
#define __constants_h__

#include <cmath>
#include <string>
#include <vector>
#include <map>
#include <unordered_map>

#include <boost/variant.hpp>


// JR: todo: this could do with some more tidying up and documentation

// 02.00.00      JR - Sep 17, 2019 - Initial commit of new version
// 02.00.01      JR - Sep 20, 2019 - Fix compiler warnings. Powwow fixes
// 02.00.02      JR - Sep 21, 2019 - Make code clang-compliant
// 02.00.03      IM - Sep 23, 2019 - Added fstream include
// 02.01.00      JR - Oct 01, 2019 - Support for Chemically Homogeneous Evolution
// 02.02.00      JR - Oct 01, 2019 - Support for Grids - both SSE and BSE
// 02.02.01      JR - Oct 01, 2019 - Changed BaseBinaryStar code to assume tidal locking only if CHE is enabled
// 02.02.02      JR - Oct 07, 2019 - Defect repairs:
//                                       SSE iteration (increment index - Grids worked, range of values wasn't incrementing)
//                                       Errors service (FIRST_IN_FUNCTION errors sometimes printed every time)
//                                       Added code for both SSE and BSE so that specified metallicities be clamped to [0.0, 1.0].  What are reasonable limits?
//                                   Errors service performance enhancement (clean deleted stellar objects from catalog)
//                                   Changed way binary constituent stars masses equilibrated (they now retain their ZAMS mass, but (initial) mass and mass0 changes)
//                                   Add initial stellar type variable - and to some record definitions
//                                   Added change history and version number to constants.h
// 02.02.03      JR - Oct 09, 2019 - Defect repairs:
//                                       Initialised all BaseStar.m_Supernova elements (some had not been initialised)
//                                       Fixed regression in BaseStar.cpp (INITIAL_STELLAR_TYPE & INITIAL_STELLAR_TYPE_NAME in StellarPropertyValue())
//                                   Added max iteration check to Newton-Raphson method in SolveKeplersEquation (see constant MAX_KEPLER_ITERATIONS)
// 02.02.04      JR - Oct 09, 2019 - Defect repairs:
//                                       SN kick direction calculation corrected
//                                       Boolean value output corrected
//                                       Typos fixed
// 02.02.05      JR - Oct 10, 2019 - Defect repairs:
//                                       Determination of Chemically Homogeneous star fixed (threshold calculation)
//                                       Removed checks for RLOF to/from CH stars
//                                       Typos fixed
// 02.02.06      JR - Oct 11, 2019 - Renamed class "CHE" - now class "CH"
//                                   Updated CHE documentation
//                                   Added m_MassesEquilibrated variable to BaseBinaryStar
// 02.02.07      JR - Oct 20, 2019 - Defect repairs:
//                                       CEE printing systems post-stripping - github issue - reworked CE details/pre/post CE - partial fix (BindingEnergy remaining)
//                                       Added RANDOM_SEED to Options::OptionValue() (omitted erroneously)
//                                   Added m_SecondaryTooSmallForDCO variable to BaseBinaryStar - and to some record definitions
//                                   Added m_StellarMergerAtBirth variable to BaseBinaryStar - and to some record definitions
//                                   Added allow-rlof-at-birth program option
//                                       If CHE enabled, or allow-rlof-at-birth option is true, binaries that have one or both stars
//                                       in RLOF at birth will have masses equilibrated, radii recalculated, orbit circularised, and
//                                       semi-major axis recalculated, while conserving angular momentum - then allowed to evolve
//                                   Added allow-touching-at-birth program option
//                                       Binaries that have stars touching at birth (check is done after any equilibration and
//                                       recalculation of radius and separation is done) are allowed to evolve.  Evolve() function
//                                       immediately checks for merger at birth, flags status as such and stops evolution.
//                                   Documentation updated (see updated doc for detailed explanation of new program options)
// 02.03.00      JR - Oct 25, 2019 - Defect repairs:
//                                       removed extraneous delimiter at end of log file records
//                                   Added '--version' option
//                                   Changed minor version number - should have been done at last release - we'll grant the '--version' option minor release status...
// 02.03.01      JR - Nov 04, 2019 - Defect repair:
//                                       removed erroneous initialisation of m_CEDetails.alpha from BaseBinaryStar::SetRemainingCommonValues()
//                                       (CE Alpha was alwas being initialised to 0.0 regardless of program options)
// 02.03.02      JR - Nov 25, 2019 - Defect repairs:
//                                       added check for active log file before closing in Log::Stop()
//                                       added CH stars to MAIN_SEQUENCE and ALL_MAIN_SEQUENCE initializer_lists defined in constants.h
//                                       moved InitialiseMassTransfer() outside 'if' - now called even if not using mass transfer - sets some flags we might need
//                                       added code to recalculate rlof if CH stars are equilibrated in BaseBinaryStar constructor
//                                   Enhancements:
//                                       moved KROUPA constants from AIS class to constants.h
//                                       moved CalculateCDFKroupa() function from AIS class to BaseBinaryStar class
//                                       added m_CHE variable to BaseStar class - also selectable for printing
//                                       added explicit check to ResolveCommonEnvelope() to merge binary if the donor is a main sequence star
//                                   Chemically Homogeneous Evolution changes:
//                                       added check to CheckMassTransfer() in BaseBinaryStar.cpp to merge if CH+CH and touching - avoid CEE
//                                       added code to InitialiseMassTransfer() in BaseBinaryStar.cpp to equilibrate and possibly merge if both CH stars in RLOF
// (Unchanged)   IM - Nov 29, 2019 - Defect repairs:
//                                       changed Disbound -> Unbounded in header strings in constants.h
//                                       left one line in default/example grid file (Grid.txt)
//                                       fix default PPISN mass limit in python submit: 65 Msol -> 60 Msol
// 02.03.03      JR - Dec 04, 2019 - Defect repairs:
//                                       added code to UpdateAttributesAndAgeOneTimestep() in Star.cpp to recalculate stellar attributes after switching to new stellar type
//                                       (addresses discontinuous transitions e.g. CH -> HeMS)
//                                       changed IsPulsationalPairInstabilitySN() in GiantBranch.cpp to call IsPairInstabilitySN() instead of set MASSLESS_REMNANT if remnant mass <= 0.0
//                                       changed CalculateSNKickVelocity() in BaseStar.cpp to set m_SupernovaDetails.kickVelocity correctly after adjusting for fallback
// 02.03.04      FSB - Dec 04, 2019 - Defect repairs:
//                                       fixed bug in Fryer+2012 CalculateGravitationalRemnantMassadded() function to compare baryon mass of star remnant with
//										                   baryon mass of MaximumNeutronStarMass instead of just MaximumNeutronStarMass. 
//                                       added m_BaryonicMassOfMaximumNeutronStarMass to BaseStar.h and BaseStar.cpp
// 02.03.05      JR - Dec 05, 2019 - Defect repairs:
//                                       fixed EvolveSingleStars() in main.cpp to print correct initial mass
//                                       fixed TPAGB::CalculateCOCoreMassAtPhaseEnd() - added conditional
// 02.04.00      JR - Dec 18, 2019 - New functionality:
//                                       added columns to BSE grid functionality: Kick_Velocity_1(&2), Kick_Theta_1(&2), Kick_Phi_1(&2), Kick_Mean_Anomaly_1(&2).  Updated documentation.
//                                   Changed functionality:
//                                       removed compiler version checks from Makefile - they seemed to only work for native Ubuntu and were more of a nuisance than anything...  (old version exists as Makefile-checks)
//                                   Defect repairs:
//                                       added recalculation of gbParams Mx & Lx in HeHG calculateGbParams()
//                                       created HeHG::CalculateGBParams_Static() and GiantBranch::CalculateGBParams_Static(), called from EAGB::ResolveEnvelopeLoss() to facilitate calculation of attributes for new stellar type before actually switching.  Needed to rewrite some other functions as static.  Note: this needs to be revisited and a more elegant solution implemented.
//                                       added CalculateRadiusAndStellarTypeOnPhase() for HeHG and HeGBstars, and changed call to calculateRadiusOnPhase() to CalculateRadiusAndStellarTypeOnPhase() in BaseStar::EvolveOnPhase().  This allows for HeHG and HeGB stars to change stellar type based on radius (previously missed).
//                                       set M = McBAGB for EAGB & TPAGB only (was being set for all types >= TPAGB)
//                                       added extra print detailed in BaseBinaryStar:Evolve() - sometimes missing a switch type in detailed output if only 1 timestep
//                                       swapped heading strings for ANY_STAR_PROPERTY::IS_ECSN and ANY_STAR_PROPERTY::IS_USSN (now correct)
//                                       removed condition in BaseBinaryStar::EvaluateSupernovae().  ResolveSupernova() is now called for all stellar types (not sure what I was thinking orginally. I'm sure I had a good reason - or maybe I was just tired...)
//                                       changed name of GiantBranch::CalculateProtoCoreMass() to GiantBranch::CalculateProtoCoreMassDelayed() and changed calls to the function
//                                       swapped order of calculations of ePrime (CalculateOrbitalEccentricityPostSupernova()) and m_SemiMajorAxisPrime (CalculateSemiMajorAxisPostSupernova()) in BaseBinaryStar::ResolveSupernova().  Improper order was causing wrong value of m_SeminMajorAxisPrime to be used in calculation of ePrime
//                                       set m_Disbound = true appropriately in BaseBinaryStar::Evolve() (note: m_Disbound will change name to m_Unbound soon...)
//                                       changed return value of CHeB::DetermineEnvelopeType() to CONVECTIVE.  Left CHeB DetermineEnvelopeTypeHurley2002() as RADIATIVE (used in BinaryConstituentStar::CalculateSynchronisationTimescale())
//                                       changed BINARY_PROPERTY::ORBITAL_VELOCITY to BINARY_PROPERTY::ORBITAL_VELOCITY_PRE_2ND_SUPERNOVA in BSE_SUPERNOVAE_REC (6th value printed)
//                                       added p_Erase parameter to Log::CloseStandardFile(); changed Log::CloseAllStandardFiles() to call Log::CloseStandardFile() with p_Erase=false and erase entire map after all files closed (prevent coredump when closing all files)
//                                       added ResolveSupernova() to ONeWD.h - ONeWD stars were previously not checking for SN
//                                       fixed BaseBinaryStar::InitialiseMassTransfer() - star1 was being updated instead of star2 for CH + CH stars when CHE enabled
// 02.04.01      JR - Dec 23, 2019 - Defect repairs:
//                                       Removed SN_EVENT::SN - all occurences of SN_EVENT::SN replaced by SN_EVENT::CCSN.
//                                           The current SN event ("Is"), and past SN event ("Experienced") are now bit maps (implemented as Enum Classes).  Each can have any of the values: CCSN, ECSN, PISN, PPSIN, USSN, RUNAWAY, RECYCLED_NS, and RLOF_ONTO_NS.  See definition of SN_EVENT Enum Class in constants.h for implementation and explanation.  
//                                       Updated variables selectable for printing:
//                                           Added ANY_STAR_PROPERTY::SN_TYPE (STAR_PROPERTY, SUPERNOVA_PROPERTY, COMPANION_PROPERTY (should always be SN_EVENT::NONE for companion star))
//                                           Added ANY_STAR_PROPERTY::EXPERIENCED_SN_TYPE (STAR_PROPERTY, SUPERNOVA_PROPERTY, COMPANION_PROPERTY)
//                                           All of ANY_STAR_PROPERTY::{CCSN, ECSN, PISN, PPISN, USSN} now selectable
//                                           Removed ANY_STAR_PROPERTY::SN - no longer selectable for printing (replaced by CCSN)
//                                           Updated documentation
//                                       Changed default record specifications for logfiles BSE_DOUBLE_COMPACT_OBJECTS_REC and BSE_SUPERNOVAE_REC
//                                           Removed the individual SN_EVENT columns for both "Is" and "Experienced" conditions (e.g. CCSN, ECSN etc)
//                                           "Is*" and "Experienced*" columns replaced with SN_TYPE & Experienced_SN_TYPE columns that record the SN event type (e.g. CCSN, ECSN, PPSN, PPSIN, USSN).  
//                                           RUNAWAY, RECYCLED_NS, and RLOF_ONTO_NS are still reported in separate, individual columns.
//                                       Added workaround for non-existent CHeB blue loop.  See description in CHeB::CalculateTimescales()
//                                       Removed binary star "survived" flag - it is always the NOT of the "unbound" flag
//                                       Changed initialisation function for HeGB stars (HeGB::Initialise() in HeGB.h) to NOT recalculate m_Age if evolving from HeHG -> HeGB 
//                                       Removed initialisation of m_Age (to 0.0) from COWD::Initialise() in COWD.h
//                                   Changed behaviour:  
//                                       Changed binary star "disbound" flag to "unbound" flag.  Changed all occurences of "disbound" to "unbound".  Changed "unbound" header flag to "Unbound"
// 02.04.02      JR - Jan 06, 2020 - Defect repairs:
//                                       Added IsPISN() & IsPPISN() to IsSNEvent()
//                                       Fixed check for SN event at top of BaseBinaryStar::ResolveSupenova()
//                                       Changed BaseBinaryStar::EvaluateSupernovae() to more closely match legacy code behaviour (see notes in function description):
//                                          Added p_Calculate2ndSN parameter to determine if 2nd supernova needs to be resolved
//                                          Clear star2 current SN event if necessary
//                                          Check m_SemiMajorAxisPrime value prior to SN events (viz. new aPrime variable)
//                                       Fixed timestep initialisation in BaseStar::CalculateConvergedTimestepZetaNuclear()  (was negative)
//                                       Fixed m_Age calculation in FGB::ResolveEnvelopeLoss()
//                                       Added CalculateInitialSupernovaMass() to NS.h - was setting M = 5.0 for >= ONeWD, should be ONeWD only (introduced in fix in v04.02.00)
//                                       Changed NS functions to return Radius in Rsol instead of km:
//                                          Added function NS:CalculateRadiusOnPhaseInKM_Static() (returns radius in km)
//                                          Changed NS:CalculateRadiusOnPhase_Static() to return Rsol
//                                          Added CalculateRadiusOnPhase() for NS (ns.h) - returns Rsol 
//                                   Changed behaviour:  
//                                       Print detailed output record whenever stellartype changes (after star 2 if both change)
// (Unchanged)   LK - Jan 10, 2020 - Defect repairs:
//                                       Added missing includes to Star.cpp, utils.h and utils.cpp (required for some compiler versions)
// 02.05.00      JR - Jan 23, 2020 - New functionality:
//                                       Grid files:
//                                          Added kick velocity magnitude random number to BSE grid file - see docs re Grids
//                                          Added range check for Kick_Mean_Anomaly_1 and Kick_Mean_Anomaly_2 ([0.0, 2pi)) in BSE grid file
//                                          Cleaned up SSE & BSE grid file code
//                                       Added m_LBVphaseFlag variable to BaseStar class; also added ANY_STAR_PROPERTY::LBV_PHASE_FLAG print variable.
//                                   Deleted functionality:  
//                                       Removed IndividualSystem option and related options - this can now be achieved via a grid file
//                                          Update pythonSubmitDefault.py to remove individual system related parameters
//                                   Changed behaviour:
//                                       Removed check for Options->Quiet() around simulation ended and cpu/wall time displays at end of EvolveSingleStars() and EvolveBinaryStars() in main.cpp
//                                   Defect repairs:
//                                       Removed erroneous check for CH stars in BaseBinaryStar::EvaluateBinary()
//                                       Fix for issue #46 (lower the minimum value of McSN in star.cpp from Mch to 1.38)
//                                          Changed 'MCH' to 'MECS' in 
//                                             BaseStar::CalculateMaximumCoreMassSN()
//                                             GiantBranch::CalculateCoreMassAtSupernova_Static
// 02.05.01      FSB - Jan 27, 2020 -Enhancement:
//                                       Cleaned up default printed headers and parameters constants.h:
//                                           - removed double parameters that were printed in multiple output files 
//                                           - changed some of the header names to more clear / consistent names
//                                           - added some comments in the default printing below for headers that we might want to remove in the near future
// 02.05.02      JR - Feb 21, 2020 - Defect repairs:
//                                       - fixed issue #31: zRocheLobe function does not use angular momentum loss
//                                       - fixed default logfile path (defaulted to '/' instead of './')
//                                       - changed default CE_ZETA_PRESCRIPTION to SOBERMAN (was STARTRACK which is no longer supported)
// 02.05.03      JR - Feb 21, 2020 - Defect repairs:
//                                       - removed extraneous debug print statement from Log.cpp
// 02.05.04      JR - Feb 23, 2020 - Defect repairs:
//                                       - fixed regression introduced in v02.05.00 that incread DNS rate ten-fold
//                                           - changed parameter from m_SupernovaDetails.initialKickParameters.velocityRandom to m_SupernovaDetails.kickVelocityRandom in call to DrawSNKickVelocity() in BaseStar::CalculateSNKickVelocity()
//                                       - reinstated STAR_1_PROPERTY::STELLAR_TYPE and STAR_2_PROPERTY::STELLAR_TYPE in BSE_SYSTEM_PARAMETERS_REC
// 02.05.05      JR - Feb 27, 2020 - Defect repair:
//                                       - fixed age resetting to 0.0 for MS_GT_07 stars after CH star spins down and switches to MS_GT_07
//                                           - ensure m_Age = 0.0 in constructor for BaseStar
//                                           - remove m_Age = 0.0 from Initialise() in MS_gt.07.h 
// 02.05.06      JR - Mar 02, 2020 - Defect repair:
//                                       - fixed m_MassesEquilibrated and associated functions - was erroneously typed as DOUBLE - now BOOL
//                                   Added/changed functionality:
//                                       - added m_MassesEquilibratedAtBirth variable to class BaseBinaryStar and associated property BINARY_PROPERTY::MASSES_EQUILIBRATED_AT_BIRTH
//                                       - tidied up pythonSubmitDefault.py a little:
//                                             - set grid_filename = None (was '' which worked, but None is correct)
//                                             - set logfile_definitions = None (was '' which worked, but None is correct)
//                                             - added logfile names - set to None (COMPAS commandline arguments already exist for these - introduced in v02.00.00)
// 02.05.07      JR - Mar 08, 2020 - Defect repair:
//                                       - fixed circularisation equation in BaseBinaryStar::InitialiseMassTransfer() - now takes new mass values into account
// 02.06.00      JR - Mar 10, 2020 - Changed functionality:
//                                       - removed RLOF printing code & associated pythonSubmitDefault.py options
// 02.06.01      JR - Mar 11, 2020 - Defect repair:
//                                       - removed extraneous debug print statement from Log.cpp (was previously removed in v02.05.03 but we backed-out the change...)
// 02.06.02      JR - Mar 15, 2020 - Defect repairs:
//                                       - removed commented RLOF printing lines in constant.h (somehow that was lost in some out of sync git merges...)
//                                       - removed commented options no longer used from Options.h and Options.cpp
//                                       - fixed units headers in constants.h - there are now no blank units headers, so SPACE delimited files now parse ok (multiple spaces should be treated as a single space)
//                                       - changed file extention for TAB delimited files to 'tsv'
//                                       - removed "useImportanceSampling" option - not used in code
//                                       - fixed typo in zeta-calculation-every-timestep option in Options.cpp
//                                       - removed redundant OPTIONS->MassTransferCriticalMassRatioHeliumGiant() from qcritflag if statement in BaseBinaryStar::CalculateMassTransfer()
//                                       - fixed OPTIONS->FixedMetallicity() - always returned true, now returns actual value
//                                       - fixed OPTIONS->OutputPathString() - was always returning raw option instead of fully qualified path
//                                       - changed the following in BaseBinaryStar::SetRemainingCommonValues() - erroneously not ported from legacy code:
//                                           (a) m_JLoss = OPTIONS->MassTransferJloss();
//                                           (b) m_FractionAccreted = OPTIONS->MassTransferFractionAccreted();
//                                           (both were being set to default value of 0.0)
//                                       - added OPTIONS->ZetaAdiabaticArbitrary() - option existed, but Options code had no function to retrieve value
//                                       - added OPTIONS->MassTransferFractionAccreted() to options - erroneously not ported from legacy code
//                                   Changed functionality:
//                                       - all options now have default values, and those values will be displayed in the help text (rather than string constants which may be incorrect)
//                                       - boolean options can now be provided with an argument (e.g. --massTransfer false)
//                                       - added ProgramOptionDetails() to Options.cpp and OPTIONS->OptionsDetails() in preparation for change in output functionality
// 02.07.00      JR - Mar 16, 2020 - New/changed functionality:
//                                       - COMPAS Logfiles are created in a (newly created) directory - this way they are all kept together
//                                       - new command line option 'output-container' implemented (also in pythonSubmitDefault.py) - this option allows the user to specify the name of the log files container directory (default is 'COMPAS_Output')
//                                       - if detailed log files are created they will be created in a directory named 'Detailed_Output' within the container directory
//                                       - a run details file named 'Run_details' is created in the container directory.  The file records the run details:
//                                             - COMPAS version
//                                             - date & time of run
//                                             - timing details (wall time, CPU seconds)
//                                             - the command line options and parameters used:
//                                                   - the value of options and an indication of whether the option was supplied by the user or the default value was used
//                                                   - other parameters - calculated/determined - are recorded
//                                   Defect repair:
//                                       - changed "--outut" option name to "--outpuPath" in stringCommands in pythonSubmitDefault.py
// 02.08.00		  AVG - Mar 17, 2020 - Changed functionality:
//										                   - removed post-newtonian spin evolution	code & associated pythonSubmitDefault.py options
//										                   - removed only_double_compact_objects code & associated pythonSubmitDefault.py options
//										                   - removed tides code & associated pythonSubmitDefault.py options
//										                   - removed deprecated options from pythonSubmitDefault.py options
//										                   - renamed options: mass transfer, iterations -> timestep-iterations
//										                   - commented AIS Options until fully implemented
// 02.08.01      JR - Mar 18, 2020 - Defect repairs:
//                                      - restored initialisation of AIS options in Options.cpp (AIS now defaults off instead of on)
//                                      - fixed retrieval of values for:
//                                            - ANY_STAR_PROPERTY::LAMBDA_KRUCKOW_BOTTOM, 
//                                            - ANY_STAR_PROPERTY::LAMBDA_KRUCKOW_MIDDLE, and 
//                                            - ANY_STAR_PROPERTY::LAMBDA_KRUCKOW_TOP 
//                                         in BaseStar::StellarPropertyValue().  Were all previously retrieving same value as ANY_STAR_PROPERTY::LAMBDA_KRUCKOW
//                                      - fixed some comments in BAseBinaryStar.cpp (lines 2222 and 2468, "de Mink" -> "HURLEY")
//                                      - fixed description (in comments) of BinaryConstituentStar::SetPostCEEValues() (erroneously had "pre" instead of "post" - in comments only, not code)
//                                      - fixed description of BaseStar::DrawKickDirection()
// 02.08.02      JR - Mar 27, 2020 - Defect repairs:
//                                      - fixed issue #158 RocheLobe_1<CE == RocheLobe_2<CE always
//                                      - fixed issue #160 Circularisation timescale incorrectly calculated
//                                      - fixed issue #161 Splashscreen printed twice - now only prints once
//                                      - fixed issue #162 OPTIONS->UseFixedUK() always returns FALSE.  Now returns TRUE if user supplies a fixed kick velocity via --fix-dimensionless-kick-velocity command line option
// 02.08.03      JR - Mar 28, 2020 - Defect repairs:
//                                      - fixed typo in BaseBinaryStar::ResolveCommonEnvelopeEvent() when calculating circularisation timescale in the case where star2 is the donor: star1Copy was errorneously used instead of star2Copy; changed to star2Copy
//                                      - changed circularisation timescale of binary to be minimum of constituent stars circularisation timescales, clamped to (0.0, infinity)
// 02.09.00      JR - Mar 30, 2020 - Minor enhancements:
//                                      - tightened the conditions under which we allow over-contact binaries - enabling CHE is no longer a sufficient condition after this change: the allow-rlof-at-birth option must also be specified (ussue #164)
//                                      - added printing of number of stars (for SSE) or binaries (for BSE) created to both stdout and Run_Details (issue #165)
//                                      - enhanced grid processing code in main.cpp to better handle TAB characters
// 02.09.01      JR - Mar 30, 2020 - Defect repair:
//                                      - OPTIONS->UseFixedUK() returns TRUE when user supplies -ve value via --fix-dimensionless-kick-velocity.  Now return TRUE iff the user supplies a value >=0 via --fix-dimensionless-kick-velocity
// 02.09.02      DC - Mar 30, 2020 - Defect repairs:
//                                      - Pulsar code fixed by correcting unit of NS radius in NS.cpp (added KM_TO_M constant in constants.h as a part of this),
//                                      correcting initialisation of pulsar birth parameters from GiantBranch.cpp to NS.cpp, adding an extra condition for isolated evolution when the companion loses mass but the NS does not accrete 
//                                      - option MACLEOD was printing wrongly as MACLEOD+2014 for user options, hence corrected it to MACLEOD in Options.cpp
// 02.09.03      JR - Apr 01, 2020 - Defect repairs:
//                                      - reinstated assignment of "prev" values in BaseBinaryStar::EvaluateBinary() (where call to ResolveTides() was removed).  Fixes low DNS count introduced in v02.08.00 caused by removal of ResolveTides() function (and call)
//                                      - commented option --logfile-BSE-be-binaries to match Be-Binary options commented by AVG in v02.08.00
// 02.09.04      JR - Apr 03, 2020 - Defect repair:
//                                      - removed IsUSSN() from IsSNEvent() definition in BinaryConstituentStar.cpp (USSN flag indicates just US, not USSN. Needs to be tidied-up properly)
// 02.09.05	     IM - Apr 03, 2020 - Defect repair:
//			                            - fixed timescale calculation issue for newly created HeHG stars (from stripped EAGB stars); fixes drop in CO core mass
// 02.09.06      JR - Apr 07, 2020 - Defect repair:
//                                      - corrected calculation in return statement for Rand::Random(const double p_Lower, const double p_Upper) (issue #201)
//                                      - corrected calculation in return statement for Rand::RandomInt(const double p_Lower, const double p_Upper) (issue #201)
// 02.09.07      SS - Apr 07, 2020 - Change eccentricity, semi major axis and orbital velocity pre-2nd supernove to just pre-supernova everywhere in the code
// 02.09.08      SS - Apr 07, 2020 - Update zetaMainSequence=2.0 and zetaHertzsprungGap=6.5 in Options::SetToFiducialValues
// 02.09.09      JR - Apr 11, 2020 - Defect repair:
//                                      - restored property names in COMPASUnorderedMap<STAR_PROPERTY, std::string> STAR_PROPERTY_LABEL in constants.h (issue #218) (was causing logfile definitions files to be parsed incorrectly)
// 02.09.10	     IM - Apr 12, 2020 - Minor enhancement: added Mueller & Mandel 2020 remnant mass and kick prescription, MULLERMANDEL
//				                     Defect repair: corrected spelling of output help string for MULLER2016 and MULLER2016MAXWELLIAN
// 02.10.01	     IM - Apr 14, 2020 - Minor enhancement: 
//					                            - moved code so that SSE will also sample SN kicks, following same code branch as BSE 
// 02.10.02      SS - Apr 16, 2020 - Bug Fix for issue #105 ; core and envelope masses for HeHG and TPAGB stars
// 02.10.03      JR - Apr 17, 2020 - Defect repair:
//                                      - added LBV and WR winds to SSE (issue #223)
// 02.10.04	     IM - Apr 25, 2020 - Minor enhancement: moved Mueller & Mandel prescription constants to constants.h, other cleaning of this option
// 02.10.05      JR - Apr 26, 2020 - Enhancements:
//                                      - Issue #239 - added actual random seed to Run_Details
//                                      - Issue #246 - changed Options.cpp to ignore --single-star-mass-max if --single-star-mass-steps = 1.  Already does in main.cpp.
// 02.10.06      JR - Apr 26, 2020 - Defect repair:
//                                      - Issue #233 - corrected cicularisation formalae used in both BaseBinartStar constructors
// 02.11.00      JR - Apr 27, 2020 - Enhancement:
//                                      - Issue #238 - add supernova kick functionality to SSE grid file (+ updated docs)
//                                   Defect repairs:
//                                      - fixed typo in Options.h: changed '#include "rand.h" to '#include "Rand.h"
//                                      - fixed printing of actual random seed in Run_Details file (moved to Log.cpp from Options.cpp: initial random seed is set after options are set)
// 02.11.01	     IM - May 20, 2020 - Defect repair: 
//                                      - changed max NS mass for MULLERMANDEL prescription to a self-consistent value
// 02.11.02      IM - Jun 15, 2020 - Defect repair:
//                                      - added constants CBUR1 and CBUR2 to avoid hardcoded limits for He core masses leading to partially degenerate CO cores
// 02.11.03     RTW - Jun 20, 2020 - Enhancement:
//                                      - Issue #264 - fixed mass transfer printing bug 
// 02.11.04      JR - Jun 25, 2020 - Defect repairs:
//                                      - Issue #260 - Corrected recalculation of ZAMS values after eqilibration and cicularisation at birth when using grid files
//                                      - Issue #266 - Corrected calculation in BaseBinaryStar::SampleInitialMassDistribution() for KROUPA IMF distribution
//                                      - Issue #275 - Previous stellar type not set when stellar type is switched mid-timestep - now fixed
// 02.11.05      IM - Jun 26, 2020 - Defect repair:
//					                            - Issue #280 - Stars undergoing RLOF at ZAMS after masses are equalised were removed from run even if AllowRLOFatZAMS set
// 02.12.00      IM - Jun 29, 2020 - Defect repair:
//                                      - Issue 277 - move UpdateAttributesAndAgeOneTimestepPreamble() to after ResolveSupernova() to avoid inconsistency
// 02.12.01      IM - Jul 18, 2020 - Enhancement:
//                                      - Starting to clean up mass transfer functionality
// 02.12.02      IM - Jul 23, 2020 - Enhancement:
//                                      - Change to thermal timescale MT for both donor and accretor to determine MT stability
// 02.12.03      IM - Jul 23, 2020 - Enhancement:
//                                      - Introduced a new ENVELOPE_STATE_PRESCRIPTION to deal with different prescriptions for convective vs. radiative envelopes (no actual behaviour changes yet for ENVELOPE_STATE_PRESCRIPTION::LEGACY);
//                                      - Removed unused COMMON_ENVELOPE_PRESCRIPTION
// 02.12.04      IM - Jul 24, 2020 - Enhancement:
//                                      - Changed temperatures to be written in Kelvin (see issue #278)
// 02.12.05      IM - Jul 25, 2020 - Enhancement:
//                                      - Added definition of FIXED_TEMPERATURE prescription to DetermineEnvelopeType()
//                                      - Removed unnecessary (and inaccurate) numerical zeta Roche lobe calculation
// 02.12.06      IM - Jul 26, 2020 - Enhancement:
//                                      - Extended use of zetaRadiativeEnvelopeGiant (formerley zetaHertzsprungGap) for all radiative envelope giant-like stars
// 02.12.07      IM - Jul 26, 2020 - Defect repair:
//                                      - Issue 295: do not engage in mass transfer if the binary is unbound
// 02.12.08   	AVG - Jul 26, 2020 - Defect repair:
//                                      - Issue #269: legacy bug in eccentric RLOF leading to a CEE
// 02.12.09      IM - Jul 30, 2020 - Enhancement:
//                                      - Cleaning of BaseBinaryStar::CalculateMassTransferOrbit(); dispensed with mass-transfer-prescription option
// 02.13.00      IM - Aug 2, 2020  - Enhancements and defect repairs:
//                                      - Simplified timescale calculations in BaseBinaryStar
//                                      - Replaced Fast Phase Case A MT and regular RLOF MT from non-envelope stars with a single function based on a root solver rather than random guesses (significantly improves accuracy)
//                                      - Removed all references to fast phase case A MT
//                                      - Corrected failure to update stars in InitialiseMassTransfer if orbit circularised on mass transfer
//                                      - Corrected incorrect timestep calculation for HeHG stars
// 02.13.01     AVG - Aug 6, 2020  - Defect repair:
//										- Issue #267: Use radius of the star instead of Roche-lobe radius throughout ResolveCommonEnvelopeEvent()
// 02.13.02      IM - Aug 8, 2020  - Enhancements and defect repairs:
//                                      - Simplified random draw from Maxwellian distribution to use gsl libraries
//                                      - Fixed mass transfer with fixed accretion rate
//                                      - Cleaned up code and removed unused code
//                                      - Updated documentation
// 02.13.03       IM - Aug 9, 2020  - Enhancements and defect repairs:
//                                      - Use total core mass rather than He core mass in calls to CalculateZAdiabtic (see Issue #300)
//                                      - Set He core mass to equal the CO core mass when the He shell is stripped (see issue #277)
//                                      - Ultra-stripped SNe are set at core collapse (do not confusingly refer to stripped stars as previously, see issue #189)
// 02.13.04       IM - Aug 14, 2020 - Enhancements and defect repairs:
//                                      - Catch exception in boost root finder for mass transfer (resolve issue #317)
//                                      - Update core masses during Initialisation of HG and HeHG stars to be consistent with Hurley models
//                                      - Avoid division by zero in mass transfer rates of WDs
//                                      - Remove POSTITNOTE remnant mass prescription
// 02.13.05       IM - Aug 16, 2020 - Enhancements and defect repairs:
//                                      - General code cleaning
//                                      - Removed some redundant variables (e.g., m_EnvMass, which can be computed from m_Mass and m_CoreMass)
//                                      - Removed calculations of ZetaThermal and ZetaNuclear (these were previously incorrect because they relied on the evolution of a stellar copy which reverted to BaseStar and therefore didn't have the correct behaviour)
//                                      - Fixed CalculateZadiabatic to use ZetaAdiabaticArbitrary rather than ZetaThermalArbitrary; removed the latter
//                                      - Capped He core mass gain during shell H burning for CHeB and TPAGB stars, whose on-phase evolution now ends promptly when this limit is reached; this change also resolves issue #315 (higher mass SN remnants than total stellar mass)
<<<<<<< HEAD
//
// 02.13.06       JR - Aug 20, 2020 - Code cleanup:
//                                      - moved BaseStar::SolveKeplersEquation() to utils
//                                      - changed call to (now) utils::SolveKeplersEquation() in BaseStar::CalculateSNAnomalies() to accept tuple with error and show error/warning as necessary
//                                      - removed call to std::cerr from utils::SolveQuadratic() - now returns error if equation has no real roots
//                                      - changed call to utils::SolveQuadratic() in GiantBranch::CalculateGravitationalRemnantMass() to accept tuple with error and show warning as necessary
//                                      - changed RadiusEqualsRocheLobeFunctor() in BinaryBaseStar.h to not use the SHOW_WARN macro (can't uset ObjectId() function inside a templated function - no object)
//                                      - changed COMMANDLINE_STATUS to PROGRAM_STATUS (better description)
//                                      - moved ERROR:NONE to top of enum in constants.h (so ERROR = 0 = NONE - makes more sense...)
//                                      - added new program option to enable warnings (via SHOW_WARN macros).  Default is false.  SHOW_WARN macros were previously #undefined

const std::string VERSION_STRING = "02.13.06";
=======
// 02.13.06     AVG - Aug 20, 2020  - Defect repair:
//										- Issue #229: Corrected fitting parameters in Muller 16 SN kick function
// 02.13.07      IM - Aug 20, 2020  - Enhancements:
//                                      - ONeWDs can now undergo ECSN if their mass rises above MECS=1.38 solar masses (previously, they could only undergo CCSN on rising above 1.38 solar masses).  ONeWD::CalculateInitialSupernovaMass now returns MCBUR1 rather than 5.0 to ensure this happens
//                                      - BaseStar::CalculateMaximumCoreMassSN() has been removed — it’s superfluous since  GiantBranch::CalculateCoreMassAtSupernova_Static does the same thing
//                                      - Some misleading comments in TPAGB dealing with SNe have been clarified
//                                      - Option to set MCBUR1 [minimum core mass at base of the AGB to avoid fully degenerate CO core formation] to a value different from the Hurley default of 1.6 solar masses added, Issue #65 resolved
//                                      - Removed unused Options::SetToFiducialValues()
//                                      - Documentation updated


const std::string VERSION_STRING = "02.13.07";
>>>>>>> a8df474b



typedef unsigned long int                                               OBJECT_ID;                  // OBJECT_ID type

typedef std::vector<double>                                             DBL_VECTOR;
typedef std::tuple <double, double>                                     DBL_DBL;
typedef std::tuple <double, double, double>                             DBL_DBL_DBL;
typedef std::tuple<std::string, std::string, std::string, std::string>  STR_STR_STR_STR;

// Hash for Enum Class
struct EnumClassHash
{
    template <typename T>
    std::size_t operator()(T t) const
    {
        return static_cast<std::size_t>(t);
    }
};

template <typename Key>
using HashType = typename std::conditional<std::is_enum<Key>::value, EnumClassHash, std::hash<Key>>::type;

template <typename Key, typename T>
using COMPASUnorderedMap = std::unordered_map<Key, T, HashType<Key>>;


// Bitwise operators for Enum Class - |, |=, &, &=, ^, ^=, ~ only
// from http://blog.bitwigglers.org/using-enum-classes-as-type-safe-bitmasks/
#define ENABLE_BITMASK_OPERATORS(x)     \
template<>                              \
struct EnableBitMaskOperators<x> {      \
    static const bool enable = true;    \
};

template<typename Enum>  
struct EnableBitMaskOperators {
    static const bool enable = false;
};

template<typename Enum>  
typename std::enable_if<EnableBitMaskOperators<Enum>::enable, Enum>::type  
operator |(Enum lhs, Enum rhs) {
    return static_cast<Enum> (
        static_cast<typename std::underlying_type<Enum>::type>(lhs) |
        static_cast<typename std::underlying_type<Enum>::type>(rhs)
    );
}

template<typename Enum>  
typename std::enable_if<EnableBitMaskOperators<Enum>::enable, Enum>::type  
operator |=(Enum &lhs, Enum rhs) {
    lhs = static_cast<Enum> (
        static_cast<typename std::underlying_type<Enum>::type>(lhs) |
        static_cast<typename std::underlying_type<Enum>::type>(rhs)           
    );

    return lhs;
}

template<typename Enum>  
typename std::enable_if<EnableBitMaskOperators<Enum>::enable, Enum>::type 
operator &(Enum lhs, Enum rhs) {
    return static_cast<Enum> (
        static_cast<typename std::underlying_type<Enum>::type>(lhs) &
        static_cast<typename std::underlying_type<Enum>::type>(rhs)
    );
}

template<typename Enum>  
typename std::enable_if<EnableBitMaskOperators<Enum>::enable, Enum>::type 
operator &=(Enum &lhs, Enum rhs) {
    lhs = static_cast<Enum> (
        static_cast<typename std::underlying_type<Enum>::type>(lhs) &
        static_cast<typename std::underlying_type<Enum>::type>(rhs)           
    );

    return lhs;
}

template<typename Enum>  
typename std::enable_if<EnableBitMaskOperators<Enum>::enable, Enum>::type 
operator ^(Enum lhs, Enum rhs) {
    return static_cast<Enum> (
        static_cast<typename std::underlying_type<Enum>::type>(lhs) ^
        static_cast<typename std::underlying_type<Enum>::type>(rhs)
    );
}

template<typename Enum>  
typename std::enable_if<EnableBitMaskOperators<Enum>::enable, Enum>::type 
operator ^=(Enum &lhs, Enum rhs) {
    lhs = static_cast<Enum> (
        static_cast<typename std::underlying_type<Enum>::type>(lhs) ^
        static_cast<typename std::underlying_type<Enum>::type>(rhs)           
    );

    return lhs;
}

template<typename Enum>  
typename std::enable_if<EnableBitMaskOperators<Enum>::enable, Enum>::type 
operator ~(Enum rhs) {
    return static_cast<Enum> (
        ~static_cast<typename std::underlying_type<Enum>::type>(rhs)
    );
}


/*
 * Trick to allow SWITCH on literal strings
 * constexpr is (or can be) evaluated at compile-time, hence the ability to SWITCH using it.
 *
 * This function returns a hash value for a string - very small chance of collisions, but if a
 * collision happens the compiler will complain (because CASE values will be the same).
 *
 * Adapted from https://rextester.com/discussion/FGBUG88403/Switch-case-with-strings-in-C-11,
 * but variations available in many places with the right Google search terms...
 */

constexpr uint64_t StrHash(char const* p_Str, uint64_t p_Hash = 14695981039346656037ull) {
    return (*p_Str == 0) ? p_Hash : StrHash(p_Str + 1, (p_Hash * 1099511628211ull) ^ static_cast<uint64_t>(*p_Str));
}

constexpr uint64_t _(char const* p_Str) {
    return StrHash(p_Str);
}



extern OBJECT_ID globalObjectId;                                                                    // used to uniquely identify objects - used primarily for error printing

// Constants in SI
// CPLB: Use CODATA values where applicable http://physics.nist.gov/cuu/Constants/index.html

// JR: cmath (included file) provides the following pi-related constants:
//
// pi	        M_PI	    3.14159265358979323846
// pi/2         M_PI_2	    1.57079632679489661923
// pi/4         M_PI_4	    0.785398163397448309616
// 1/pi         M_1_PI	    0.318309886183790671538
// 2/pi         M_2_PI	    0.636619772367581343076
// 2/sqrt(pi)	M_2_SQRTPI	1.12837916709551257390
//
// I've added _2_PI and SQRT_M_2_PI below

#undef COMPARE_WITH_TOLERANCE // define/undef this to compare floats with/without tolerance (see FLOAT_TOLERANCE_ABSOLUTE, FLOAT_TOLERANCE_RELATIVE and Compare() function)

constexpr double FLOAT_TOLERANCE_ABSOLUTE               = 0.0000005;                                                // Absolute tolerance for floating-point comparisons if COMPARE_WITH_TOLERANCE is defined
constexpr double FLOAT_TOLERANCE_RELATIVE               = 0.0000005;                                                // Relative tolerance for floating-point comparisons if COMPARE_WITH_TOLERANCE is defined


// initialisation constants
constexpr double DEFAULT_INITIAL_DOUBLE_VALUE           = 0.0;                                                      // default initial value for double variables
constexpr double DEFAULT_INITIAL_INTEGER_VALUE          = 0;                                                        // default initial value for int variables
constexpr double DEFAULT_INITIAL_ULONGINT_VALUE         = 0l;                                                       // default initial value for unsigned long int variables
constexpr double DEFAULT_INITIAL_BOOLEAN_VALUE          = false;                                                    // default initial value for bool variables


// conversion constants

constexpr double G_TO_KG                                = 1.0E-3;                                                   // convert grams to kg

constexpr double KM_TO_CM 					            = 1.0E5;									                // convert km to cm
constexpr double CM_TO_M                                = 1.0E-2;                                                   // convert cm to m
constexpr double KM_TO_M                                = 1000 ;                                                    //convert km to m

constexpr double TESLA_TO_GAUSS                         = 1.0E4;					                                // convert Tesla to Gauss
constexpr double GAUSS_TO_TESLA                         = 1.0E-4;                                                   // convert Gauss to Tesla

constexpr double JOULES_TO_ERG                          = 1.0E7;                                                    // convert Joules to Erg

constexpr double SECONDS_IN_YEAR                        = 31556926.0;                                               // number of second in 1 year
constexpr double SECONDS_IN_DAY                         = SECONDS_IN_YEAR * 4.0 / 1461.0;                           // number of second in 1 day
constexpr double SECONDS_IN_MS                          = 1.0E-3;                                                   // number of second in 1 millisecond
constexpr double SECONDS_IN_MYR                         = 31556926.0 * 1.0E6;                                       // number of second in 1 Myr

constexpr double MYR_TO_YEAR                            = 1.0E6;                                                    // convert Myr to year
constexpr double YEAR_TO_MYR                            = 1.0E-6;                                                   // convert year to Myr

constexpr double RSOL_TO_KM                             = 6.957E5;                                                  // convert Solar Radius (RSOL) to km
constexpr double RSOL_TO_CM                             = 6.957E10;                                                 // convert Solar Radius (RSOL) to cm
constexpr double RSOL_TO_AU                             = 0.00465047;                                               // convert Solar Radius (RSOL) to AU
constexpr double KM_TO_RSOL					            = 1.0 / RSOL_TO_KM;						                    // convert km to Solar Radius (RSOL)

constexpr double MSOL_TO_G                              = 1.988E33;                                                 // convert Solar Mass to grams

constexpr double AU_TO_CM                               = 14959787070000.0;                                         // convert Astronomical Units (AU) to cm
constexpr double AU_TO_RSOL				                = 1.0 / RSOL_TO_AU;                                         // convert Astronomical Units AU to Solar Radius RSOL


// constants

constexpr double _2_PI                                  = M_PI * 2;                                                 // 2PI
constexpr double SQRT_M_2_PI                            = 0.7978845608028653558798921198687637369517;               // sqrt(2/PI)
constexpr double DEGREE                                 = M_PI / 180.0;                                             // 1 degree in radians

constexpr double GAMMA_E                                = 0.57721566490153286060651209008240243104215933593992;     // Euler's Constant (probably don't need so many digits after the decimal point...)

constexpr double H0                                     = 67.8;                                                     // Hubble's Constant in km s^-1 Mpc^-1  (from plank approx 67.80±0.77) CPLB: Use WMAP value
constexpr double H0SI                                   = H0 * 1000.0 / 3.0E22;                                     // Hubble's Constant in SI units, s^-1
constexpr double HUBBLE_TIME                            = 1 / H0SI;                                                 // Hubble time in s

constexpr double G                                      = 6.67E-11;                                                 // Gravitational constant in m^3 kg^-1 s^-2 (more accurately known as G M_sol)
constexpr double G_CGS                                  = 6.6743E-8;                                                // Gravitational constant in cm^3 g^-1 s^-2
constexpr double G1                                     = 4.0 * M_PI * M_PI;                                        // Gravitational constant in AU^3 Msol^-1 yr^-2

constexpr double MSOL                                   = 1.988E30;                                                 // Solar Mass (in kg)
constexpr double RSOL                                   = 6.957E8;                                                  // Solar Radius (in m)
constexpr double ZSOL                                   = 0.02;                                                     // Solar Metallicity
constexpr double TSOL                                   = 5778.0;                                                   // Solar Temperature in kelvin

constexpr double AU                                     = 149597870700.0;                                           // 1 AU (Astronomical Unit) in metres
constexpr double KM                                     = 1000.0;                                                   // 1 km (Kilometre) in metres
constexpr double C                                      = 3.0E8;                                                    // Speed of light in m s^-1

constexpr double MU_0                                   = 4.0 * M_PI * 1.0E-7;                                      // Vacuum permeability in m kg s-2 A-2

constexpr double NEUTRINO_LOSS_FALLBACK_FACTOR          = 1.0;                                                      // Factor which accounts for mass loss in neutrino winds during a supernovae. Should be made a flag and added to pythonSubmit.py

constexpr double MC_L_C1                                = 9.20925E-5;                                               // Core Mass - Luminosity relation constant c1 (Hurley et al. 2000, eq 44)
constexpr double MC_L_C2                                = 5.402216;                                                 // Core Mass - Luminosity relation constant c2 (Hurley et al. 2000, eq 44)

constexpr double HE_RATE_CONSTANT                       = 7.66E-5;                                                  // Helium rate constant (Hurley et al. 2000, eq 68)
constexpr double HHE_RATE_CONSTANT                      = 1.27E-5;                                                  // Combined rate constant for both hydrogen and helium shell burning (Hurley et al. 2000, eq 71)

constexpr double BLACK_HOLE_LUMINOSITY                  = 1.0E-10;                                                  // Black Hole luminosity

constexpr double NEUTRON_STAR_MASS                      = 1.4;                                                      // Canonical NS mass in Msol
constexpr double NEUTRON_STAR_RADIUS                    = (1.0 / 7.0) * 1.0E-4;                                     // 10km in Rsol.  Hurley et al. 2000, just after eq 93

constexpr double MCH                                    = 1.44;                                                     // Chandrasekhar mass
constexpr double MECS                                   = 1.38;                                                     // Mass of Neutron-Star (NS) formed in electron capture supernova (ECS). From Belczysnki+2008, before eq. 3.
constexpr double MECS_REM                               = 1.26;                                                     // Gravitational mass of Neutron-Star (NS) formed in electron capture supernova (ECS). From Belczysnki+2008, eq. 3
constexpr double MASS_LOSS_ETA                          = 0.5;                                                      // Mass loss efficiency -- can be set in the code as an option easily enough
constexpr double MCBUR1HURLEY					        = 1.6;							                            // Minimum core mass at base of the AGB to avoid fully degenerate CO core formation (Hurley value, Fryer+ and Belczynski+ use 1.83)
constexpr double MCBUR2					                = 2.25;							                            // Core mass at base of the AGB above which the CO core is completely non-degenerate

constexpr double LBV_LUMINOSITY_LIMIT_STARTRACK         = 6.0E5;                                                    // STARTRACK LBV luminosity limit
constexpr double LBV_LUMINOSITY_LIMIT_VANBEVEREN        = 3.0E5;                                                    // VANBEVEREN LBV luminosity limit

constexpr double CONVECTIVE_BOUNDARY_TEMPERATURE        = 5.3703E3;                                                 // Threshold temperature for the star to develop a convective envelope, in Kelvin (10^3.73 K, from Belczynski+, 2008)

constexpr double ABSOLUTE_MINIMUM_TIMESTEP              = 100.0 / SECONDS_IN_MYR;                                   // 100 seconds expressed in Myr (3.1688765E-12 Myr)
constexpr double NUCLEAR_MINIMUM_TIMESTEP               = 1.0E-4;                                                   // Minimum time step for nuclear evolution = 100 years expressed in Myr

constexpr int    MAX_TIMESTEP_RETRIES                   = 30;                                                       // Maximum retries to find a good timestep for stellar evolution

constexpr double MAXIMUM_MASS_LOSS_FRACTION             = 0.01;                                                     // Maximum allowable mass loss - 1.0% (of mass) expressed as a fraction
constexpr double MAXIMUM_RADIAL_CHANGE                  = 0.01;                                                     // Maximum allowable radial change - 1% (of radius) expressed as a fraction
constexpr double MINIMUM_MASS_SECONDARY                 = 4.0;                                                      // Minimum mass of secondary to evolve

constexpr double   MAXIMUM_MASS_TRANSFER_FRACTION_PER_STEP	 = 0.001;                                               // Maximal fraction of donor mass that can be transferred in one step of stable mass transfer

constexpr double LAMBDA_NANJING_ZLIMIT                  = 0.0105;                                                   // Metallicity cutoff for Nanjing lambda calculations

constexpr int    MAX_KEPLER_ITERATIONS                  = 1000;                                                     // Maximum number of iterations to solve Kepler's equation
constexpr double NEWTON_RAPHSON_EPSILON                 = 1.0E-5;                                                   // Accuracy for Newton-Raphson method

constexpr double EPSILON_PULSAR                         = 1.0;                                                      // JR: todo: description

constexpr double ADAPTIVE_RLOF_FRACTION_DONOR_GUESS     = 0.001;                                                    // Fraction of donor mass to use as guess in MassLossToFitInsideRocheLobe()
constexpr int ADAPTIVE_RLOF_MAX_ITERATIONS              = 50;                                                       // Maximum number of iterations in MassLossToFitInsideRocheLobe()
constexpr double ADAPTIVE_RLOF_SEARCH_FACTOR            = 2.0;                                                      // Search factor in MassLossToFitInsideRocheLobe()



// string constants

const std::string DEFAULT_OUTPUT_CONTAINER_NAME         = "COMPAS_Output";                                          // Default name for output container (directory)
const std::string DETAILED_OUTPUT_DIRECTORY_NAME        = "Detailed_Output";                                        // Name for detailed output directory within output container
const std::string RUN_DETAILS_FILE_NAME                 = "Run_Details";                                            // Name for run details output file within output container


// AIS constants
constexpr double SALPETER_POWER                         = -2.35;                                                    // JR: todo; description (AIS)
constexpr double KROUPA_POWER                           = -2.35;                                                    // JR: todo; description (AIS)
constexpr double KROUPA_MINIMUM                         = 0.5;                                                      // JR: todo; description (AIS)
constexpr double KROUPA_MAXIMUM                         = 100.0;                                                    // JR: todo; description (AIS)

// Kroupa IMF is a broken power law with three slopes
constexpr double KROUPA_POWER_1                         = -0.3;
constexpr double KROUPA_POWER_2                         = -1.3;
constexpr double KROUPA_POWER_3                         = -2.3;

// Often require the power law exponent plus one
constexpr double KROUPA_POWER_PLUS1_1                   = 0.7;
constexpr double KROUPA_POWER_PLUS1_2                   = -0.3;
constexpr double KROUPA_POWER_PLUS1_3                   = -1.3;

constexpr double ONE_OVER_KROUPA_POWER_1_PLUS1          = 1.0 / KROUPA_POWER_PLUS1_1;
constexpr double ONE_OVER_KROUPA_POWER_2_PLUS1          = 1.0 / KROUPA_POWER_PLUS1_2;
constexpr double ONE_OVER_KROUPA_POWER_3_PLUS1          = 1.0 / KROUPA_POWER_PLUS1_3;

// There are two breaks in the Kroupa power law -- they occur here (in solar masses)
constexpr double KROUPA_BREAK_1                         = 0.08;
constexpr double KROUPA_BREAK_2                         = 0.5;

// Some values that are really constants
constexpr double KROUPA_BREAK_1_PLUS1_1                 = 0.1706722802578593435430149987533206236794;               // pow(KROUPA_BREAK_1, KROUPA_POWER_PLUS1_1);
constexpr double KROUPA_BREAK_1_PLUS1_2                 = 2.1334035032232417942876874844165077959929;               // pow(KROUPA_BREAK_1, KROUPA_POWER_PLUS1_2);
constexpr double KROUPA_BREAK_1_POWER_1_2               = 0.08;                                                     // pow(KROUPA_BREAK_1, (KROUPA_POWER_1 - KROUPA_POWER_2));

constexpr double KROUPA_BREAK_2_PLUS1_2                 = 1.2311444133449162844993930691677431098761;               // pow(KROUPA_BREAK_2, KROUPA_POWER_PLUS1_2);
constexpr double KROUPA_BREAK_2_PLUS1_3                 = 2.4622888266898325689987861383354862197522;               // pow(KROUPA_BREAK_2, KROUPA_POWER_PLUS1_3);
constexpr double KROUPA_BREAK_2_POWER_2_3               = 0.5;                                                      // pow(KROUPA_BREAK_2, (KROUPA_POWER_2 - KROUPA_POWER_3));

// Constants for the Muller and Mandel remnant mass and kick prescriptions
constexpr double MULLERMANDEL_M1                        = 2.0;	
constexpr double MULLERMANDEL_M2                        = 3.0; 
constexpr double MULLERMANDEL_M3                        = 7.0; 
constexpr double MULLERMANDEL_M4                        = 8.0; 
constexpr double MULLERMANDEL_MU1                       = 1.2;
constexpr double MULLERMANDEL_SIGMA1                    = 0.02;  
constexpr double MULLERMANDEL_MU2A                      = 1.4; 
constexpr double MULLERMANDEL_MU2B                      = 0.5;
constexpr double MULLERMANDEL_SIGMA2                    = 0.05;
constexpr double MULLERMANDEL_MU3A                      = 1.4;
constexpr double MULLERMANDEL_MU3B                      = 0.4;
constexpr double MULLERMANDEL_SIGMA3                    = 0.05;
constexpr double MULLERMANDEL_MUBH                    	= 0.8;
constexpr double MULLERMANDEL_SIGMABH                   = 0.5;
constexpr double MULLERMANDEL_MINNS                     = 1.13;
constexpr double MULLERMANDEL_MAXNS                     = 2.0;
constexpr double MULLERMANDEL_KICKNS                    = 400.0;
constexpr double MULLERMANDEL_KICKBH                    = 200.0;
constexpr double MULLERMANDEL_SIGMAKICK                 = 0.3; 

// object types
enum class OBJECT_TYPE: int { NONE, MAIN, UTILS, AIS, STAR, BASE_STAR, BINARY_STAR, BASE_BINARY_STAR, BINARY_CONSTITUENT_STAR };    //  if BASE_STAR, check STELLAR_TYPE
const COMPASUnorderedMap<OBJECT_TYPE, std::string> OBJECT_TYPE_LABEL = {
    { OBJECT_TYPE::NONE,                    "Not_an_Object!" },
    { OBJECT_TYPE::MAIN,                    "Main" },
    { OBJECT_TYPE::UTILS,                   "Utils" },
    { OBJECT_TYPE::AIS,                     "AdaptiveImportanceSampling" },
    { OBJECT_TYPE::STAR,                    "Star" },
    { OBJECT_TYPE::BASE_STAR,               "BaseStar" },
    { OBJECT_TYPE::BINARY_STAR,             "BinaryStar" },
    { OBJECT_TYPE::BASE_BINARY_STAR,        "BaseBinaryStar" },
    { OBJECT_TYPE::BINARY_CONSTITUENT_STAR, "BinaryConstituentStar" },
};


// Commandline Status constants
enum class PROGRAM_STATUS: int { SUCCESS, CONTINUE, ERROR_IN_COMMAND_LINE, LOGGING_FAILED, ERROR_UNHANDLED_EXCEPTION };


// enum class ERROR
// Symbolic names for errors and warnings (error strings below in ERRORLabel map)
// Listed alphabetically (except for 'NONE' - first so ERROR = 0 = NONE)
enum class ERROR: int {
    NONE,                                                           // no error
    AGE_NEGATIVE_ONCE,                                              // age is < 0.0 - invalid
    BAD_LOGFILE_RECORD_SPECIFICATIONS,                              // error in logfile record specifications
    BINARY_EVOLUTION_STOPPED,                                       // evolution of current binary stopped
    BINARY_SIMULATION_STOPPED,                                      // binary simulation stopped
    ERROR,                                                          // unspecified error
    EXPECTED_ASSIGNMENT_OPERATOR,                                   // expected assignment operator
    EXPECTED_BINARY_PROPERTY,                                       // expected a binary property (STAR_1_, STAR_2_, SUPERNOVA_, COMPANION_, or BINARY_PROPERTY)
    EXPECTED_COMMA_OR_CLOSE_BRACE,                                  // expected a comma or close brace
    EXPECTED_LOGFILE_RECORD_NAME,                                   // expected logfile record name
    EXPECTED_OPEN_BRACE,                                            // expected an open brace
    EXPECTED_PROPERTY_SPECIFIER,                                    // expected a valid property specifier
    EXPECTED_SN_EVENT,                                              // expected a supernova event
    EXPECTED_STELLAR_PROPERTY,                                      // expected a stellar property (STAR_PROPERTY)
    FILE_DOES_NOT_EXIST,                                            // file does not exist
    FILE_NOT_CLOSED,                                                // error closing file - file not closed
    FILE_OPEN_ERROR,                                                // error opening file
    FILE_WRITE_ERROR,                                               // error writing to file - data not written
    GRID_FILE_DEFAULT_METALLICITY,                                  // grid file metallicity missing for SSE - using default
    GRID_FILE_DUPLICATE_HEADER,                                     // grid file has a duplicated header field
    GRID_FILE_EMPTY_HEADER,                                         // grid file has an empty header field
    GRID_FILE_EXTRA_COLUMN,                                         // grid file record has an extra data column
    GRID_FILE_INVALID_DATA,                                         // grid file record has an invalid data value (not a number)
    GRID_FILE_MISSING_DATA,                                         // grid file record has a missing data value
    GRID_FILE_MISSING_HEADER,                                       // grid file has a missing header field
    GRID_FILE_NEGATIVE_DATA,                                        // grid file record has a negative data value
    GRID_FILE_UNKNOWN_HEADER,                                       // grid file has an unknown header field
    GRID_FILE_USING_PERIOD,                                         // grid file - using Period to calculate separation (Separation is missing)
    HAVE_NEITHER_SEPARATION_NOR_PERIOD,                             // user specified neither separation nor period
    HAVE_SEPARATION_AND_PERIOD,                                     // user specified both separation and period
    HIGH_TEFF_WINDS,                                                // winds being used at high temperature
    INVALID_AIS_DCO_TYPE,                                           // invalid AIS DCO type specified in program options
    INVALID_EDDINGTION_FACTOR,                                      // invalid OPTION value: Eddington Accretion Factor eddingtonAccretionFactor < 0.0
    INVALID_ENVELOPE_TYPE,                                          // invalid envelope type
    INVALID_MASS_TRANSFER_DONOR,                                    // mass transfer from NS, BH or Massless Remnant
    INVALID_RADIUS_INCREASE_ONCE,                                   // radius increased when it should have decreased (or at least remained static)
    INVALID_TYPE_EDDINGTON_RATE,                                    // invalid stellar type for Eddington critical rate calculation
    INVALID_TYPE_MT_MASS_RATIO,                                     // invalid stellar type for mass ratio calculation
    INVALID_TYPE_MT_THERMAL_TIMESCALE,                              // invalid stellar type for thermal timescale calculation
    INVALID_TYPE_ZETA_CALCULATION,                                  // invalid stellar type for Zeta calculation
    LAMBDA_NOT_POSITIVE,                                            // lambda is <= 0.0 - invalid
    LOW_TEFF_WINDS,                                                 // winds being used at low temperature
    MASS_NOT_POSITIVE_ONCE,                                         // mass is <= 0.0 - invalid
    MAXIMUM_MASS_LOST,                                              // (WARNING) maximum mass lost during mass loss calculations
    NO_CONVERGENCE,                                                 // iterative process did not converge
    NO_LAMBDA_DEWI,                                                 // Dewi lambda calculation not supported for stellar type
    NO_LAMBDA_NANJING,                                              // Nanjing lambda calculation not supported for stellar type
    NO_REAL_ROOTS,                                                  // equation has no real roots
    NOT_INITIALISED,                                                // object not initialised
    OUT_OF_BOUNDS,                                                  // value out of bounds
    RADIUS_NOT_POSITIVE,                                            // radius is <= 0.0 - invalid
    RADIUS_NOT_POSITIVE_ONCE,                                       // radius is <= 0.0 - invalid
    STELLAR_EVOLUTION_STOPPED,                                      // evolution of current star stopped
    STELLAR_SIMULATION_STOPPED,                                     // stellar simulation stopped
    TOO_MANY_RLOF_ITERATIONS,                                       // too many iterations in RLOF root finder
    UNEXPECTED_END_OF_FILE,                                         // unexpected end of file
    UNEXPECTED_SN_EVENT,                                            // unexpected supernova event in this context
    UNKNOWN_A_DISTRIBUTION,                                         // unknown a-distribution
    UNKNOWN_BH_KICK_OPTION,                                         // unknown black hole kick option (in program options)
    UNKNOWN_BINARY_PROPERTY,                                        // unknown binary property
    UNKNOWN_CE_ACCRETION_PRESCRIPTION,                              // unknown common envelope Accretion Prescription
    UNKNOWN_ENVELOPE_STATE_PRESCRIPTION,                            // unknown envelope state prescription
    UNKNOWN_CE_LAMBDA_PRESCRIPTION,                                 // unknown common envelope Lambda Prescription
    UNKNOWN_ZETA_PRESCRIPTION,                                      // unknown stellar Zeta prescription
    UNKNOWN_ECCENTRICITY_DISTRIBUTION,                              // unknown eccentricity distribution
    UNKNOWN_INITIAL_MASS_FUNCTION,                                  // unknown initial mass function
    UNKNOWN_KICK_DIRECTION_DISTRIBUTION,                            // unknown kick direction distribution
    UNKNOWN_KICK_VELOCITY_DISTRIBUTION,                             // unknown kick velocity distribution
    UNKNOWN_LOGFILE,                                                // unknown log file
    UNKNOWN_MT_ACCRETION_EFFICIENCY_PRESCRIPTION,                   // unknown mass transfer accretion efficiency prescription
    UNKNOWN_MT_ANGULAR_MOMENTUM_LOSS_PRESCRIPTION,                  // unknown mass transfer angular momentum loss prescription
    UNKNOWN_MASS_LOSS_PRESCRIPTION,                                 // unknown mass loss prescription
    UNKNOWN_MT_CASE,                                                // unknown mass transfer case
    UNKNOWN_MT_PRESCRIPTION,                                        // unknown mass transfer prescription
    UNKNOWN_MT_REJUVENATION_PRESCRIPTION,                           // unknown mass transfer rejuvenation prescription
    UNKNOWN_MT_THERMALLY_LIMITED_VARIATION,                         // unknown mass transfer thermally limited variation
    UNKNOWN_NEUTRINO_MASS_LOSS_PRESCRIPTION,                        // unknown neutrino mass loss prescription
    UNKNOWN_NS_EOS,                                                 // unknown NS equation-of-state
    UNKNOWN_PPI_PRESCRIPTION,                                       // unknown pulsational pair instability prescription
    UNKNOWN_PROGRAM_OPTION,                                         // unknown program option
    UNKNOWN_PROPERTY_TYPE,                                          // unknown property type
    UNKNOWN_PULSAR_BIRTH_MAGNETIC_FIELD_DISTRIBUTION,               // unknown pulsar birth magnetic field distribution
    UNKNOWN_PULSAR_BIRTH_SPIN_PERIOD_DISTRIBUTION,                  // unknown pulsar birth spin period distribution
    UNKNOWN_Q_DISTRIBUTION,                                         // unknown q-distribution
    UNKNOWN_REMNANT_MASS_PRESCRIPTION,                              // unknown remnant mass prescription
    UNKNOWN_SN_ENGINE,                                              // unknown supernova engine
    UNKNOWN_SN_EVENT,                                               // unknown supernova event encountered
    UNKNOWN_STELLAR_PROPERTY,                                       // unknown stellar property
    UNKNOWN_STELLAR_TYPE,                                           // unknown stellar type
    UNKNOWN_VROT_PRESCRIPTION,                                      // unknown rorational velocity prescription
    UNSUPPORTED_ZETA_PRESCRIPTION,                                  // unsupported common envelope Zeta prescription
    UNSUPPORTED_ECCENTRICITY_DISTRIBUTION,                          // unsupported eccentricity distribution
    UNSUPPORTED_PULSAR_BIRTH_MAGNETIC_FIELD_DISTRIBUTION,           // unsupported pulsar birth magnetic field distribution
    UNSUPPORTED_PULSAR_BIRTH_SPIN_PERIOD_DISTRIBUTION,              // unsupported pulsar birth spin period distribution
    UNSUPPORTED_MT_PRESCRIPTION,                                    // unsupported mass transfer prescription
    WARNING                                                         // unspecified warning
};


// JR: todo: DOCUMENT these
enum class ERROR_SCOPE: int { NEVER, ALWAYS, FIRST, FIRST_IN_OBJECT_TYPE, FIRST_IN_STELLAR_TYPE, FIRST_IN_OBJECT_ID, FIRST_IN_FUNCTION };


// message catalog
// for now we'll just define it here - one day we might want to have it in a
// file and read it in at program start - that way we can be more flexible
// (i.e. change messages without recompiling, internationalise etc.)
//
// unordered_map - key is integer message number (from enum class ERROR above)
// listed alphabetically

#define ERR_MSG(x) std::get<1>(ERROR_CATALOG.at(x))      // for convenience

const COMPASUnorderedMap<ERROR, std::tuple<ERROR_SCOPE, std::string>> ERROR_CATALOG = {
    { ERROR::AGE_NEGATIVE_ONCE,                                     { ERROR_SCOPE::FIRST_IN_FUNCTION,   "Age < 0.0" }},
    { ERROR::BAD_LOGFILE_RECORD_SPECIFICATIONS,                     { ERROR_SCOPE::ALWAYS,              "Logfile record specifications error" }},
    { ERROR::BINARY_EVOLUTION_STOPPED,                              { ERROR_SCOPE::ALWAYS,              "Evolution of current binary stopped" }},
    { ERROR::BINARY_SIMULATION_STOPPED,                             { ERROR_SCOPE::ALWAYS,              "Binaries simulation stopped" }},
    { ERROR::ERROR,                                                 { ERROR_SCOPE::ALWAYS,              "Error!" }},
    { ERROR::EXPECTED_ASSIGNMENT_OPERATOR,                          { ERROR_SCOPE::ALWAYS,              "Expected assignment operator: one of { '=', '-=', '+=' }" }},
    { ERROR::EXPECTED_BINARY_PROPERTY,                              { ERROR_SCOPE::ALWAYS,              "Expected binary logfile property: one of { (STAR_1|STAR_2|SUPERNOVA|COMPANION|BINARY)_PROPERTY, PROGRAM_OPTION }" }},
    { ERROR::EXPECTED_COMMA_OR_CLOSE_BRACE,                         { ERROR_SCOPE::ALWAYS,              "Expected a comma ',' or close brace '}'" }},
    { ERROR::EXPECTED_LOGFILE_RECORD_NAME,                          { ERROR_SCOPE::ALWAYS,              "Expected logfile record specifier" }},
    { ERROR::EXPECTED_OPEN_BRACE,                                   { ERROR_SCOPE::ALWAYS,              "Expected open brace '{'" }},
    { ERROR::EXPECTED_PROPERTY_SPECIFIER,                           { ERROR_SCOPE::ALWAYS,              "Expected a property specifier or close brace '}'" }},
    { ERROR::EXPECTED_SN_EVENT,                                     { ERROR_SCOPE::ALWAYS,              "Expected a supernova event" }},
    { ERROR::EXPECTED_STELLAR_PROPERTY,                             { ERROR_SCOPE::ALWAYS,              "Expected stellar logfile property: one of { STAR_PROPERTY, PROGRAM_OPTION }" }},
    { ERROR::FILE_DOES_NOT_EXIST,                                   { ERROR_SCOPE::ALWAYS,              "File does not exist" }},
    { ERROR::FILE_NOT_CLOSED,                                       { ERROR_SCOPE::ALWAYS,              "Error closing file - file not closed" }},
    { ERROR::FILE_OPEN_ERROR,                                       { ERROR_SCOPE::ALWAYS,              "Error opening file" }},
    { ERROR::FILE_WRITE_ERROR,                                      { ERROR_SCOPE::ALWAYS,              "Error writing to file - data not written" }},
    { ERROR::GRID_FILE_DEFAULT_METALLICITY,                         { ERROR_SCOPE::ALWAYS,              "GRID file missing metallicity - using program options value" }},
    { ERROR::GRID_FILE_DUPLICATE_HEADER,                            { ERROR_SCOPE::ALWAYS,              "Duplicated column heading in GRID file" }},
    { ERROR::GRID_FILE_EMPTY_HEADER,                                { ERROR_SCOPE::ALWAYS,              "Empty column heading in GRID file" }},
    { ERROR::GRID_FILE_EXTRA_COLUMN,                                { ERROR_SCOPE::ALWAYS,              "Extra data column in GRID file" }},
    { ERROR::GRID_FILE_INVALID_DATA,                                { ERROR_SCOPE::ALWAYS,              "Invalid data value in GRID file" }},
    { ERROR::GRID_FILE_MISSING_DATA,                                { ERROR_SCOPE::ALWAYS,              "Missing data value in GRID file" }},
    { ERROR::GRID_FILE_MISSING_HEADER,                              { ERROR_SCOPE::ALWAYS,              "Missing column heading in GRID file" }},
    { ERROR::GRID_FILE_NEGATIVE_DATA,                               { ERROR_SCOPE::ALWAYS,              "Negative data value in GRID file" }},
    { ERROR::GRID_FILE_UNKNOWN_HEADER,                              { ERROR_SCOPE::ALWAYS,              "Unknown column heading in GRID file" }},
    { ERROR::GRID_FILE_USING_PERIOD,                                { ERROR_SCOPE::ALWAYS,              "Using Period to calculate missing Separation" }},
    { ERROR::HAVE_NEITHER_SEPARATION_NOR_PERIOD,                    { ERROR_SCOPE::ALWAYS,              "Neither separation nor period specified - need one" }},
    { ERROR::HAVE_SEPARATION_AND_PERIOD,                            { ERROR_SCOPE::ALWAYS,              "Both separation and period specified - need just one" }},
    { ERROR::HIGH_TEFF_WINDS,                                       { ERROR_SCOPE::ALWAYS,              "Winds being used at high temperature" }},
    { ERROR::INVALID_AIS_DCO_TYPE,                                  { ERROR_SCOPE::ALWAYS,              "Invalid AIS DCO type" }},
    { ERROR::INVALID_EDDINGTION_FACTOR,                             { ERROR_SCOPE::ALWAYS,              "Invalid OPTION value: Eddington Accretion Factor eddingtonAccretionFactor < 0.0" }},
    { ERROR::INVALID_ENVELOPE_TYPE,                                 { ERROR_SCOPE::ALWAYS,              "Invalid envelope type" }},
    { ERROR::INVALID_MASS_TRANSFER_DONOR,                           { ERROR_SCOPE::ALWAYS,              "Mass transfer from NS, BH, or Massless Remnant" }},
    { ERROR::INVALID_RADIUS_INCREASE_ONCE,                          { ERROR_SCOPE::FIRST_IN_FUNCTION,   "Unexpected Radius increase" }},
    { ERROR::INVALID_TYPE_EDDINGTON_RATE,                           { ERROR_SCOPE::ALWAYS,              "Invalid stellar type for Eddington critical rate calculation" }},
    { ERROR::INVALID_TYPE_MT_MASS_RATIO,                            { ERROR_SCOPE::ALWAYS,              "Invalid stellar type for mass ratio calculation" }},
    { ERROR::INVALID_TYPE_MT_THERMAL_TIMESCALE,                     { ERROR_SCOPE::ALWAYS,              "Invalid stellar type for thermal timescale calculation" }},
    { ERROR::INVALID_TYPE_ZETA_CALCULATION,                         { ERROR_SCOPE::ALWAYS,              "Invalid stellar tyoe for Zeta calculation" }},
    { ERROR::LAMBDA_NOT_POSITIVE,                                   { ERROR_SCOPE::ALWAYS,              "Lambda <= 0.0" }},
    { ERROR::LOW_TEFF_WINDS,                                        { ERROR_SCOPE::ALWAYS,              "Winds being used at low temperature" }},
    { ERROR::MASS_NOT_POSITIVE_ONCE,                                { ERROR_SCOPE::FIRST_IN_FUNCTION,   "Mass <= 0.0" }},
    { ERROR::MAXIMUM_MASS_LOST,                                     { ERROR_SCOPE::ALWAYS,              "Maximum mass lost during mass loss calculations" }},
    { ERROR::NO_CONVERGENCE,                                        { ERROR_SCOPE::ALWAYS,              "No convergence" }},
    { ERROR::NO_LAMBDA_DEWI,                                        { ERROR_SCOPE::ALWAYS,              "Dewi lambda calculation not supported for stellar type" }},
    { ERROR::NO_LAMBDA_NANJING,                                     { ERROR_SCOPE::ALWAYS,              "Nanjing lambda calculation not supported for stellar type" }},
    { ERROR::NO_REAL_ROOTS,                                         { ERROR_SCOPE::ALWAYS,              "No real roots" }},
    { ERROR::NONE,                                                  { ERROR_SCOPE::NEVER,               "No error" }},
    { ERROR::NOT_INITIALISED,                                       { ERROR_SCOPE::ALWAYS,              "Object not initialised" }},
    { ERROR::OUT_OF_BOUNDS,                                         { ERROR_SCOPE::ALWAYS,              "Value out of bounds" }},
    { ERROR::RADIUS_NOT_POSITIVE,                                   { ERROR_SCOPE::ALWAYS,              "Radius <= 0.0" }},
    { ERROR::RADIUS_NOT_POSITIVE_ONCE,                              { ERROR_SCOPE::FIRST_IN_FUNCTION,   "Radius <= 0.0" }},
    { ERROR::STELLAR_EVOLUTION_STOPPED,                             { ERROR_SCOPE::ALWAYS,              "Evolution of current star stopped" }},
    { ERROR::STELLAR_SIMULATION_STOPPED,                            { ERROR_SCOPE::ALWAYS,              "Stellar simulation stopped" }},
    { ERROR::TOO_MANY_RLOF_ITERATIONS,                              { ERROR_SCOPE::ALWAYS,              "Reached maxmimum number of iterations when fitting star inside Roche Lobe in RLOF" }},
    { ERROR::UNEXPECTED_END_OF_FILE,                                { ERROR_SCOPE::ALWAYS,              "Unexpected end of file" }},
    { ERROR::UNEXPECTED_SN_EVENT,                                   { ERROR_SCOPE::ALWAYS,              "Unexpected supernova event in this context" }},
    { ERROR::UNKNOWN_A_DISTRIBUTION,                                { ERROR_SCOPE::ALWAYS,              "Unknown semi-major-axis (a) distribution" }},
    { ERROR::UNKNOWN_BH_KICK_OPTION,                                { ERROR_SCOPE::ALWAYS,              "Unknown black hole kick option" }},
    { ERROR::UNKNOWN_BINARY_PROPERTY,                               { ERROR_SCOPE::ALWAYS,              "Unknown binary property - property details not found" }},
    { ERROR::UNKNOWN_CE_ACCRETION_PRESCRIPTION,                     { ERROR_SCOPE::ALWAYS,              "Unknown common envelope accretion prescription" }},
    { ERROR::UNKNOWN_ENVELOPE_STATE_PRESCRIPTION,                   { ERROR_SCOPE::ALWAYS,              "Unknown envelope state prescription" }},
    { ERROR::UNKNOWN_CE_LAMBDA_PRESCRIPTION,                        { ERROR_SCOPE::ALWAYS,              "Unknown common envelope lambda prescription" }},
    { ERROR::UNKNOWN_ZETA_PRESCRIPTION,                             { ERROR_SCOPE::ALWAYS,              "Unknown stellar Zeta prescription" }},
    { ERROR::UNKNOWN_ECCENTRICITY_DISTRIBUTION,                     { ERROR_SCOPE::ALWAYS,              "Unknown eccentricity distribution" }},
    { ERROR::UNKNOWN_INITIAL_MASS_FUNCTION,                         { ERROR_SCOPE::ALWAYS,              "Unknown initial mass function (IMF)" }},
    { ERROR::UNKNOWN_KICK_DIRECTION_DISTRIBUTION,                   { ERROR_SCOPE::ALWAYS,              "Unknown kick direction distribution" }},
    { ERROR::UNKNOWN_KICK_VELOCITY_DISTRIBUTION,                    { ERROR_SCOPE::ALWAYS,              "Unknown kick velocity distribution" }},
    { ERROR::UNKNOWN_LOGFILE,                                       { ERROR_SCOPE::ALWAYS,              "Unknown log file" }},
    { ERROR::UNKNOWN_MT_CASE,                                       { ERROR_SCOPE::ALWAYS,              "Unknown mass transfer case" }},
    { ERROR::UNKNOWN_MT_PRESCRIPTION,                               { ERROR_SCOPE::ALWAYS,              "Unknown mass transfer prescription" }},
    { ERROR::UNKNOWN_MT_ACCRETION_EFFICIENCY_PRESCRIPTION,          { ERROR_SCOPE::ALWAYS,              "Unknown mass transfer accretion efficiency prescription" }},
    { ERROR::UNKNOWN_MT_ANGULAR_MOMENTUM_LOSS_PRESCRIPTION,         { ERROR_SCOPE::ALWAYS,              "Unknown mass transfer angular momentum loss prescription" }},
    { ERROR::UNKNOWN_MT_REJUVENATION_PRESCRIPTION,                  { ERROR_SCOPE::ALWAYS,              "Unknown mass transfer rejuvenation prescription" }},
    { ERROR::UNKNOWN_MT_THERMALLY_LIMITED_VARIATION,                { ERROR_SCOPE::ALWAYS,              "Unknown mass transfer thermally limited variation" }},
    { ERROR::UNKNOWN_MASS_LOSS_PRESCRIPTION,                        { ERROR_SCOPE::ALWAYS,              "Unknown mass loss prescription" }},
    { ERROR::UNKNOWN_NEUTRINO_MASS_LOSS_PRESCRIPTION,               { ERROR_SCOPE::ALWAYS,              "Unknown neutrino mass loss prescription" }},
    { ERROR::UNKNOWN_NS_EOS,                                        { ERROR_SCOPE::ALWAYS,              "Unknown NS equation-of-state" }},
    { ERROR::UNKNOWN_PPI_PRESCRIPTION,                              { ERROR_SCOPE::ALWAYS,              "Unknown pulsational pair instability prescription" }},
    { ERROR::UNKNOWN_PROGRAM_OPTION,                                { ERROR_SCOPE::ALWAYS,              "Unknown program option - property details not found" }},
    { ERROR::UNKNOWN_PROPERTY_TYPE,                                 { ERROR_SCOPE::ALWAYS,              "Unknown property type - property details not found" }},
    { ERROR::UNKNOWN_PULSAR_BIRTH_MAGNETIC_FIELD_DISTRIBUTION,      { ERROR_SCOPE::ALWAYS,              "Unknown pulsar birth magnetic field distribution" }},
    { ERROR::UNKNOWN_PULSAR_BIRTH_SPIN_PERIOD_DISTRIBUTION,         { ERROR_SCOPE::ALWAYS,              "Unknown pulsar birth spin period distribution" }},
    { ERROR::UNKNOWN_Q_DISTRIBUTION,                                { ERROR_SCOPE::ALWAYS,              "Unknown q-distribution" }},
    { ERROR::UNKNOWN_REMNANT_MASS_PRESCRIPTION,                     { ERROR_SCOPE::ALWAYS,              "Unknown remnant mass prescription" }},
    { ERROR::UNKNOWN_SN_ENGINE,                                     { ERROR_SCOPE::ALWAYS,              "Unknown supernova engine" }},
    { ERROR::UNKNOWN_SN_EVENT,                                      { ERROR_SCOPE::ALWAYS,              "Unknown supernova event" }},
    { ERROR::UNKNOWN_STELLAR_PROPERTY,                              { ERROR_SCOPE::ALWAYS,              "Unknown stellar property - property details not found" }},
    { ERROR::UNKNOWN_STELLAR_TYPE,                                  { ERROR_SCOPE::ALWAYS,              "Unknown stellar type" }},
    { ERROR::UNKNOWN_VROT_PRESCRIPTION,                             { ERROR_SCOPE::ALWAYS,              "Unknown rotational velocity prescription" }},
    { ERROR::UNSUPPORTED_ECCENTRICITY_DISTRIBUTION,                 { ERROR_SCOPE::ALWAYS,              "Unsupported eccentricity distribution" }},
    { ERROR::UNSUPPORTED_ZETA_PRESCRIPTION,                         { ERROR_SCOPE::ALWAYS,              "Unsupported stellar Zeta prescription" }},
    { ERROR::UNSUPPORTED_MT_PRESCRIPTION,                           { ERROR_SCOPE::ALWAYS,              "Unsupported mass transfer prescription" }},
    { ERROR::UNSUPPORTED_PULSAR_BIRTH_MAGNETIC_FIELD_DISTRIBUTION,  { ERROR_SCOPE::ALWAYS,              "Unsupported pulsar birth magnetic field distribution" }},
    { ERROR::UNSUPPORTED_PULSAR_BIRTH_SPIN_PERIOD_DISTRIBUTION,     { ERROR_SCOPE::ALWAYS,              "Unsupported pulsar birth spin period distribution" }},
    { ERROR::WARNING,                                               { ERROR_SCOPE::ALWAYS,              "Warning!" }}
};


// Binary evolution status constants
enum class EVOLUTION_STATUS: int {
    DONE,
    CONTINUE,
    ERROR,
    SSE_ERROR,
    BINARY_ERROR,
    SECONDARY_TOO_SMALL_FOR_DCO,
    MASSLESS_REMNANT,
    STARS_TOUCHING,
    STELLAR_MERGER,
    STELLAR_MERGER_AT_BIRTH,
    UNBOUND,
    WD_WD,
    TIMES_UP,
    STEPS_UP,
    STOPPED,
    AIS_EXPLORATORY
};

// JR: deliberately kept these message succinct (where I could) so running status doesn't scroll off the page...
const COMPASUnorderedMap<EVOLUTION_STATUS, std::string> EVOLUTION_STATUS_LABEL = {
    { EVOLUTION_STATUS::DONE,                        "Simulation completed" },
    { EVOLUTION_STATUS::CONTINUE,                    "Continue evolution" },
    { EVOLUTION_STATUS::ERROR,                       "An error occurred" },
    { EVOLUTION_STATUS::SSE_ERROR,                   "SSE error for one of the constituent stars" },
    { EVOLUTION_STATUS::BINARY_ERROR,                "Error evolving binary" },
    { EVOLUTION_STATUS::SECONDARY_TOO_SMALL_FOR_DCO, "Secondary too small for DCO" },
    { EVOLUTION_STATUS::MASSLESS_REMNANT,            "Massless Remnant formed" },
    { EVOLUTION_STATUS::STARS_TOUCHING,              "Stars touching" },
    { EVOLUTION_STATUS::STELLAR_MERGER,              "Stars merged" },
    { EVOLUTION_STATUS::STELLAR_MERGER_AT_BIRTH,     "Stars merged at birth" },
    { EVOLUTION_STATUS::UNBOUND,                     "Unbound binary" },
    { EVOLUTION_STATUS::WD_WD,                       "Double White Dwarf" },
    { EVOLUTION_STATUS::TIMES_UP,                    "Evolution stopped after 15 Gyr" },
    { EVOLUTION_STATUS::STEPS_UP,                    "Timesteps exceeded" },
    { EVOLUTION_STATUS::STOPPED,                     "Evolution stopped" },
    { EVOLUTION_STATUS::AIS_EXPLORATORY,             "AIS fraction exceeded" }
};




// user specified distributions, assumptions etc.

// Adaptive Importance Sampling DCO types
// Floor 25/04/2018
// DCOtype names for exploratory phase Adaptive Importance Sampling  - AIS
enum class AIS_DCO: int { ALL, BBH, BNS, BHNS, NSBH };
const COMPASUnorderedMap<AIS_DCO, std::string> AIS_DCO_LABEL = {
    { AIS_DCO::ALL,  "ALL" },    // don't select binaries
    { AIS_DCO::BBH,  "BBH" },    // select BBH
    { AIS_DCO::BNS,  "BNS" },    // select BNS
    { AIS_DCO::BHNS, "BHNS" },   // select BHNS
    { AIS_DCO::NSBH, "NSBH" }    // select NSBH -- same as BHNS
};


// Black Hole Kick Options
enum class BLACK_HOLE_KICK_OPTION: int { FULL, REDUCED, ZERO, FALLBACK };
const COMPASUnorderedMap<BLACK_HOLE_KICK_OPTION, std::string> BLACK_HOLE_KICK_OPTION_LABEL = {
    { BLACK_HOLE_KICK_OPTION::FULL,     "FULL" },     // FULL kicks option
    { BLACK_HOLE_KICK_OPTION::REDUCED,  "REDUCED" },  // REDUCED kicks option
    { BLACK_HOLE_KICK_OPTION::ZERO,     "ZERO" },     // ZERO kicks option
    { BLACK_HOLE_KICK_OPTION::FALLBACK, "FALLBACK" }  // FALLBACK kicks option
};


// Kick velocity distribution from Bray & Eldridge 2016,2018
enum class BRAY_ELDRIDGE_CONSTANT: int { ALPHA, BETA };
const COMPASUnorderedMap<BRAY_ELDRIDGE_CONSTANT, double> BRAY_ELDRIDGE_CONSTANT_VALUES = {
    { BRAY_ELDRIDGE_CONSTANT::ALPHA, 100.0 },
    { BRAY_ELDRIDGE_CONSTANT::BETA, -170.0 }
};


// Common Envelope Accretion Prescriptions
enum class CE_ACCRETION_PRESCRIPTION: int { ZERO, CONSTANT, UNIFORM, MACLEOD };
const COMPASUnorderedMap<CE_ACCRETION_PRESCRIPTION, std::string> CE_ACCRETION_PRESCRIPTION_LABEL = {
    { CE_ACCRETION_PRESCRIPTION::ZERO,     "ZERO" },
    { CE_ACCRETION_PRESCRIPTION::CONSTANT, "CONSTANT" },
    { CE_ACCRETION_PRESCRIPTION::UNIFORM,  "UNIFORM" },
    { CE_ACCRETION_PRESCRIPTION::MACLEOD,  "MACLEOD" }
};

// Envelope State Prescriptions
enum class ENVELOPE_STATE_PRESCRIPTION: int { LEGACY, HURLEY, FIXED_TEMPERATURE };
const COMPASUnorderedMap<ENVELOPE_STATE_PRESCRIPTION, std::string> ENVELOPE_STATE_PRESCRIPTION_LABEL = {
    { ENVELOPE_STATE_PRESCRIPTION::LEGACY,   "LEGACY" },
    { ENVELOPE_STATE_PRESCRIPTION::HURLEY,   "HURLEY" },
    { ENVELOPE_STATE_PRESCRIPTION::FIXED_TEMPERATURE,  "FIXED_TEMPERATURE" }
};


// Common Envelope Lambda Prescriptions
enum class CE_LAMBDA_PRESCRIPTION: int { FIXED, LOVERIDGE, NANJING, KRUCKOW, DEWI };
const COMPASUnorderedMap<CE_LAMBDA_PRESCRIPTION, std::string> CE_LAMBDA_PRESCRIPTION_LABEL = {
    { CE_LAMBDA_PRESCRIPTION::FIXED,     "LAMBDA_FIXED" },
    { CE_LAMBDA_PRESCRIPTION::LOVERIDGE, "LAMBDA_LOVERIDGE" },
    { CE_LAMBDA_PRESCRIPTION::NANJING,   "LAMBDA_NANJING" },
    { CE_LAMBDA_PRESCRIPTION::KRUCKOW,   "LAMBDA_KRUCKOW" },
    { CE_LAMBDA_PRESCRIPTION::DEWI,      "LAMBDA_DEWI" }
};


// Common envelope zeta prescription
enum class ZETA_PRESCRIPTION: int { STARTRACK, SOBERMAN, HURLEY, ARBITRARY };
const COMPASUnorderedMap<ZETA_PRESCRIPTION, std::string> ZETA_PRESCRIPTION_LABEL = {
    { ZETA_PRESCRIPTION::STARTRACK, "STARTRACK" },
    { ZETA_PRESCRIPTION::SOBERMAN,  "SOBERMAN" },
    { ZETA_PRESCRIPTION::HURLEY,    "HURLEY" },
    { ZETA_PRESCRIPTION::ARBITRARY, "ARBITRARY" }
};


// CHE (Chemically Homogeneous Evolution) Options
enum class CHE_OPTION: int { NONE, OPTIMISTIC, PESSIMISTIC };
const COMPASUnorderedMap<CHE_OPTION, std::string> CHE_OPTION_LABEL = {
    { CHE_OPTION::NONE,        "NONE" },
    { CHE_OPTION::OPTIMISTIC,  "OPTIMISTIC" },
    { CHE_OPTION::PESSIMISTIC, "PESSIMISTIC" }
};



// Logfile delimiters
enum class DELIMITER: int { TAB, SPACE, COMMA };
const COMPASUnorderedMap<DELIMITER, std::string> DELIMITERLabel = {         // labels
    { DELIMITER::TAB,   "TAB" },
    { DELIMITER::SPACE, "SPACE" },
    { DELIMITER::COMMA, "COMMA" }
};
const COMPASUnorderedMap<DELIMITER, std::string> DELIMITERValue = {         // values
    { DELIMITER::TAB,   "\t" },
    { DELIMITER::SPACE, " " },
    { DELIMITER::COMMA, "," }
};


// Eccentricity distribution
enum class ECCENTRICITY_DISTRIBUTION: int { ZERO, FIXED, FLAT, THERMALISED, THERMAL, GELLER_2013, DUQUENNOYMAYOR1991, SANA2012, IMPORTANCE };
const COMPASUnorderedMap<ECCENTRICITY_DISTRIBUTION, std::string> ECCENTRICITY_DISTRIBUTION_LABEL = {
    { ECCENTRICITY_DISTRIBUTION::ZERO,               "ZERO" },
    { ECCENTRICITY_DISTRIBUTION::FIXED,              "FIXED" },
    { ECCENTRICITY_DISTRIBUTION::FLAT,               "FLAT" },
    { ECCENTRICITY_DISTRIBUTION::THERMALISED,        "THERMALISED" },
    { ECCENTRICITY_DISTRIBUTION::THERMAL,            "THERMAL" },
    { ECCENTRICITY_DISTRIBUTION::GELLER_2013,        "GELLER+2013" },
    { ECCENTRICITY_DISTRIBUTION::DUQUENNOYMAYOR1991, "DUQUENNOYMAYOR1991" },
    { ECCENTRICITY_DISTRIBUTION::SANA2012,           "SANA2012"},
    { ECCENTRICITY_DISTRIBUTION::IMPORTANCE,         "IMPORTANCE" }
};


// Envelope types
enum class ENVELOPE: int { RADIATIVE, CONVECTIVE, REMNANT };
const COMPASUnorderedMap<ENVELOPE, std::string> ENVELOPE_LABEL = {
    { ENVELOPE::RADIATIVE,  "RADIATIVE" },
    { ENVELOPE::CONVECTIVE, "CONVECTIVE" },
    { ENVELOPE::REMNANT,    "REMNANT" }
};


// Supernova Hydrogen content constants
enum class HYDROGEN_CONTENT: int { RICH, POOR };
const COMPASUnorderedMap<HYDROGEN_CONTENT, std::string> HYDROGEN_CONTENT_LABEL = {
    { HYDROGEN_CONTENT::RICH, "RICH" },
    { HYDROGEN_CONTENT::POOR, "POOR" }
};


// Kick velocity distribution
enum class KICK_VELOCITY_DISTRIBUTION: int { ZERO, FIXED, FLAT, MAXWELLIAN, BRAYELDRIDGE, MULLER2016, MULLER2016MAXWELLIAN, MULLERMANDEL };
const COMPASUnorderedMap<KICK_VELOCITY_DISTRIBUTION, std::string> KICK_VELOCITY_DISTRIBUTION_LABEL = {
    { KICK_VELOCITY_DISTRIBUTION::ZERO,                 "ZERO" },
    { KICK_VELOCITY_DISTRIBUTION::FIXED,                "FIXED" },
    { KICK_VELOCITY_DISTRIBUTION::FLAT,                 "FLAT" },
    { KICK_VELOCITY_DISTRIBUTION::MAXWELLIAN,           "MAXWELLIAN" },
    { KICK_VELOCITY_DISTRIBUTION::BRAYELDRIDGE,         "BRAYELDRIDGE" },
    { KICK_VELOCITY_DISTRIBUTION::MULLER2016,           "MULLER2016" },
    { KICK_VELOCITY_DISTRIBUTION::MULLER2016MAXWELLIAN, "MULLER2016MAXWELLIAN" },
    { KICK_VELOCITY_DISTRIBUTION::MULLERMANDEL,         "MULLERMANDEL" }
};


// Kick direction distribution
enum class KICK_DIRECTION_DISTRIBUTION: int { ISOTROPIC, INPLANE, PERPENDICULAR, POWERLAW, WEDGE, POLES };
const COMPASUnorderedMap<KICK_DIRECTION_DISTRIBUTION, std::string> KICK_DIRECTION_DISTRIBUTION_LABEL = {
    { KICK_DIRECTION_DISTRIBUTION::ISOTROPIC,     "ISOTROPIC" },
    { KICK_DIRECTION_DISTRIBUTION::INPLANE,       "INPLANE" },
    { KICK_DIRECTION_DISTRIBUTION::PERPENDICULAR, "PERPENDICULAR" },
    { KICK_DIRECTION_DISTRIBUTION::POWERLAW,      "POWERLAW" },
    { KICK_DIRECTION_DISTRIBUTION::WEDGE,         "WEDGE" },
    { KICK_DIRECTION_DISTRIBUTION::POLES,         "POLES" }
};


// Initial mass function
enum class INITIAL_MASS_FUNCTION: int { SALPETER, POWERLAW, UNIFORM, KROUPA };
const COMPASUnorderedMap<INITIAL_MASS_FUNCTION, std::string> INITIAL_MASS_FUNCTION_LABEL = {
    { INITIAL_MASS_FUNCTION::SALPETER, "SALPETER" },
    { INITIAL_MASS_FUNCTION::POWERLAW, "POWERLAW" },
    { INITIAL_MASS_FUNCTION::UNIFORM,  "UNIFORM" },
    { INITIAL_MASS_FUNCTION::KROUPA,   "KROUPA" }
};


// Mass loss prescriptions
enum class MASS_LOSS_PRESCRIPTION: int { NONE, HURLEY, VINK };
const COMPASUnorderedMap<MASS_LOSS_PRESCRIPTION, std::string> MASS_LOSS_PRESCRIPTION_LABEL = {
    { MASS_LOSS_PRESCRIPTION::NONE,   "NONE" },
    { MASS_LOSS_PRESCRIPTION::HURLEY, "HURLEY" },
    { MASS_LOSS_PRESCRIPTION::VINK,   "VINK" }
};


// Mass ratio distribution
enum class MASS_RATIO_DISTRIBUTION: int { FLAT, DUQUENNOYMAYOR1991, SANA2012 };
const COMPASUnorderedMap<MASS_RATIO_DISTRIBUTION, std::string> MASS_RATIO_DISTRIBUTION_LABEL = {
    { MASS_RATIO_DISTRIBUTION::FLAT,               "FLAT" },
    { MASS_RATIO_DISTRIBUTION::DUQUENNOYMAYOR1991, "DUQUENNOYMAYOR1991" },
    { MASS_RATIO_DISTRIBUTION::SANA2012,           "SANA2012" }
};


// Mass Transfer types
enum class MASS_TRANSFER: int { NONE, STABLE_TIMESCALE_NUCLEAR, STABLE_TIMESCALE_THERMAL, UNSTABLE_TIMESCALE_THERMAL, UNSTABLE_TIMESCALE_DYNAMICAL};
const COMPASUnorderedMap<MASS_TRANSFER, std::string> MASS_TRANSFER_LABEL = {
    { MASS_TRANSFER::NONE,                         "No mass transfer" },
    { MASS_TRANSFER::STABLE_TIMESCALE_NUCLEAR,     "Nuclear timescale stable mass transfer" },
    { MASS_TRANSFER::STABLE_TIMESCALE_THERMAL,     "Thermal timescale stable mass transfer" },
    { MASS_TRANSFER::UNSTABLE_TIMESCALE_THERMAL,   "Thermal timescale unstable mass transfer" },
    { MASS_TRANSFER::UNSTABLE_TIMESCALE_DYNAMICAL, "Dynamical timescale unstable mass transfer" }
};


// Mass transfer accretion efficiency prescriptions
enum class MT_ACCRETION_EFFICIENCY_PRESCRIPTION: int { THERMALLY_LIMITED, FIXED_FRACTION};
const COMPASUnorderedMap<MT_ACCRETION_EFFICIENCY_PRESCRIPTION, std::string> MT_ACCRETION_EFFICIENCY_PRESCRIPTION_LABEL = {
    { MT_ACCRETION_EFFICIENCY_PRESCRIPTION::THERMALLY_LIMITED,     "THERMAL" },
    { MT_ACCRETION_EFFICIENCY_PRESCRIPTION::FIXED_FRACTION,        "FIXED" }
};


// Mass transfer angular momentum loss prescriptions
enum class MT_ANGULAR_MOMENTUM_LOSS_PRESCRIPTION: int { JEANS, ISOTROPIC_RE_EMISSION, CIRCUMBINARY_RING, ARBITRARY };
const COMPASUnorderedMap<MT_ANGULAR_MOMENTUM_LOSS_PRESCRIPTION, std::string> MT_ANGULAR_MOMENTUM_LOSS_PRESCRIPTION_LABEL = {
    { MT_ANGULAR_MOMENTUM_LOSS_PRESCRIPTION::JEANS,                 "JEANS" },
    { MT_ANGULAR_MOMENTUM_LOSS_PRESCRIPTION::ISOTROPIC_RE_EMISSION, "ISOTROPIC" },
    { MT_ANGULAR_MOMENTUM_LOSS_PRESCRIPTION::CIRCUMBINARY_RING,     "CIRCUMBINARY" },
    { MT_ANGULAR_MOMENTUM_LOSS_PRESCRIPTION::ARBITRARY,             "ARBITRARY" }
};


// Mass transfer cases
enum class MT_CASE: int { NONE, A, B, C };
const COMPASUnorderedMap<MT_CASE, std::string> MT_CASE_LABEL = {
    { MT_CASE::NONE, "Mass Transfer CASE NONE: No Mass Transfer" },
    { MT_CASE::A,    "Mass Transfer CASE A" },                          // mass transfer while donor is on main sequence
    { MT_CASE::B,    "Mass Transfer CASE B" },                          // donor star is in (or evolving to) Red Giant phase
    { MT_CASE::C,    "Mass Transfer CASE C" }                           // SuperGiant phase
};


// Mass transfer prescriptions
enum class MT_PRESCRIPTION: int { HURLEY, BELCZYNSKI, NONE };
const COMPASUnorderedMap<MT_PRESCRIPTION, std::string> MT_PRESCRIPTION_LABEL = {
    { MT_PRESCRIPTION::NONE,       "NONE" },
    { MT_PRESCRIPTION::HURLEY,     "HURLEY" },
    { MT_PRESCRIPTION::BELCZYNSKI, "BELCZYNSKI" }
};


// Mass Transfer Thermally limited Variation options
enum class MT_THERMALLY_LIMITED_VARIATION: int { C_FACTOR, RADIUS_TO_ROCHELOBE };
const COMPASUnorderedMap<MT_THERMALLY_LIMITED_VARIATION, std::string> MT_THERMALLY_LIMITED_VARIATION_LABEL = {
    { MT_THERMALLY_LIMITED_VARIATION::C_FACTOR,            "CFACTOR" },
    { MT_THERMALLY_LIMITED_VARIATION::RADIUS_TO_ROCHELOBE, "ROCHELOBE" }
};


// Mass transfer rejuvenation prescription
enum class MT_REJUVENATION_PRESCRIPTION: int { NONE, STARTRACK };
const COMPASUnorderedMap<MT_REJUVENATION_PRESCRIPTION, std::string> MT_REJUVENATION_PRESCRIPTION_LABEL = {
    { MT_REJUVENATION_PRESCRIPTION::NONE,      "NONE" },
    { MT_REJUVENATION_PRESCRIPTION::STARTRACK, "STARTRACK" }
};


// Mass transfer tracking constants
enum class MT_TRACKING: int { NO_MASS_TRANSFER, STABLE_FROM_1_TO_2, STABLE_FROM_2_TO_1, CE_FROM_1_TO_2, CE_FROM_2_TO_1, CE_DOUBLE_CORE, CE_BOTH_MS, CE_MS_WITH_CO };
const COMPASUnorderedMap<MT_TRACKING, std::string> MT_TRACKING_LABEL = {
    { MT_TRACKING::NO_MASS_TRANSFER,   "NO MASS TRANSFER" },
    { MT_TRACKING::STABLE_FROM_1_TO_2, "MASS TRANSFER STABLE STAR1 -> STAR2" },
    { MT_TRACKING::STABLE_FROM_2_TO_1, "MASS TRANSFER STABLE STAR2 -> STAR1" },
    { MT_TRACKING::CE_FROM_1_TO_2,     "MASS TRANSFER COMMON ENVELOPE STAR1 -> STAR2" },
    { MT_TRACKING::CE_FROM_2_TO_1,     "MASS TRANSFER COMMON ENVELOPE STAR2 -> STAR1" },
    { MT_TRACKING::CE_DOUBLE_CORE,     "MASS TRANSFER COMMON ENVELOPE DOUBLE CORE" },
    { MT_TRACKING::CE_BOTH_MS,         "MASS TRANSFER WET MERGER: MS -> MS" },
    { MT_TRACKING::CE_MS_WITH_CO,      "MASS TRANSFER MS -> CO" }
};


// Neutrino mass loss BH formation prescriptions
enum class NEUTRINO_MASS_LOSS_PRESCRIPTION: int { FIXED_FRACTION, FIXED_MASS };
const COMPASUnorderedMap<NEUTRINO_MASS_LOSS_PRESCRIPTION, std::string> NEUTRINO_MASS_LOSS_PRESCRIPTION_LABEL = {
    { NEUTRINO_MASS_LOSS_PRESCRIPTION::FIXED_FRACTION, "FIXED_FRACTION" },
    { NEUTRINO_MASS_LOSS_PRESCRIPTION::FIXED_MASS,     "FIXED_MASS" }
};


// Neutron Star Equations of State
enum class NS_EOS: int { SSE, ARP3 };
const COMPASUnorderedMap<NS_EOS, std::string> NS_EOSLabel = {
    { NS_EOS::SSE,  "SSE" },
    { NS_EOS::ARP3, "ARP3" }
};


// Pulsational Pair Instability Prescriptions
enum class PPI_PRESCRIPTION: int { COMPAS, STARTRACK, MARCHANT };
const COMPASUnorderedMap<PPI_PRESCRIPTION, std::string> PPI_PRESCRIPTION_LABEL = {
    { PPI_PRESCRIPTION::COMPAS,    "COMPAS" },
    { PPI_PRESCRIPTION::STARTRACK, "STARTRACK" },
    { PPI_PRESCRIPTION::MARCHANT,  "MARCHANT" }
};


// Pulsar Birth Magnetic Field Distribution
enum class PULSAR_BIRTH_MAGNETIC_FIELD_DISTRIBUTION: int { ZERO, FIXED, FLATINLOG, UNIFORM, LOGNORMAL };
const COMPASUnorderedMap<PULSAR_BIRTH_MAGNETIC_FIELD_DISTRIBUTION, std::string> PULSAR_BIRTH_MAGNETIC_FIELD_DISTRIBUTION_LABEL = {
    { PULSAR_BIRTH_MAGNETIC_FIELD_DISTRIBUTION::ZERO,      "ZERO" },
    { PULSAR_BIRTH_MAGNETIC_FIELD_DISTRIBUTION::FIXED,     "FIXED" },
    { PULSAR_BIRTH_MAGNETIC_FIELD_DISTRIBUTION::FLATINLOG, "FLATINLOG" },
    { PULSAR_BIRTH_MAGNETIC_FIELD_DISTRIBUTION::UNIFORM,   "UNIFORM" },
    { PULSAR_BIRTH_MAGNETIC_FIELD_DISTRIBUTION::LOGNORMAL, "LOGNORMAL" }
};


// Pulsar Birth Spin Period Distribution
enum class PULSAR_BIRTH_SPIN_PERIOD_DISTRIBUTION: int { ZERO, FIXED, UNIFORM, NORMAL };
const COMPASUnorderedMap<PULSAR_BIRTH_SPIN_PERIOD_DISTRIBUTION, std::string> PULSAR_BIRTH_SPIN_PERIOD_DISTRIBUTION_LABEL = {
    { PULSAR_BIRTH_SPIN_PERIOD_DISTRIBUTION::ZERO,    "ZERO" },
    { PULSAR_BIRTH_SPIN_PERIOD_DISTRIBUTION::FIXED,   "FIXED" },
    { PULSAR_BIRTH_SPIN_PERIOD_DISTRIBUTION::UNIFORM, "UNIFORM" },
    { PULSAR_BIRTH_SPIN_PERIOD_DISTRIBUTION::NORMAL,  "NORMAL" }
};


// Remnant Mass Prescriptions
enum class REMNANT_MASS_PRESCRIPTION: int { HURLEY2000, BELCZYNSKI2002, FRYER2012, MULLER2016, MULLERMANDEL };
const COMPASUnorderedMap<REMNANT_MASS_PRESCRIPTION, std::string> REMNANT_MASS_PRESCRIPTION_LABEL = {
    { REMNANT_MASS_PRESCRIPTION::HURLEY2000,           "HURLEY2000" },
    { REMNANT_MASS_PRESCRIPTION::BELCZYNSKI2002,       "BELCZYNSKI2002" },
    { REMNANT_MASS_PRESCRIPTION::FRYER2012,            "FRYER2012" },
    { REMNANT_MASS_PRESCRIPTION::MULLER2016,           "MULLER2016" },
    { REMNANT_MASS_PRESCRIPTION::MULLERMANDEL,         "MULLERMANDEL" }
};


// Rotational Velocity Distribution options
enum class ROTATIONAL_VELOCITY_DISTRIBUTION: int { ZERO, HURLEY, VLTFLAMES };
const COMPASUnorderedMap<ROTATIONAL_VELOCITY_DISTRIBUTION, std::string> ROTATIONAL_VELOCITY_DISTRIBUTION_LABEL = {
    { ROTATIONAL_VELOCITY_DISTRIBUTION::ZERO,      "ZERO" },
    { ROTATIONAL_VELOCITY_DISTRIBUTION::HURLEY,    "HURLEY" },
    { ROTATIONAL_VELOCITY_DISTRIBUTION::VLTFLAMES, "VLTFLAMES" }
};


// Remnant Mass Prescriptions
enum class SEMI_MAJOR_AXIS_DISTRIBUTION: int { FLATINLOG, DUQUENNOYMAYOR1991, CUSTOM, SANA2012 };
const COMPASUnorderedMap<SEMI_MAJOR_AXIS_DISTRIBUTION, std::string> SEMI_MAJOR_AXIS_DISTRIBUTION_LABEL = {
    { SEMI_MAJOR_AXIS_DISTRIBUTION::FLATINLOG,          "FLATINLOG" },
    { SEMI_MAJOR_AXIS_DISTRIBUTION::DUQUENNOYMAYOR1991, "DUQUENNOYMAYOR1991" },
    { SEMI_MAJOR_AXIS_DISTRIBUTION::CUSTOM,             "CUSTOM" },
    { SEMI_MAJOR_AXIS_DISTRIBUTION::SANA2012,           "SANA2012" }
};

// Supernova Engines (Fryer 2012)
enum class SN_ENGINE: int { RAPID, DELAYED };
const COMPASUnorderedMap<SN_ENGINE, std::string> SN_ENGINE_LABEL = {
    { SN_ENGINE::RAPID,   "RAPID" },
    { SN_ENGINE::DELAYED, "DELAYED" }
};


// Supernova events/states
//
// The values here for SN_EVENT are powers of 2 so that they can be used in a bit map
// and manipulated with bit-wise logical operators
//
// Ordinarily we might expect that an SN event could be only one of CCSN, ECSN, PISN, PPISN, USSN
// Note that the CCSN value here replaces the SN value in the legacy code
// The legacy code implemented these values as boolean flags, and the SN flag was always set when
// the uSSN flag was set (but not the converse).  In the legacy code when the ECSN flag was set 
// the SN flag was not set.  In the legacy code the PISN and PPISN flags were used to track history
// and we only set for the "experienced" condition (I think).
//
// To match the legacy code usage of these flags, here the "is" and "experienced" conditions 
// ("current" and "past" SN events) are implemented as bit maps - different values can be
// ORed or ANDed into the bit map (that way the USSN and CCSN flags can be set at the same
// time - necessary for the code flow (from the legacy code) - which we should probably one
// day look at and rewrite).
//
// The RUNAWAY, RECYCLED_NS, and RLOF_ONTO_NS valuies are used to track history and are set
// independent of the other flags (so their value (1 or 0) can be queried independently).
//
// A convenience function has been provided in utils.cpp to interpret the bit map.  Given an
// SN_EVENT bitmap (current or past), it returns (in priority order):
//     
//    SN_EVENT::CCSN  iff CCSN  bit is set and USSN bit is not set
//    SN_EVENT::ECSN  iff ECSN  bit is set
//    SN_EVENT::PISN  iff PISN  bit is set
//    SN_EVENT::PPISN iff PPISN bit is set
//    SN_EVENT::USSN  iff USSN  bit is set
//    SN_EVENT::NONE  otherwise
//
enum class SN_EVENT: int { 
    NONE         = 0, 
    CCSN         = 1, 
    ECSN         = 2, 
    PISN         = 4, 
    PPISN        = 8, 
    USSN         = 16, 
    RUNAWAY      = 32, 
    RECYCLED_NS  = 64, 
    RLOF_ONTO_NS = 128 
};
ENABLE_BITMASK_OPERATORS(SN_EVENT);

const COMPASUnorderedMap<SN_EVENT, std::string> SN_EVENT_LABEL = {
    { SN_EVENT::NONE,         "No Supernova" },
    { SN_EVENT::CCSN,         "Core Collapse Supernova" },
    { SN_EVENT::ECSN,         "Electron Capture Supernova" },
    { SN_EVENT::PISN,         "Pair Instability Supernova" },
    { SN_EVENT::PPISN,        "Pulsational Pair Instability Supernova" },
    { SN_EVENT::USSN,         "Ultra Stripped Supernova" },
    { SN_EVENT::RUNAWAY,      "Runaway Companion" },
    { SN_EVENT::RECYCLED_NS,  "Recycled Neutron Star" },
    { SN_EVENT::RLOF_ONTO_NS, "Donated Mass to Neutron Star through RLOF" }
};


// Supernova types
enum class SN_STATE: int { NONE, STAR1, STAR2, BOTH };
const COMPASUnorderedMap<SN_STATE, std::string> SN_STATE_LABEL = {
    { SN_STATE::NONE,  "No Supernova" },
    { SN_STATE::STAR1, "Star1 only" },
    { SN_STATE::STAR2, "Star2 only" },
    { SN_STATE::BOTH,  "Both stars" }
};

// enum class L_CONSTANTS
// symbolic names for the Luminosity Constants
// these must be left as default values - their order can be changed with the caveat that the sentinel "COUNT" must stay at the end
// it's a bit of a hack, but it lets me calculate the number of L_CONSTANTS
enum class L_CONSTANTS: int { B_ALPHA_L, B_BETA_L, B_DELTA_L, COUNT };

// enum class R_CONSTANTS
// symbolic names for the Radius Constants
// these must be left as default values - their order can be changed with the caveat that the sentinel "COUNT" must stay at the end
// it's a bit of a hack, but it lets me calculate the number of R_CONSTANTS
enum class R_CONSTANTS: int { B_ALPHA_R, C_ALPHA_R, B_BETA_R, C_BETA_R, B_DELTA_R, COUNT };


// enum class GAMMA_CONSTANTS
// symbolic names for the Gamma Constants
// these must be left as default values - their order can be changed with the caveat that the sentinel "COUNT" must stay at the end
// it's a bit of a hack, but it lets me calculate the number of GAMMA_CONSTANTS
enum class GAMMA_CONSTANTS: int { B_GAMMA, C_GAMMA, COUNT };

// For the enum classes that follow:
//
// Order or entries is not significant - the code should not rely on these being in any order
// Entry value is significant for some (as noted), but must be unique (default value is ordinal position - should leave as defaults)


// enum class STELLAR_TYPE (StellarTypes from Hurley et al. 2000)
// Symbolic names for stellar types
enum class STELLAR_TYPE: int {                      // Hurley
    MS_LTE_07,                                      //   0
    MS_GT_07,                                       //   1
    HERTZSPRUNG_GAP,                                //   2
    FIRST_GIANT_BRANCH,                             //   3
    CORE_HELIUM_BURNING,                            //   4
    EARLY_ASYMPTOTIC_GIANT_BRANCH,                  //   5
    THERMALLY_PULSING_ASYMPTOTIC_GIANT_BRANCH,      //   6
    NAKED_HELIUM_STAR_MS,                           //   7
    NAKED_HELIUM_STAR_HERTZSPRUNG_GAP,              //   8
    NAKED_HELIUM_STAR_GIANT_BRANCH,                 //   9
    HELIUM_WHITE_DWARF,                             //  10
    CARBON_OXYGEN_WHITE_DWARF,                      //  11
    OXYGEN_NEON_WHITE_DWARF,                        //  12
    NEUTRON_STAR,                                   //  13
    BLACK_HOLE,                                     //  14
    MASSLESS_REMNANT,                               //  15
    CHEMICALLY_HOMOGENEOUS,                         //  16  JR: this is here to preserve the Hurley type numbers, but note that Hurley type number progression doesn't necessarily indicate class inheritance
    STAR,                                           //      JR: added this - star is created this way, then switches as required (down here so stellar types consistent with Hurley et al. 2000)
    BINARY_STAR,                                    //      JR: added this - mainly for diagnostics
    NONE                                            //      JR: added this - mainly for diagnostics
};


// labels for stellar types
// unordered_map - key is integer stellar type (from enum class STELLAR_TYPE above)
const COMPASUnorderedMap<STELLAR_TYPE, std::string> STELLAR_TYPE_LABEL = {
    { STELLAR_TYPE::MS_LTE_07,                                 "Main_Sequence_<=_0.7" },
    { STELLAR_TYPE::MS_GT_07,                                  "Main_Sequence_>_0.7" },
    { STELLAR_TYPE::HERTZSPRUNG_GAP,                           "Hertzsprung_Gap" },
    { STELLAR_TYPE::FIRST_GIANT_BRANCH,                        "First_Giant_Branch" },
    { STELLAR_TYPE::CORE_HELIUM_BURNING,                       "Core_Helium_Burning" },
    { STELLAR_TYPE::EARLY_ASYMPTOTIC_GIANT_BRANCH,             "Early_Asymptotic_Giant_Branch" },
    { STELLAR_TYPE::THERMALLY_PULSING_ASYMPTOTIC_GIANT_BRANCH, "Thermally_Pulsing_Asymptotic_Giant_Branch" },
    { STELLAR_TYPE::NAKED_HELIUM_STAR_MS,                      "Naked_Helium_Star_MS" },
    { STELLAR_TYPE::NAKED_HELIUM_STAR_HERTZSPRUNG_GAP,         "Naked_Helium_Star_Hertzsprung_Gap" },
    { STELLAR_TYPE::NAKED_HELIUM_STAR_GIANT_BRANCH,            "Naked_Helium_Star_Giant_Branch" },
    { STELLAR_TYPE::HELIUM_WHITE_DWARF,                        "Helium_White_Dwarf" },
    { STELLAR_TYPE::CARBON_OXYGEN_WHITE_DWARF,                 "Carbon-Oxygen_White_Dwarf" },
    { STELLAR_TYPE::OXYGEN_NEON_WHITE_DWARF,                   "Oxygen-Neon_White_Dwarf" },
    { STELLAR_TYPE::NEUTRON_STAR,                              "Neutron_Star" },
    { STELLAR_TYPE::BLACK_HOLE,                                "Black_Hole" },
    { STELLAR_TYPE::MASSLESS_REMNANT,                          "Massless_Remnant" },
    { STELLAR_TYPE::CHEMICALLY_HOMOGENEOUS,                    "Chemically_Homogeneous" },
    { STELLAR_TYPE::STAR,                                      "Star" },
    { STELLAR_TYPE::BINARY_STAR,                               "Binary_Star" },
    { STELLAR_TYPE::NONE,                                      "Not_a_Star!" }
};


// (convenience) initializer list for MAIN SEQUENCE stars (does not include NAKED_HELIUM_STAR_MS)
const std::initializer_list<STELLAR_TYPE> MAIN_SEQUENCE = {
    STELLAR_TYPE::MS_LTE_07,
    STELLAR_TYPE::MS_GT_07,
    STELLAR_TYPE::CHEMICALLY_HOMOGENEOUS
};


// (convenience) initializer list for ALL MAIN SEQUENCE stars (includes NAKED_HELIUM_STAR_MS)
const std::initializer_list<STELLAR_TYPE> ALL_MAIN_SEQUENCE = {
    STELLAR_TYPE::MS_LTE_07,
    STELLAR_TYPE::MS_GT_07,
    STELLAR_TYPE::CHEMICALLY_HOMOGENEOUS,
    STELLAR_TYPE::NAKED_HELIUM_STAR_MS
};


// (convenience) initializer list for ALL HERTZSPRUNG GAP (includes NAKED_HELIUM_STAR_HERTZSPRUNG_GAP)
const std::initializer_list<STELLAR_TYPE> ALL_HERTZSPRUNG_GAP = {
    STELLAR_TYPE::HERTZSPRUNG_GAP,
    STELLAR_TYPE::NAKED_HELIUM_STAR_HERTZSPRUNG_GAP
};


// (convenience) initializer list for COMPACT OBJECTS
const std::initializer_list<STELLAR_TYPE> COMPACT_OBJECTS = {
    STELLAR_TYPE::HELIUM_WHITE_DWARF,
    STELLAR_TYPE::CARBON_OXYGEN_WHITE_DWARF,
    STELLAR_TYPE::OXYGEN_NEON_WHITE_DWARF,
    STELLAR_TYPE::NEUTRON_STAR,
    STELLAR_TYPE::BLACK_HOLE,
    STELLAR_TYPE::MASSLESS_REMNANT
};


// White Dwarf Effective Baryon Number
// unordered_map - key is integer stellar type (from enum class ST above)
// Hurley et al. 2000, just after eq 90
const COMPASUnorderedMap<STELLAR_TYPE, double> WD_Baryon_Number = {
    {STELLAR_TYPE::HELIUM_WHITE_DWARF,         0.4},
    {STELLAR_TYPE::CARBON_OXYGEN_WHITE_DWARF, 15.0},
    {STELLAR_TYPE::OXYGEN_NEON_WHITE_DWARF,   17.0}
};


// enum class MASS_CUTOFF
// Symbolic names for mass cutoffs
// these must be left as default values - their order can be changed with the caveat that the sentinel "COUNT" must stay at the end
// it's a bit of a hack, but it lets me calculate the number of Timescales
enum class MASS_CUTOFF: int {
    MHook,                  // Mass above which hook appears on MS (in Msol)
    MHeF,                   // Maximum initial mass for which helium ignites degenerately in a Helium Flash (HeF)
    MFGB,                   // Maximum initial mass for which helium ignites on the First Giant Branch (FGB)
    MCHE,                   // Mass cutoff for calculation of initial angular frequency to determine if CHE occurs

    COUNT                   // Sentinel for entry count
};


// enum class TIMESCALE
// Symbolic names for timescales
// these must be left as default values - their order can be changed with the caveat that the sentinel "COUNT" must stay at the end
// it's a bit of a hack, but it lets me calculate the number of Timescales
enum class TIMESCALE: int {
    tMS,                    // Main sequence
    tBGB,                   // Base of Giant Branch
    tHeI,                   // Helium ignition
    tHe,                    // Helium burning

                            // First Giant Branch (FGB)
    tinf1_FGB,              // First Giant Branch tinf1
    tinf2_FGB,              // First Giant Branch tinf2
    tMx_FGB,                // First Giant Branch t(Mx)

                            // Early Asymptotic Giant Branch (EAGB)
                            // Why, then, are the following described as "FAGB"?  First AGB?
    tinf1_FAGB,             // Early Asymptotic Giant Branch tinf1
    tinf2_FAGB,             // Early Asymptotic Giant Branch tinf2
    tMx_FAGB,               // Early Asymptotic Giant Branch t(Mx)

                            // Thermally Pulsating Asymptotic Giant Branch (TPAGB)
                            // Why, then, are the following described as "SAGB"?    Second AGB?
    tinf1_SAGB,             // Thermally Pulsating Asymptotic Giant Branch tinf1
    tinf2_SAGB,             // Thermally Pulsating Asymptotic Giant Branch tinf2
    tMx_SAGB,               // Thermally Pulsating Asymptotic Giant Branch t(Mx)
    tP,                     // (tDU?)
    tMcMax,                 // Never used? not sure what TP, t(McMax) are
                            // Helium Giant Branch
    tHeMS,                  // Naked Helium Star central helium burning lifetime (HeMs)
    tinf1_HeGB,             // Helium Giant Branch tinf1
    tinf2_HeGB,             // Helium Giant Branch tinf2
    tx_HeGB,                // Helium Giant Branch tx (is this t(Mx)?)
    tau_BL,                 // Relative duration of blue loop taubl
    tauX_BL,                // Relative start of blue loop taux
    tauY_BL,                // Relative end of blue loop tauy

    COUNT                   // Sentinel for entry count
 };


// enum class GBP (Giant Branch Parameters - from Hurley et al. 2000)
// Symbolic names for Giant Branch Parameters
// these must be left as default values - their order can be changed with the caveat that the sentinel "COUNT" must stay at the end
// it's a bit of a hack, but it lets me calculate the number of Timescales
enum class GBP: int {
    AH,                     // Hydrogen rate constant.  Hurley et al. 2000, p553
    AHHe,                   // Effective combined rate constant for both hydrogen and helium shell burning.  Hurley et al. 2000, eq 71
    AHe,                    // Helium rate constant.  Hurley et al. 2000, eq 68
    B,                      // Hurley et al. 2000, p552, eq38 (does this represent something physical?  If so, what?  How should this be described?)
    D,                      // Hurley et al. 2000, p552, eq38 (does this represent something physical?  If so, what?  How should this be described?)
    p,                      // Hurley et al. 2000, p552, eq38 (does this represent something physical?  If so, what?  How should this be described?)
    q,                      // Hurley et al. 2000, p552, eq38 (does this represent something physical?  If so, what?  How should this be described?)
    Lx,                     // Luminosity parameter on the first giant branch (FGB) Lx as a function of the core mass (really a function of Mx).        JR: ADDED THIS
    Mx,                     // Crosover point of high-luminosity and low-luminosity in core mass - luminosity relation. Hurley et al. 2000, p552, eq38
    McBGB,                  // Core mass at BGB (Base of Giant Branch)
    McBAGB,                 // Core mass at BAGB (Base of Asymptotic Giant Branch).  Hurley et al. 2000, eq 66 (also see eq 75 and discussion)
    McDU,                   // Core mass at second dredge up.  Hurley et al. 2000, eq 69
    McSN,                   // Core mass at which the Asymptotic Giant Branch phase is terminated in a SN/loss of envelope                              JR: ADDED THIS

    COUNT                   // Sentinel for entry count
};


// enum class TYPENAME
// Symbolic names for variable typenames (for printing)
enum class TYPENAME: int {
    NONE,
    BOOL,
    SHORTINT,
    INT,
    LONGINT,
    USHORTINT,
    UINT,
    ULONGINT,
    FLOAT,
    DOUBLE,
    LONGDOUBLE,
    STRING,
    OBJECT_ID,
    ERROR,
    STELLAR_TYPE,
    MT_CASE,
    MT_TRACKING,
    SN_EVENT,
    SN_STATE
};


// labels (long and short) for typenames
// unordered_map - key is integer typename (from enum class TYPENAME above)
const COMPASUnorderedMap<TYPENAME, std::tuple<std::string, std::string>> TYPENAME_LABEL = {
    { TYPENAME::NONE,         { "NONE",               "NONE"   }},
    { TYPENAME::BOOL,         { "BOOL",               "BOOL"   }},
    { TYPENAME::SHORTINT,     { "SHORT INT",          "INT"    }},
    { TYPENAME::INT,          { "INT",                "INT"    }},
    { TYPENAME::LONGINT,      { "LONG_INT",           "INT"    }},
    { TYPENAME::USHORTINT,    { "UNSIGNED_SHORT_INT", "INT"    }},
    { TYPENAME::UINT,         { "UNSIGNED_INT",       "INT"    }},
    { TYPENAME::ULONGINT,     { "UNSIGNED_LONG_INT",  "INT"    }},
    { TYPENAME::FLOAT,        { "FLOAT",              "FLOAT"  }},
    { TYPENAME::DOUBLE,       { "DOUBLE",             "FLOAT"  }},
    { TYPENAME::LONGDOUBLE,   { "LONG_DOUBLE",        "FLOAT"  }},
    { TYPENAME::STRING,       { "STRING",             "STRING" }},
    { TYPENAME::OBJECT_ID,    { "OBJECT_ID",          "INT"    }},
    { TYPENAME::ERROR,        { "ERROR",              "INT"    }},
    { TYPENAME::STELLAR_TYPE, { "STELLAR_TYPE",       "INT"    }},
    { TYPENAME::MT_CASE,      { "MT_CASE",            "INT"    }},
    { TYPENAME::MT_TRACKING,  { "MT_TRACKING",        "INT"    }},
    { TYPENAME::SN_EVENT,     { "SN_EVENT",           "INT"    }},
    { TYPENAME::SN_STATE,     { "SN_STATE",           "INT"    }}
};


// boost variant definition for allowed data types
// used for variable specification to define logfile records
typedef boost::variant<
    bool,
    short int,
    int,
    long int,
    unsigned short int,
    unsigned int,
    unsigned long int,
    float,
    double,
    long double,
    std::string,
    ERROR,
    STELLAR_TYPE,
    MT_CASE,
    MT_TRACKING,
    SN_EVENT,
    SN_STATE
> COMPAS_VARIABLE_TYPE;


// Property types
enum class PROPERTY_TYPE: int { NONE, STAR_PROPERTY, STAR_1_PROPERTY, STAR_2_PROPERTY, SUPERNOVA_PROPERTY, COMPANION_PROPERTY, ANY_STAR_PROPERTY, BINARY_PROPERTY, PROGRAM_OPTION };
const COMPASUnorderedMap<PROPERTY_TYPE, std::string> PROPERTY_TYPE_LABEL = {
    { PROPERTY_TYPE::NONE,               "" },
    { PROPERTY_TYPE::STAR_PROPERTY,      "STAR_PROPERTY" },
    { PROPERTY_TYPE::STAR_1_PROPERTY,    "STAR_1_PROPERTY" },
    { PROPERTY_TYPE::STAR_2_PROPERTY,    "STAR_2_PROPERTY" },
    { PROPERTY_TYPE::SUPERNOVA_PROPERTY, "SUPERNOVA_PROPERTY" },
    { PROPERTY_TYPE::COMPANION_PROPERTY, "COMPANION_PROPERTY" },
    { PROPERTY_TYPE::ANY_STAR_PROPERTY,  "ANY_STAR_PROPERTY" },
    { PROPERTY_TYPE::BINARY_PROPERTY,    "BINARY_PROPERTY" },
    { PROPERTY_TYPE::PROGRAM_OPTION,     "PROGRAM_OPTION" }
};


// The #define below defines the STELLAR variables allowed for logfile record definition
// #define is used so that the same list of variables can be used for the various stellar property enum classes (see below)
#define STAR_PROPERTIES                              \
    AGE,                                             \
    ANGULAR_MOMENTUM,                                \
    BINDING_ENERGY_AT_COMMON_ENVELOPE,               \
    BINDING_ENERGY_FIXED,                            \
    BINDING_ENERGY_NANJING,                          \
    BINDING_ENERGY_POST_COMMON_ENVELOPE,             \
    BINDING_ENERGY_PRE_COMMON_ENVELOPE,              \
    BINDING_ENERGY_LOVERIDGE,                        \
    BINDING_ENERGY_LOVERIDGE_WINDS,                  \
    BINDING_ENERGY_KRUCKOW,                          \
    CHEMICALLY_HOMOGENEOUS_MAIN_SEQUENCE,            \
    CO_CORE_MASS,                                    \
    CO_CORE_MASS_AT_COMMON_ENVELOPE,                 \
    CO_CORE_MASS_AT_COMPACT_OBJECT_FORMATION,        \
    CORE_MASS,                                       \
    CORE_MASS_AT_COMMON_ENVELOPE,                    \
    CORE_MASS_AT_COMPACT_OBJECT_FORMATION,           \
    DRAWN_KICK_VELOCITY,                             \
    DT,                                              \
    DYNAMICAL_TIMESCALE,                             \
    DYNAMICAL_TIMESCALE_POST_COMMON_ENVELOPE,        \
    DYNAMICAL_TIMESCALE_PRE_COMMON_ENVELOPE,         \
    ECCENTRIC_ANOMALY,                               \
    ENV_MASS,                                        \
    ERROR,                                           \
    EXPERIENCED_CCSN,                                \
    EXPERIENCED_ECSN,                                \
    EXPERIENCED_PISN,                                \
    EXPERIENCED_PPISN,                               \
    EXPERIENCED_RLOF,                                \
    EXPERIENCED_SN_TYPE,                             \
    EXPERIENCED_USSN,                                \
    FALLBACK_FRACTION,                               \
    HE_CORE_MASS,                                    \
    HE_CORE_MASS_AT_COMMON_ENVELOPE,                 \
    HE_CORE_MASS_AT_COMPACT_OBJECT_FORMATION,        \
    HYDROGEN_POOR,                                   \
    HYDROGEN_RICH,                                   \
    ID,                                              \
    INITIAL_STELLAR_TYPE,                            \
    INITIAL_STELLAR_TYPE_NAME,                       \
    IS_CCSN,                                         \
    IS_ECSN,                                         \
    IS_PISN,                                         \
    IS_PPISN,                                        \
    IS_RLOF,                                         \
    IS_USSN,                                         \
    KICK_VELOCITY,                                   \
    LAMBDA_AT_COMMON_ENVELOPE,                       \
    LAMBDA_DEWI,                                     \
    LAMBDA_FIXED,                                    \
    LAMBDA_KRUCKOW,                                  \
    LAMBDA_KRUCKOW_BOTTOM,                           \
    LAMBDA_KRUCKOW_MIDDLE,                           \
    LAMBDA_KRUCKOW_TOP,                              \
    LAMBDA_LOVERIDGE,                                \
    LAMBDA_LOVERIDGE_WINDS,                          \
    LAMBDA_NANJING,                                  \
    LBV_PHASE_FLAG,                                  \
    LUMINOSITY,                                      \
    LUMINOSITY_POST_COMMON_ENVELOPE,                 \
    LUMINOSITY_PRE_COMMON_ENVELOPE,                  \
    MASS,                                            \
    MASS_0,                                          \
    MASS_LOSS_DIFF,                                  \
    MASS_TRANSFER_CASE_INITIAL,                      \
    MASS_TRANSFER_DIFF,                              \
    MDOT,                                            \
    MEAN_ANOMALY,                                    \
    METALLICITY,                                     \
    MZAMS,                                           \
    NUCLEAR_TIMESCALE,                               \
    NUCLEAR_TIMESCALE_POST_COMMON_ENVELOPE,          \
    NUCLEAR_TIMESCALE_PRE_COMMON_ENVELOPE,           \
    OMEGA,                                           \
    OMEGA_BREAK,                                     \
    OMEGA_ZAMS,                                      \
    ORBITAL_ENERGY_POST_SUPERNOVA,                   \
    ORBITAL_ENERGY_PRE_SUPERNOVA,                    \
    PULSAR_MAGNETIC_FIELD,                           \
    PULSAR_SPIN_DOWN_RATE,                           \
    PULSAR_SPIN_FREQUENCY,                           \
    PULSAR_SPIN_PERIOD,                              \
    RADIAL_EXPANSION_TIMESCALE,                      \
    RADIAL_EXPANSION_TIMESCALE_POST_COMMON_ENVELOPE, \
    RADIAL_EXPANSION_TIMESCALE_PRE_COMMON_ENVELOPE,  \
    RADIUS,                                          \
    RANDOM_SEED,                                     \
    RECYCLED_NEUTRON_STAR,                           \
    RLOF_ONTO_NS,                                    \
    RUNAWAY,                                         \
    RZAMS,                                           \
    SN_TYPE,                                         \
    STELLAR_TYPE,                                    \
    STELLAR_TYPE_NAME,                               \
    STELLAR_TYPE_PREV,                               \
    STELLAR_TYPE_PREV_NAME,                          \
    SUPERNOVA_KICK_VELOCITY_MAGNITUDE_RANDOM_NUMBER, \
    SUPERNOVA_PHI,                                   \
    SUPERNOVA_THETA,                                 \
    TEMPERATURE,                                     \
    TEMPERATURE_POST_COMMON_ENVELOPE,                \
    TEMPERATURE_PRE_COMMON_ENVELOPE,                 \
    THERMAL_TIMESCALE,                               \
    THERMAL_TIMESCALE_POST_COMMON_ENVELOPE,          \
    THERMAL_TIMESCALE_PRE_COMMON_ENVELOPE,           \
    TIME,                                            \
    TIMESCALE_MS,                                    \
    TOTAL_MASS_AT_COMPACT_OBJECT_FORMATION,          \
    TRUE_ANOMALY,                                    \
    ZETA_HURLEY,                                     \
    ZETA_HURLEY_HE,                                  \
    ZETA_SOBERMAN,                                   \
    ZETA_SOBERMAN_HE


// enum class STAR_PROPERTY
// Symbolic names for variables of an individual star that can be selected for printing
// STAR_PROPERTY refers to an individual star of type BaseStar for SSE (differences are where the data comes from, and the column header)
enum class STAR_PROPERTY: int { STAR_PROPERTIES };


//  !!!!!!!!!!!!!!!!!!!!!!!!!!!!!!!!!!!!!!!!!!!!!!!!!!!!!!!!!!!!!!!!!!!!!!!!!!!!!!!!!!!
//  !!!                                                                             !!!
//  !!!   Do not change the following map unless you are adding or deleting a new   !!!
//  !!!   property (or changing the name of an existing property for some reason)   !!!
//  !!!                                                                             !!!
//  !!!             This is not where header strings should be changed!             !!!
/// !!!       This is a lookup table for the logfile definitions file parser.       !!!
//  !!!                                                                             !!!
//  !!!   Header strings are in the following maps, and should be changed there:    !!!
//  !!!                                                                             !!!
//  !!!   std::map<ANY_STAR_PROPERTY, PROPERTY_DETAILS> ANY_STAR_PROPERTY_DETAIL    !!!
//  !!!   std::map<ANY_STAR_PROPERTY, PROPERTY_DETAILS> BINARY_PROPERTY_DETAIL      !!!
//  !!!                                                                             !!!
//  !!!!!!!!!!!!!!!!!!!!!!!!!!!!!!!!!!!!!!!!!!!!!!!!!!!!!!!!!!!!!!!!!!!!!!!!!!!!!!!!!!!

// map STAR PROPERTY to string identifying the property
// for lookup by the printing functions
// this map serves as the lookup for: STAR_PROPERTY, STAR_1_PROPERTY, STAR_2_PROPERTY, SUPERNOVA_PROPERTY, COMPANION_PROPERTY and ANY_STAR_PROPERTY
const COMPASUnorderedMap<STAR_PROPERTY, std::string> STAR_PROPERTY_LABEL = {
    { STAR_PROPERTY::AGE,                                             "AGE" },
    { STAR_PROPERTY::ANGULAR_MOMENTUM,                                "ANGULAR_MOMENTUM" },
    { STAR_PROPERTY::BINDING_ENERGY_AT_COMMON_ENVELOPE,               "BINDING_ENERGY_AT_COMMON_ENVELOPE" },
    { STAR_PROPERTY::BINDING_ENERGY_FIXED,                            "BINDING_ENERGY_FIXED" },
    { STAR_PROPERTY::BINDING_ENERGY_NANJING,                          "BINDING_ENERGY_NANJING" },
    { STAR_PROPERTY::BINDING_ENERGY_POST_COMMON_ENVELOPE,             "BINDING_ENERGY_POST_COMMON_ENVELOPE" },
    { STAR_PROPERTY::BINDING_ENERGY_PRE_COMMON_ENVELOPE,              "BINDING_ENERGY_PRE_COMMON_ENVELOPE" },
    { STAR_PROPERTY::BINDING_ENERGY_LOVERIDGE,                        "BINDING_ENERGY_LOVERIDGE" },
    { STAR_PROPERTY::BINDING_ENERGY_LOVERIDGE_WINDS,                  "BINDING_ENERGY_LOVERIDGE_WINDS" },
    { STAR_PROPERTY::BINDING_ENERGY_KRUCKOW,                          "BINDING_ENERGY_KRUCKOW" },
    { STAR_PROPERTY::CHEMICALLY_HOMOGENEOUS_MAIN_SEQUENCE,            "CHEMICALLY_HOMOGENEOUS_MAIN_SEQUENCE" },
    { STAR_PROPERTY::CO_CORE_MASS,                                    "CO_CORE_MASS" },
    { STAR_PROPERTY::CO_CORE_MASS_AT_COMMON_ENVELOPE,                 "CO_CORE_MASS_AT_COMMON_ENVELOPE" },
    { STAR_PROPERTY::CO_CORE_MASS_AT_COMPACT_OBJECT_FORMATION,        "CO_CORE_MASS_AT_COMPACT_OBJECT_FORMATION" },
    { STAR_PROPERTY::CORE_MASS,                                       "CORE_MASS" },
    { STAR_PROPERTY::CORE_MASS_AT_COMMON_ENVELOPE,                    "CORE_MASS_AT_COMMON_ENVELOPE" },
    { STAR_PROPERTY::CORE_MASS_AT_COMPACT_OBJECT_FORMATION,           "CORE_MASS_AT_COMPACT_OBJECT_FORMATION" },
    { STAR_PROPERTY::DRAWN_KICK_VELOCITY,                             "DRAWN_KICK_VELOCITY" },
    { STAR_PROPERTY::DT,                                              "DT" },
    { STAR_PROPERTY::DYNAMICAL_TIMESCALE,                             "DYNAMICAL_TIMESCALE" },
    { STAR_PROPERTY::DYNAMICAL_TIMESCALE_POST_COMMON_ENVELOPE,        "DYNAMICAL_TIMESCALE_POST_COMMON_ENVELOPE" },
    { STAR_PROPERTY::DYNAMICAL_TIMESCALE_PRE_COMMON_ENVELOPE,         "DYNAMICAL_TIMESCALE_PRE_COMMON_ENVELOPE" },
    { STAR_PROPERTY::ECCENTRIC_ANOMALY,                               "ECCENTRIC_ANOMALY" },
    { STAR_PROPERTY::ENV_MASS,                                        "ENV_MASS" },
    { STAR_PROPERTY::ERROR,                                           "ERROR" },
    { STAR_PROPERTY::EXPERIENCED_CCSN,                                "EXPERIENCED_CCSN" },
    { STAR_PROPERTY::EXPERIENCED_ECSN,                                "EXPERIENCED_ECSN" },
    { STAR_PROPERTY::EXPERIENCED_PISN,                                "EXPERIENCED_PISN" },
    { STAR_PROPERTY::EXPERIENCED_PPISN,                               "EXPERIENCED_PPISN" },
    { STAR_PROPERTY::EXPERIENCED_RLOF,                                "EXPERIENCED_RLOF" },
    { STAR_PROPERTY::EXPERIENCED_SN_TYPE,                             "EXPERIENCED_SN_TYPE" },
    { STAR_PROPERTY::EXPERIENCED_USSN,                                "EXPERIENCED_USSN" },
    { STAR_PROPERTY::FALLBACK_FRACTION,                               "FALLBACK_FRACTION" },
    { STAR_PROPERTY::HE_CORE_MASS,                                    "HE_CORE_MASS" },
    { STAR_PROPERTY::HE_CORE_MASS_AT_COMMON_ENVELOPE,                 "HE_CORE_MASS_AT_COMMON_ENVELOPE" },
    { STAR_PROPERTY::HE_CORE_MASS_AT_COMPACT_OBJECT_FORMATION,        "HE_CORE_MASS_AT_COMPACT_OBJECT_FORMATION" },
    { STAR_PROPERTY::HYDROGEN_POOR,                                   "HYDROGEN_POOR" },
    { STAR_PROPERTY::HYDROGEN_RICH,                                   "HYDROGEN_RICH" },
    { STAR_PROPERTY::ID,                                              "ID" },
    { STAR_PROPERTY::INITIAL_STELLAR_TYPE,                            "STELLAR_TYPE" },
    { STAR_PROPERTY::INITIAL_STELLAR_TYPE_NAME,                       "STELLAR_TYPE_NAME" },
    { STAR_PROPERTY::IS_CCSN,                                         "IS_CCSN" },
    { STAR_PROPERTY::IS_ECSN,                                         "IS_ECSN" },
    { STAR_PROPERTY::IS_PISN,                                         "IS_PISN" },
    { STAR_PROPERTY::IS_PPISN,                                        "IS_PPISN" },
    { STAR_PROPERTY::IS_RLOF,                                         "IS_RLOF" },
    { STAR_PROPERTY::IS_USSN,                                         "IS_USSN" },
    { STAR_PROPERTY::KICK_VELOCITY,                                   "KICK_VELOCITY" },
    { STAR_PROPERTY::LAMBDA_AT_COMMON_ENVELOPE,                       "LAMBDA_AT_COMMON_ENVELOPE" },
    { STAR_PROPERTY::LAMBDA_DEWI,                                     "LAMBDA_DEWI" },
    { STAR_PROPERTY::LAMBDA_FIXED,                                    "LAMBDA_FIXED" },
    { STAR_PROPERTY::LAMBDA_KRUCKOW,                                  "LAMBDA_KRUCKOW" },
    { STAR_PROPERTY::LAMBDA_KRUCKOW_BOTTOM,                           "LAMBDA_KRUCKOW_BOTTOM" },
    { STAR_PROPERTY::LAMBDA_KRUCKOW_MIDDLE,                           "LAMBDA_KRUCKOW_MIDDLE" },
    { STAR_PROPERTY::LAMBDA_KRUCKOW_TOP,                              "LAMBDA_KRUCKOW_TOP" },
    { STAR_PROPERTY::LAMBDA_LOVERIDGE,                                "LAMBDA_LOVERIDGE" },
    { STAR_PROPERTY::LAMBDA_LOVERIDGE_WINDS,                          "LAMBDA_LOVERIDGE_WINDS" },
    { STAR_PROPERTY::LAMBDA_NANJING,                                  "LAMBDA_NANJING" },
    { STAR_PROPERTY::LBV_PHASE_FLAG,                                  "LBV_PHASE_FLAG" },
    { STAR_PROPERTY::LUMINOSITY,                                      "LUMINOSITY" },
    { STAR_PROPERTY::LUMINOSITY_POST_COMMON_ENVELOPE,                 "LUMINOSITY_POST_COMMON_ENVELOPE" },
    { STAR_PROPERTY::LUMINOSITY_PRE_COMMON_ENVELOPE,                  "LUMINOSITY_PRE_COMMON_ENVELOPE" },
    { STAR_PROPERTY::MASS,                                            "MASS" },
    { STAR_PROPERTY::MASS_0,                                          "MASS_0" },
    { STAR_PROPERTY::MASS_LOSS_DIFF,                                  "MASS_LOSS_DIFF" },
    { STAR_PROPERTY::MASS_TRANSFER_CASE_INITIAL,                      "MASS_TRANSFER_CASE_INITIAL" },
    { STAR_PROPERTY::MASS_TRANSFER_DIFF,                              "MASS_TRANSFER_DIFF" },
    { STAR_PROPERTY::MDOT,                                            "MDOT" },
    { STAR_PROPERTY::MEAN_ANOMALY,                                    "MEAN_ANOMALY" },
    { STAR_PROPERTY::METALLICITY,                                     "METALLICITY" },
    { STAR_PROPERTY::MZAMS,                                           "MZAMS" },
    { STAR_PROPERTY::NUCLEAR_TIMESCALE,                               "NUCLEAR_TIMESCALE" },
    { STAR_PROPERTY::NUCLEAR_TIMESCALE_POST_COMMON_ENVELOPE,          "NUCLEAR_TIMESCALE_POST_COMMON_ENVELOPE" },
    { STAR_PROPERTY::NUCLEAR_TIMESCALE_PRE_COMMON_ENVELOPE,           "NUCLEAR_TIMESCALE_PRE_COMMON_ENVELOPE" },
    { STAR_PROPERTY::OMEGA,                                           "OMEGA" },
    { STAR_PROPERTY::OMEGA_BREAK,                                     "OMEGA_BREAK" },
    { STAR_PROPERTY::OMEGA_ZAMS,                                      "OMEGA_ZAMS" },
    { STAR_PROPERTY::ORBITAL_ENERGY_POST_SUPERNOVA,                   "ORBITAL_ENERGY_POST_SUPERNOVA" },
    { STAR_PROPERTY::ORBITAL_ENERGY_PRE_SUPERNOVA,                    "ORBITAL_ENERGY_PRE_SUPERNOVA" },
    { STAR_PROPERTY::PULSAR_MAGNETIC_FIELD,                           "PULSAR_MAGNETIC_FIELD" },
    { STAR_PROPERTY::PULSAR_SPIN_DOWN_RATE,                           "PULSAR_SPIN_DOWN_RATE" },
    { STAR_PROPERTY::PULSAR_SPIN_FREQUENCY,                           "PULSAR_SPIN_FREQUENCY" },
    { STAR_PROPERTY::PULSAR_SPIN_PERIOD,                              "PULSAR_SPIN_PERIOD" },
    { STAR_PROPERTY::RADIAL_EXPANSION_TIMESCALE,                      "RADIAL_EXPANSION_TIMESCALE" },
    { STAR_PROPERTY::RADIAL_EXPANSION_TIMESCALE_POST_COMMON_ENVELOPE, "RADIAL_EXPANSION_TIMESCALE_POST_COMMON_ENVELOPE" },
    { STAR_PROPERTY::RADIAL_EXPANSION_TIMESCALE_PRE_COMMON_ENVELOPE,  "RADIAL_EXPANSION_TIMESCALE_PRE_COMMON_ENVELOPE" },
    { STAR_PROPERTY::RADIUS,                                          "RADIUS" },
    { STAR_PROPERTY::RANDOM_SEED,                                     "RANDOM_SEED" },
    { STAR_PROPERTY::RECYCLED_NEUTRON_STAR,                           "RECYCLED_NEUTRON_STAR" },
    { STAR_PROPERTY::RLOF_ONTO_NS,                                    "RLOF_ONTO_NS" },
    { STAR_PROPERTY::RUNAWAY,                                         "RUNAWAY" },
    { STAR_PROPERTY::RZAMS,                                           "RZAMS" },
    { STAR_PROPERTY::SN_TYPE,                                         "SN_TYPE" },
    { STAR_PROPERTY::STELLAR_TYPE,                                    "STELLAR_TYPE" },
    { STAR_PROPERTY::STELLAR_TYPE_NAME,                               "STELLAR_TYPE_NAME" },
    { STAR_PROPERTY::STELLAR_TYPE_PREV,                               "STELLAR_TYPE_PREV" },
    { STAR_PROPERTY::STELLAR_TYPE_PREV_NAME,                          "STELLAR_TYPE_PREV_NAME" },
    { STAR_PROPERTY::SUPERNOVA_KICK_VELOCITY_MAGNITUDE_RANDOM_NUMBER, "SUPERNOVA_KICK_VELOCITY_MAGNITUDE_RANDOM_NUMBER" },
    { STAR_PROPERTY::SUPERNOVA_PHI,                                   "SUPERNOVA_PHI" },
    { STAR_PROPERTY::SUPERNOVA_THETA,                                 "SUPERNOVA_THETA" },
    { STAR_PROPERTY::TEMPERATURE,                                     "TEMPERATURE" },
    { STAR_PROPERTY::TEMPERATURE_POST_COMMON_ENVELOPE,                "TEMPERATURE_POST_COMMON_ENVELOPE" },
    { STAR_PROPERTY::TEMPERATURE_PRE_COMMON_ENVELOPE,                 "TEMPERATURE_PRE_COMMON_ENVELOPE" },
    { STAR_PROPERTY::THERMAL_TIMESCALE,                               "THERMAL_TIMESCALE" },
    { STAR_PROPERTY::THERMAL_TIMESCALE_POST_COMMON_ENVELOPE,          "THERMAL_TIMESCALE_POST_COMMON_ENVELOPE" },
    { STAR_PROPERTY::THERMAL_TIMESCALE_PRE_COMMON_ENVELOPE,           "THERMAL_TIMESCALE_PRE_COMMON_ENVELOPE" },
    { STAR_PROPERTY::TIME,                                            "TIME" },
    { STAR_PROPERTY::TIMESCALE_MS,                                    "TIMESCALE_MS" },
    { STAR_PROPERTY::TOTAL_MASS_AT_COMPACT_OBJECT_FORMATION,          "TOTAL_MASS_AT_COMPACT_OBJECT_FORMATION" },
    { STAR_PROPERTY::TRUE_ANOMALY,                                    "TRUE_ANOMALY" },
    { STAR_PROPERTY::ZETA_HURLEY,                                     "ZETA_HURLEY" },
    { STAR_PROPERTY::ZETA_HURLEY_HE,                                  "ZETA_HURLEY_HE" },
    { STAR_PROPERTY::ZETA_SOBERMAN,                                   "ZETA_SOBERMAN" },
    { STAR_PROPERTY::ZETA_SOBERMAN_HE,                                "ZETA_SOBERMAN_HE" }
};


// enum class STAR_1_PROPERTY
// Symbolic names for variables of an individual star that can be selected for printing
// STAR_1_PROPERTY refers to star 1 (of type BinaryConstituentStar) of a binary for BSE (differences are where the data comes from, and the column header)
enum class STAR_1_PROPERTY: int { STAR_PROPERTIES };


// enum class STAR_2_PROPERTY
// Symbolic names for variables of an individual star that can be selected for printing
// STAR_2_PROPERTY refers to star 2 (of type BinaryConstituentStar) of a binary for BSE (differences are where the data comes from, and the column header)
enum class STAR_2_PROPERTY: int { STAR_PROPERTIES };


// enum class SUPERNOVA_PROPERTY
// Symbolic names for variables of an individual star that can be selected for printing
// SUPERNOVA_PROPERTY refers to the supernova star (of type BinaryConstituentStar) of a binary where one star has experienced a SN event for BSE (differences are where the data comes from, and the column header)
enum class SUPERNOVA_PROPERTY: int { STAR_PROPERTIES };


// enum class COMPANION_PROPERTY
// Symbolic names for variables of an individual star that can be selected for printing
// COMPANION_PROPERTY refers to the companion star (of type BinaryConstituentStar) of a binary where one star has experienced a SN event for BSE (differences are where the data comes from, and the column header)
enum class COMPANION_PROPERTY: int { STAR_PROPERTIES };


// enum class ANY_STAR_PROPERTY
// Symbolic names for variables of an individual star that can be selected for printing
// ANY_STAR_PROPERTY refers to the any individual star
enum class ANY_STAR_PROPERTY: int { STAR_PROPERTIES };


// enum class BINARY_PROPERTY
// Symbolic names for variables of binary stars that can be selected for printing
// BINARY_PROPERTY refers to a binary star of type BaseBinaryStar) for BSE
enum class BINARY_PROPERTY: int {
    BE_BINARY_CURRENT_COMPANION_LUMINOSITY,
    BE_BINARY_CURRENT_COMPANION_MASS,
    BE_BINARY_CURRENT_COMPANION_RADIUS,
    BE_BINARY_CURRENT_COMPANION_TEFF,
    BE_BINARY_CURRENT_DT,
    BE_BINARY_CURRENT_ECCENTRICITY,
    BE_BINARY_CURRENT_ID,
    BE_BINARY_CURRENT_NS_MASS,
    BE_BINARY_CURRENT_RANDOM_SEED,
    BE_BINARY_CURRENT_SEPARATION,
    BE_BINARY_CURRENT_TOTAL_TIME,
    CIRCULARIZATION_TIMESCALE,
    COMMON_ENVELOPE_ALPHA,
    COMMON_ENVELOPE_AT_LEAST_ONCE,
    COMMON_ENVELOPE_EVENT_COUNT,
    DIMENSIONLESS_KICK_VELOCITY,
    UNBOUND,
    DOUBLE_CORE_COMMON_ENVELOPE,
    DT,
    ECCENTRICITY,
    ECCENTRICITY_AT_DCO_FORMATION,
    ECCENTRICITY_INITIAL,
    ECCENTRICITY_POST_COMMON_ENVELOPE,
    ECCENTRICITY_PRE_SUPERNOVA,
    ECCENTRICITY_PRE_COMMON_ENVELOPE,
    ECCENTRICITY_PRIME,
    ERROR,
    ID,
    IMMEDIATE_RLOF_POST_COMMON_ENVELOPE,
    LUMINOUS_BLUE_VARIABLE_FACTOR,
    MASS_1_FINAL,
    MASS_1_POST_COMMON_ENVELOPE,
    MASS_1_PRE_COMMON_ENVELOPE,
    MASS_2_FINAL,
    MASS_2_POST_COMMON_ENVELOPE,
    MASS_2_PRE_COMMON_ENVELOPE,
    MASS_ENV_1,
    MASS_ENV_2,
    MASSES_EQUILIBRATED,
    MASSES_EQUILIBRATED_AT_BIRTH,
    MASS_TRANSFER_TRACKER_HISTORY,
    MERGES_IN_HUBBLE_TIME,
    OPTIMISTIC_COMMON_ENVELOPE,
    ORBITAL_VELOCITY,
    ORBITAL_VELOCITY_PRE_SUPERNOVA,
    RADIUS_1_POST_COMMON_ENVELOPE,
    RADIUS_1_PRE_COMMON_ENVELOPE,
    RADIUS_2_POST_COMMON_ENVELOPE,
    RADIUS_2_PRE_COMMON_ENVELOPE,
    RANDOM_SEED,
    ROCHE_LOBE_RADIUS_1,
    ROCHE_LOBE_RADIUS_2,
    ROCHE_LOBE_RADIUS_1_POST_COMMON_ENVELOPE,
    ROCHE_LOBE_RADIUS_2_POST_COMMON_ENVELOPE,
    ROCHE_LOBE_RADIUS_1_PRE_COMMON_ENVELOPE,
    ROCHE_LOBE_RADIUS_2_PRE_COMMON_ENVELOPE,
    ROCHE_LOBE_TRACKER_1,
    ROCHE_LOBE_TRACKER_2,
    SECONDARY_TOO_SMALL_FOR_DCO,
    SEMI_MAJOR_AXIS_AT_DCO_FORMATION,
    SEMI_MAJOR_AXIS_INITIAL,
    SEMI_MAJOR_AXIS_POST_COMMON_ENVELOPE,
    SEMI_MAJOR_AXIS_PRE_SUPERNOVA,
    SEMI_MAJOR_AXIS_PRE_SUPERNOVA_RSOL,
    SEMI_MAJOR_AXIS_PRE_COMMON_ENVELOPE,
    SEMI_MAJOR_AXIS_PRIME,
    SEMI_MAJOR_AXIS_PRIME_RSOL,
    SIMULTANEOUS_RLOF,
    STABLE_RLOF_POST_COMMON_ENVELOPE,
    STELLAR_MERGER,
    STELLAR_MERGER_AT_BIRTH,
    STELLAR_TYPE_1_POST_COMMON_ENVELOPE,
    STELLAR_TYPE_1_PRE_COMMON_ENVELOPE,
    STELLAR_TYPE_2_POST_COMMON_ENVELOPE,
    STELLAR_TYPE_2_PRE_COMMON_ENVELOPE,
    STELLAR_TYPE_NAME_1_POST_COMMON_ENVELOPE,
    STELLAR_TYPE_NAME_1_PRE_COMMON_ENVELOPE,
    STELLAR_TYPE_NAME_2_POST_COMMON_ENVELOPE,
    STELLAR_TYPE_NAME_2_PRE_COMMON_ENVELOPE,
    SUPERNOVA_STATE,
    SYNCHRONIZATION_TIMESCALE,
    SYSTEMIC_VELOCITY,
    TIME,
    TIME_TO_COALESCENCE,
    TOTAL_ANGULAR_MOMENTUM_PRIME,
    TOTAL_ENERGY_PRIME,
    WOLF_RAYET_FACTOR,
    ZETA_LOBE,
    ZETA_STAR
};


// map BINARY_PROPERTY to string identifying the property
// for lookup by the printing functions
const COMPASUnorderedMap<BINARY_PROPERTY, std::string> BINARY_PROPERTY_LABEL = {
    { BINARY_PROPERTY::BE_BINARY_CURRENT_COMPANION_LUMINOSITY,             "BE_BINARY_CURRENT_COMPANION_LUMINOSITY" },
    { BINARY_PROPERTY::BE_BINARY_CURRENT_COMPANION_MASS,                   "BE_BINARY_CURRENT_COMPANION_MASS" },
    { BINARY_PROPERTY::BE_BINARY_CURRENT_COMPANION_RADIUS,                 "BE_BINARY_CURRENT_COMPANION_RADIUS" },
    { BINARY_PROPERTY::BE_BINARY_CURRENT_COMPANION_TEFF,                   "BE_BINARY_CURRENT_COMPANION_TEFF" },
    { BINARY_PROPERTY::BE_BINARY_CURRENT_DT,                               "BE_BINARY_CURRENT_DT" },
    { BINARY_PROPERTY::BE_BINARY_CURRENT_ECCENTRICITY,                     "BE_BINARY_CURRENT_ECCENTRICITY" },
    { BINARY_PROPERTY::BE_BINARY_CURRENT_ID,                               "BE_BINARY_CURRENT_ID" },
    { BINARY_PROPERTY::BE_BINARY_CURRENT_NS_MASS,                          "BE_BINARY_CURRENT_NS_MASS" },
    { BINARY_PROPERTY::BE_BINARY_CURRENT_RANDOM_SEED,                      "BE_BINARY_CURRENT_RANDOM_SEED" },
    { BINARY_PROPERTY::BE_BINARY_CURRENT_SEPARATION,                       "BE_BINARY_CURRENT_SEPARATION" },
    { BINARY_PROPERTY::BE_BINARY_CURRENT_TOTAL_TIME,                       "BE_BINARY_CURRENT_TOTAL_TIME" },
    { BINARY_PROPERTY::CIRCULARIZATION_TIMESCALE,                          "CIRCULARIZATION_TIMESCALE" },
    { BINARY_PROPERTY::COMMON_ENVELOPE_ALPHA,                              "COMMON_ENVELOPE_ALPHA" },
    { BINARY_PROPERTY::COMMON_ENVELOPE_AT_LEAST_ONCE,                      "COMMON_ENVELOPE_AT_LEAST_ONCE" },
    { BINARY_PROPERTY::COMMON_ENVELOPE_EVENT_COUNT,                        "COMMON_ENVELOPE_EVENT_COUNT" },
    { BINARY_PROPERTY::DIMENSIONLESS_KICK_VELOCITY,                        "DIMENSIONLESS_KICK_VELOCITY" },
    { BINARY_PROPERTY::UNBOUND,                                            "UNBOUND" },
    { BINARY_PROPERTY::DOUBLE_CORE_COMMON_ENVELOPE,                        "DOUBLE_CORE_COMMON_ENVELOPE" },
    { BINARY_PROPERTY::DT,                                                 "DT" },
    { BINARY_PROPERTY::ECCENTRICITY,                                       "ECCENTRICITY" },
    { BINARY_PROPERTY::ECCENTRICITY_AT_DCO_FORMATION,                      "ECCENTRICITY_AT_DCO_FORMATION" },
    { BINARY_PROPERTY::ECCENTRICITY_INITIAL,                               "ECCENTRICITY_INITIAL" },
    { BINARY_PROPERTY::ECCENTRICITY_POST_COMMON_ENVELOPE,                  "ECCENTRICITY_POST_COMMON_ENVELOPE" },
    { BINARY_PROPERTY::ECCENTRICITY_PRE_SUPERNOVA,                     "ECCENTRICITY_PRE_SUPERNOVA" },
    { BINARY_PROPERTY::ECCENTRICITY_PRE_COMMON_ENVELOPE,                   "ECCENTRICITY_PRE_COMMON_ENVELOPE" },
    { BINARY_PROPERTY::ECCENTRICITY_PRIME,                                 "ECCENTRICITY_PRIME" },
    { BINARY_PROPERTY::ERROR,                                              "ERROR" },
    { BINARY_PROPERTY::ID,                                                 "ID" },
    { BINARY_PROPERTY::IMMEDIATE_RLOF_POST_COMMON_ENVELOPE,                "IMMEDIATE_RLOF_POST_COMMON_ENVELOPE" },
    { BINARY_PROPERTY::LUMINOUS_BLUE_VARIABLE_FACTOR,                      "LUMINOUS_BLUE_VARIABLE_FACTOR" },
    { BINARY_PROPERTY::MASS_1_FINAL,                                       "MASS_1_FINAL" },
    { BINARY_PROPERTY::MASS_1_POST_COMMON_ENVELOPE,                        "MASS_1_POST_COMMON_ENVELOPE" },
    { BINARY_PROPERTY::MASS_1_PRE_COMMON_ENVELOPE,                         "MASS_1_PRE_COMMON_ENVELOPE" },
    { BINARY_PROPERTY::MASS_2_FINAL,                                       "MASS_2_FINAL" },
    { BINARY_PROPERTY::MASS_2_POST_COMMON_ENVELOPE,                        "MASS_2_POST_COMMON_ENVELOPE" },
    { BINARY_PROPERTY::MASS_2_PRE_COMMON_ENVELOPE,                         "MASS_2_PRE_COMMON_ENVELOPE" },
    { BINARY_PROPERTY::MASS_ENV_1,                                         "MASS_ENV_1" },
    { BINARY_PROPERTY::MASS_ENV_2,                                         "MASS_ENV_2" },
    { BINARY_PROPERTY::MASSES_EQUILIBRATED,                                "MASSES_EQUILIBRATED" },
    { BINARY_PROPERTY::MASSES_EQUILIBRATED_AT_BIRTH,                       "MASSES_EQUILIBRATED_AT_BIRTH" },
    { BINARY_PROPERTY::MASS_TRANSFER_TRACKER_HISTORY,                      "MASS_TRANSFER_TRACKER_HISTORY" },
    { BINARY_PROPERTY::MERGES_IN_HUBBLE_TIME,                              "MERGES_IN_HUBBLE_TIME" },
    { BINARY_PROPERTY::OPTIMISTIC_COMMON_ENVELOPE,                         "OPTIMISTIC_COMMON_ENVELOPE" },
    { BINARY_PROPERTY::ORBITAL_VELOCITY,                                   "ORBITAL_VELOCITY" },
    { BINARY_PROPERTY::ORBITAL_VELOCITY_PRE_SUPERNOVA,                 "ORBITAL_VELOCITY_PRE_SUPERNOVA" },
    { BINARY_PROPERTY::RADIUS_1_POST_COMMON_ENVELOPE,                      "RADIUS_1_POST_COMMON_ENVELOPE" },
    { BINARY_PROPERTY::RADIUS_1_PRE_COMMON_ENVELOPE,                       "RADIUS_1_PRE_COMMON_ENVELOPE" },
    { BINARY_PROPERTY::RADIUS_2_POST_COMMON_ENVELOPE,                      "RADIUS_2_POST_COMMON_ENVELOPE" },
    { BINARY_PROPERTY::RADIUS_2_PRE_COMMON_ENVELOPE,                       "RADIUS_2_PRE_COMMON_ENVELOPE" },
    { BINARY_PROPERTY::RANDOM_SEED,                                        "RANDOM_SEED" },
    { BINARY_PROPERTY::ROCHE_LOBE_RADIUS_1,                                "ROCHE_LOBE_RADIUS_1" },
    { BINARY_PROPERTY::ROCHE_LOBE_RADIUS_1_POST_COMMON_ENVELOPE,           "ROCHE_LOBE_RADIUS_1_POST_COMMON_ENVELOPE" },
    { BINARY_PROPERTY::ROCHE_LOBE_RADIUS_1_PRE_COMMON_ENVELOPE,            "ROCHE_LOBE_RADIUS_1_PRE_COMMON_ENVELOPE" },
    { BINARY_PROPERTY::ROCHE_LOBE_RADIUS_2,                                "ROCHE_LOBE_RADIUS_2" },
    { BINARY_PROPERTY::ROCHE_LOBE_RADIUS_2_POST_COMMON_ENVELOPE,           "ROCHE_LOBE_RADIUS_2_POST_COMMON_ENVELOPE" },
    { BINARY_PROPERTY::ROCHE_LOBE_RADIUS_2_PRE_COMMON_ENVELOPE,            "ROCHE_LOBE_RADIUS_2_PRE_COMMON_ENVELOPE" },
    { BINARY_PROPERTY::ROCHE_LOBE_TRACKER_1,                               "ROCHE_LOBE_TRACKER_1" },
    { BINARY_PROPERTY::ROCHE_LOBE_TRACKER_2,                               "ROCHE_LOBE_TRACKER_2" },
    { BINARY_PROPERTY::SECONDARY_TOO_SMALL_FOR_DCO,                        "SECONDARY_TOO_SMALL_FOR_DCO"},
    { BINARY_PROPERTY::SEMI_MAJOR_AXIS_AT_DCO_FORMATION,                   "SEMI_MAJOR_AXIS_AT_DCO_FORMATION" },
    { BINARY_PROPERTY::SEMI_MAJOR_AXIS_INITIAL,                            "SEMI_MAJOR_AXIS_INITIAL" },
    { BINARY_PROPERTY::SEMI_MAJOR_AXIS_POST_COMMON_ENVELOPE,               "SEMI_MAJOR_AXIS_POST_COMMON_ENVELOPE" },
    { BINARY_PROPERTY::SEMI_MAJOR_AXIS_PRE_SUPERNOVA,                  "SEMI_MAJOR_AXIS_PRE_SUPERNOVA" },
    { BINARY_PROPERTY::SEMI_MAJOR_AXIS_PRE_SUPERNOVA_RSOL,             "SEMI_MAJOR_AXIS_PRE_SUPERNOVA_RSOL" },
    { BINARY_PROPERTY::SEMI_MAJOR_AXIS_PRE_COMMON_ENVELOPE,                "SEMI_MAJOR_AXIS_PRE_COMMON_ENVELOPE" },
    { BINARY_PROPERTY::SEMI_MAJOR_AXIS_PRIME,                              "SEMI_MAJOR_AXIS_PRIME" },
    { BINARY_PROPERTY::SEMI_MAJOR_AXIS_PRIME_RSOL,                         "SEMI_MAJOR_AXIS_PRIME_RSOL" },
    { BINARY_PROPERTY::SIMULTANEOUS_RLOF,                                  "SIMULTANEOUS_RLOF" },
    { BINARY_PROPERTY::STABLE_RLOF_POST_COMMON_ENVELOPE,                   "STABLE_RLOF_POST_COMMON_ENVELOPE" },
    { BINARY_PROPERTY::STELLAR_MERGER,                                     "STELLAR_MERGER" },
    { BINARY_PROPERTY::STELLAR_MERGER_AT_BIRTH,                            "STELLAR_MERGER_AT_BIRTH" },
    { BINARY_PROPERTY::STELLAR_TYPE_1_POST_COMMON_ENVELOPE,                "STELLAR_TYPE_1_POST_COMMON_ENVELOPE" },
    { BINARY_PROPERTY::STELLAR_TYPE_1_PRE_COMMON_ENVELOPE,                 "STELLAR_TYPE_1_PRE_COMMON_ENVELOPE" },
    { BINARY_PROPERTY::STELLAR_TYPE_2_POST_COMMON_ENVELOPE,                "STELLAR_TYPE_2_POST_COMMON_ENVELOPE" },
    { BINARY_PROPERTY::STELLAR_TYPE_2_PRE_COMMON_ENVELOPE,                 "STELLAR_TYPE_2_PRE_COMMON_ENVELOPE" },
    { BINARY_PROPERTY::STELLAR_TYPE_NAME_1_POST_COMMON_ENVELOPE,           "STELLAR_TYPE_NAME_1_POST_COMMON_ENVELOPE" },
    { BINARY_PROPERTY::STELLAR_TYPE_NAME_1_PRE_COMMON_ENVELOPE,            "STELLAR_TYPE_NAME_1_PRE_COMMON_ENVELOPE" },
    { BINARY_PROPERTY::STELLAR_TYPE_NAME_2_POST_COMMON_ENVELOPE,           "STELLAR_TYPE_NAME_2_POST_COMMON_ENVELOPE" },
    { BINARY_PROPERTY::STELLAR_TYPE_NAME_2_PRE_COMMON_ENVELOPE,            "STELLAR_TYPE_NAME_2_PRE_COMMON_ENVELOPE" },
    { BINARY_PROPERTY::SUPERNOVA_STATE,                                    "SUPERNOVA_STATE" },
    { BINARY_PROPERTY::SYNCHRONIZATION_TIMESCALE,                          "SYNCHRONIZATION_TIMESCALE" },
    { BINARY_PROPERTY::SYSTEMIC_VELOCITY,                                  "SYSTEMIC_VELOCITY" },
    { BINARY_PROPERTY::TIME,                                               "TIME" },
    { BINARY_PROPERTY::TIME_TO_COALESCENCE,                                "TIME_TO_COALESCENCE" },
    { BINARY_PROPERTY::TOTAL_ANGULAR_MOMENTUM_PRIME,                       "TOTAL_ANGULAR_MOMENTUM_PRIME" },
    { BINARY_PROPERTY::TOTAL_ENERGY_PRIME,                                 "TOTAL_ENERGY_PRIME" },
    { BINARY_PROPERTY::WOLF_RAYET_FACTOR,                                  "WOLF_RAYET_FACTOR" },
    { BINARY_PROPERTY::ZETA_LOBE,                                          "ZETA_LOBE" },
    { BINARY_PROPERTY::ZETA_STAR,                                          "ZETA_STAR" }
};


// enum class PROGRAM_OPTION
// Symbolic names for program option values
enum class PROGRAM_OPTION: int {
    KICK_VELOCITY_DISTRIBUTION_SIGMA_CCSN_BH,
    KICK_VELOCITY_DISTRIBUTION_SIGMA_CCSN_NS,
    KICK_VELOCITY_DISTRIBUTION_SIGMA_FOR_ECSN,
    KICK_VELOCITY_DISTRIBUTION_SIGMA_FOR_USSN,
    RANDOM_SEED
};


// map PROGRAM_OPTION to string identifying the property
// for lookup by the printing functions
const COMPASUnorderedMap<PROGRAM_OPTION, std::string> PROGRAM_OPTION_LABEL = {
    { PROGRAM_OPTION::KICK_VELOCITY_DISTRIBUTION_SIGMA_CCSN_BH,  "KICK_VELOCITY_DISTRIBUTION_SIGMA_CCSN_BH" },
    { PROGRAM_OPTION::KICK_VELOCITY_DISTRIBUTION_SIGMA_CCSN_NS,  "KICK_VELOCITY_DISTRIBUTION_SIGMA_CCSN_NS" },
    { PROGRAM_OPTION::KICK_VELOCITY_DISTRIBUTION_SIGMA_FOR_ECSN, "KICK_VELOCITY_DISTRIBUTION_SIGMA_FOR_ECSN" },
    { PROGRAM_OPTION::KICK_VELOCITY_DISTRIBUTION_SIGMA_FOR_USSN, "KICK_VELOCITY_DISTRIBUTION_SIGMA_FOR_USSN" },
    { PROGRAM_OPTION::RANDOM_SEED,                               "RANDOM_SEED" }
};


enum class ANY_PROPERTY_TYPE: int { T_STAR_1_PROPERTY, T_STAR_2_PROPERTY, T_SUPERNOVA_PROPERTY, T_COMPANION_PROPERTY, T_STAR_PROPERTY, T_BINARY_PROPERTY, T_PROGRAM_OPTION };

typedef boost::variant<STAR_1_PROPERTY, STAR_2_PROPERTY, SUPERNOVA_PROPERTY, COMPANION_PROPERTY, STAR_PROPERTY, BINARY_PROPERTY, PROGRAM_OPTION> T_ANY_PROPERTY;
typedef boost::variant<STAR_1_PROPERTY, STAR_2_PROPERTY, SUPERNOVA_PROPERTY, COMPANION_PROPERTY, STAR_PROPERTY                                 > T_ANY_STAR_PROPERTY;
typedef boost::variant<STAR_1_PROPERTY, STAR_2_PROPERTY, SUPERNOVA_PROPERTY, COMPANION_PROPERTY                                                > T_ANY_BINARY_CONSTITUENT_PROPERTY;
typedef boost::variant<STAR_1_PROPERTY, STAR_2_PROPERTY, SUPERNOVA_PROPERTY, COMPANION_PROPERTY,                BINARY_PROPERTY                > T_ANY_BINARY_PROPERTY;


typedef std::vector<T_ANY_PROPERTY> ANY_PROPERTY_VECTOR;


class VariantPropertyType: public boost::static_visitor<ANY_PROPERTY_TYPE> {
public:
  ANY_PROPERTY_TYPE operator()(STAR_PROPERTY   prop)    const { return ANY_PROPERTY_TYPE::T_STAR_PROPERTY;   }
  ANY_PROPERTY_TYPE operator()(STAR_1_PROPERTY prop)    const { return ANY_PROPERTY_TYPE::T_STAR_1_PROPERTY; }
  ANY_PROPERTY_TYPE operator()(STAR_2_PROPERTY prop)    const { return ANY_PROPERTY_TYPE::T_STAR_2_PROPERTY; }
  ANY_PROPERTY_TYPE operator()(SUPERNOVA_PROPERTY prop) const { return ANY_PROPERTY_TYPE::T_SUPERNOVA_PROPERTY; }
  ANY_PROPERTY_TYPE operator()(COMPANION_PROPERTY prop) const { return ANY_PROPERTY_TYPE::T_COMPANION_PROPERTY; }
  ANY_PROPERTY_TYPE operator()(BINARY_PROPERTY prop)    const { return ANY_PROPERTY_TYPE::T_BINARY_PROPERTY; }
  ANY_PROPERTY_TYPE operator()(PROGRAM_OPTION prop)     const { return ANY_PROPERTY_TYPE::T_PROGRAM_OPTION; }
};


// typedef for property details
// the property details provide information about the property to assist in printing the property value
// the property_details tuple contains:
//
//   <data type, header string, units string, output field width, output field precision>
//
// where:
//
//    data type       is, as the name suggest, the data type of the property, from the TYPENAME enum class (above)
//    header string   is the string to be printed as the column header for the property
//    units string    is the string to be printed as the units header for the property
//    field width     is the printf() field width of the property (meaning varies per the data type, refer to printf() documentation)
//    field precision is the printf() field precision of the property (meaning varies per the data type, refer to printf() documentation)
typedef std::tuple<TYPENAME, std::string, std::string, int, int> PROPERTY_DETAILS;


// enum class ANY_STAR_PROPERTY_DETAIL
// Records the details of STELLAR properties.  The STELLAR properties are those that pertain
// to individual stars, whether they be a single star being evolved for SSE, or one of the
// constituent stars being evolved as part of a binary for BSE
const std::map<ANY_STAR_PROPERTY, PROPERTY_DETAILS> ANY_STAR_PROPERTY_DETAIL = {
    { ANY_STAR_PROPERTY::AGE,                                               { TYPENAME::DOUBLE,         "Age",                  "Myr",              16, 8 }},
    { ANY_STAR_PROPERTY::ANGULAR_MOMENTUM,                                  { TYPENAME::DOUBLE,         "Ang_Momentum",         "Msol*AU^2*yr^-1",  14, 6 }},
    { ANY_STAR_PROPERTY::BINDING_ENERGY_AT_COMMON_ENVELOPE,                 { TYPENAME::DOUBLE,         "Binding_Energy@CE",    "erg",              14, 6 }},
    { ANY_STAR_PROPERTY::BINDING_ENERGY_FIXED,                              { TYPENAME::DOUBLE,         "BE_Fixed",             "erg",              14, 6 }},
    { ANY_STAR_PROPERTY::BINDING_ENERGY_NANJING,                            { TYPENAME::DOUBLE,         "BE_Nanjing",           "erg",              14, 6 }},
    { ANY_STAR_PROPERTY::BINDING_ENERGY_POST_COMMON_ENVELOPE,               { TYPENAME::DOUBLE,         "Binding_Energy>CE",    "erg",              14, 6 }},
    { ANY_STAR_PROPERTY::BINDING_ENERGY_PRE_COMMON_ENVELOPE,                { TYPENAME::DOUBLE,         "Binding_Energy<CE",    "erg",              14, 6 }},
    { ANY_STAR_PROPERTY::BINDING_ENERGY_LOVERIDGE,                          { TYPENAME::DOUBLE,         "BE_Loveridge",         "erg",              14, 6 }},
    { ANY_STAR_PROPERTY::BINDING_ENERGY_LOVERIDGE_WINDS,                    { TYPENAME::DOUBLE,         "BE_Loveridge_Winds",   "erg",              14, 6 }},
    { ANY_STAR_PROPERTY::BINDING_ENERGY_KRUCKOW,                            { TYPENAME::DOUBLE,         "BE_Kruckow",           "erg",              14, 6 }},
    { ANY_STAR_PROPERTY::CHEMICALLY_HOMOGENEOUS_MAIN_SEQUENCE,              { TYPENAME::BOOL,           "CH_on_MS",             "State",             0, 0 }},
    { ANY_STAR_PROPERTY::CO_CORE_MASS,                                      { TYPENAME::DOUBLE,         "Mass_CO_Core",         "Msol",             14, 6 }},
    { ANY_STAR_PROPERTY::CO_CORE_MASS_AT_COMMON_ENVELOPE,                   { TYPENAME::DOUBLE,         "Mass_CO_Core@CE",      "Msol",             14, 6 }},
    { ANY_STAR_PROPERTY::CO_CORE_MASS_AT_COMPACT_OBJECT_FORMATION,          { TYPENAME::DOUBLE,         "Mass_CO_Core@CO",      "Msol",             14, 6 }},
    { ANY_STAR_PROPERTY::CORE_MASS,                                         { TYPENAME::DOUBLE,         "Mass_Core",            "Msol",             14, 6 }},
    { ANY_STAR_PROPERTY::CORE_MASS_AT_COMMON_ENVELOPE,                      { TYPENAME::DOUBLE,         "Mass_Core@CE",         "Msol",             14, 6 }},
    { ANY_STAR_PROPERTY::CORE_MASS_AT_COMPACT_OBJECT_FORMATION,             { TYPENAME::DOUBLE,         "Mass_Core@CO",         "Msol",             14, 6 }},
    { ANY_STAR_PROPERTY::DRAWN_KICK_VELOCITY,                               { TYPENAME::DOUBLE,         "Drawn_Kick_Velocity",  "kms^-1",           14, 6 }},
    { ANY_STAR_PROPERTY::DT,                                                { TYPENAME::DOUBLE,         "dT",                   "Myr",              16, 8 }},
    { ANY_STAR_PROPERTY::DYNAMICAL_TIMESCALE,                               { TYPENAME::DOUBLE,         "Tau_Dynamical",        "Myr",              16, 8 }},
    { ANY_STAR_PROPERTY::DYNAMICAL_TIMESCALE_POST_COMMON_ENVELOPE,          { TYPENAME::DOUBLE,         "Tau_Dynamical>CE",     "Myr",              16, 8 }},
    { ANY_STAR_PROPERTY::DYNAMICAL_TIMESCALE_PRE_COMMON_ENVELOPE,           { TYPENAME::DOUBLE,         "Tau_Dynamical<CE",     "Myr",              16, 8 }},
    { ANY_STAR_PROPERTY::ECCENTRIC_ANOMALY,                                 { TYPENAME::DOUBLE,         "Eccentric_Anomaly",    "-",                14, 6 }},
    { ANY_STAR_PROPERTY::ENV_MASS,                                          { TYPENAME::DOUBLE,         "Mass_Env",             "Msol",             14, 6 }},
    { ANY_STAR_PROPERTY::ERROR,                                             { TYPENAME::ERROR,          "Error",                "-",                 4, 1 }},
    { ANY_STAR_PROPERTY::EXPERIENCED_CCSN,                                  { TYPENAME::BOOL,           "Experienced_CCSN",     "Event",             0, 0 }},
    { ANY_STAR_PROPERTY::EXPERIENCED_ECSN,                                  { TYPENAME::BOOL,           "Experienced_ECSN",     "Event",             0, 0 }},
    { ANY_STAR_PROPERTY::EXPERIENCED_PISN,                                  { TYPENAME::BOOL,           "Experienced_PISN",     "Event",             0, 0 }},
    { ANY_STAR_PROPERTY::EXPERIENCED_PPISN,                                 { TYPENAME::BOOL,           "Experienced_PPISN",    "Event",             0, 0 }},
    { ANY_STAR_PROPERTY::EXPERIENCED_RLOF,                                  { TYPENAME::BOOL,           "Experienced_RLOF",     "Event",             0, 0 }},
    { ANY_STAR_PROPERTY::EXPERIENCED_SN_TYPE,                               { TYPENAME::SN_EVENT,       "Experienced_SN_Type",  "-",                 4, 1 }},
    { ANY_STAR_PROPERTY::EXPERIENCED_USSN,                                  { TYPENAME::BOOL,           "Experienced_USSN",     "Event",             0, 0 }},
    { ANY_STAR_PROPERTY::FALLBACK_FRACTION,                                 { TYPENAME::DOUBLE,         "Fallback_Fraction",    "-",                14, 6 }},
    { ANY_STAR_PROPERTY::HE_CORE_MASS,                                      { TYPENAME::DOUBLE,         "Mass_He_Core",         "Msol",             14, 6 }},
    { ANY_STAR_PROPERTY::HE_CORE_MASS_AT_COMMON_ENVELOPE,                   { TYPENAME::DOUBLE,         "Mass_He_Core@CE",      "Msol",             14, 6 }},
    { ANY_STAR_PROPERTY::HE_CORE_MASS_AT_COMPACT_OBJECT_FORMATION,          { TYPENAME::DOUBLE,         "Mass_He_Core@CO",      "Msol",             14, 6 }},
    { ANY_STAR_PROPERTY::HYDROGEN_POOR,                                     { TYPENAME::BOOL,           "Hydrogen_Poor",        "State",             0, 0 }},   // JR: todo: have left these as HRICH and HPOOR for backward compatibility
    { ANY_STAR_PROPERTY::HYDROGEN_RICH,                                     { TYPENAME::BOOL,           "Hydrogen_Rich",        "State",             0, 0 }},   // JR: todo: have left these as HRICH and HPOOR for backward compatibility
    { ANY_STAR_PROPERTY::ID,                                                { TYPENAME::OBJECT_ID,      "ID",                   "-",                12, 1 }},
    { ANY_STAR_PROPERTY::INITIAL_STELLAR_TYPE,                              { TYPENAME::STELLAR_TYPE,   "Stellar_Type@ZAMS",    "-",                 4, 1 }},
    { ANY_STAR_PROPERTY::INITIAL_STELLAR_TYPE_NAME,                         { TYPENAME::STRING,         "Stellar_Type@ZAMS",    "-",                42, 1 }},
    { ANY_STAR_PROPERTY::IS_CCSN,                                           { TYPENAME::BOOL,           "CCSN",                 "State",             0, 0 }},
    { ANY_STAR_PROPERTY::IS_ECSN,                                           { TYPENAME::BOOL,           "ECSN",                 "State",             0, 0 }},
    { ANY_STAR_PROPERTY::IS_PISN,                                           { TYPENAME::BOOL,           "PISN",                 "State",             0, 0 }},
    { ANY_STAR_PROPERTY::IS_PPISN,                                          { TYPENAME::BOOL,           "PPISN",                "State",             0, 0 }},
    { ANY_STAR_PROPERTY::IS_RLOF,                                           { TYPENAME::BOOL,           "RLOF",                 "State",             0, 0 }},
    { ANY_STAR_PROPERTY::IS_USSN,                                           { TYPENAME::BOOL,           "USSN",                 "State",             0, 0 }},
    { ANY_STAR_PROPERTY::KICK_VELOCITY,                                     { TYPENAME::DOUBLE,         "Applied_Kick_Velocity","kms^-1",           14, 6 }},
    { ANY_STAR_PROPERTY::LAMBDA_AT_COMMON_ENVELOPE,                         { TYPENAME::DOUBLE,         "Lambda@CE",            "-",                14, 6 }},
    { ANY_STAR_PROPERTY::LAMBDA_DEWI,                                       { TYPENAME::DOUBLE,         "Dewi",                 "-",                14, 6 }},
    { ANY_STAR_PROPERTY::LAMBDA_FIXED,                                      { TYPENAME::DOUBLE,         "Lambda_Fixed",         "-",                14, 6 }},
    { ANY_STAR_PROPERTY::LAMBDA_KRUCKOW,                                    { TYPENAME::DOUBLE,         "Kruckow",              "-",                14, 6 }},
    { ANY_STAR_PROPERTY::LAMBDA_KRUCKOW_BOTTOM,                             { TYPENAME::DOUBLE,         "Kruckow_Bottom",       "-",                14, 6 }},
    { ANY_STAR_PROPERTY::LAMBDA_KRUCKOW_MIDDLE,                             { TYPENAME::DOUBLE,         "Kruckow_Middle",       "-",                14, 6 }},
    { ANY_STAR_PROPERTY::LAMBDA_KRUCKOW_TOP,                                { TYPENAME::DOUBLE,         "Kruckow_Top",          "-",                14, 6 }},
    { ANY_STAR_PROPERTY::LAMBDA_LOVERIDGE,                                  { TYPENAME::DOUBLE,         "Loveridge",            "-",                14, 6 }},
    { ANY_STAR_PROPERTY::LAMBDA_LOVERIDGE_WINDS,                            { TYPENAME::DOUBLE,         "Loveridge_Winds",      "-",                14, 6 }},
    { ANY_STAR_PROPERTY::LAMBDA_NANJING,                                    { TYPENAME::DOUBLE,         "Lambda_Nanjing",       "-",                14, 6 }},
    { ANY_STAR_PROPERTY::LBV_PHASE_FLAG,                                    { TYPENAME::BOOL,           "LBV_Phase_Flag",       "Event",             0, 0 }},
    { ANY_STAR_PROPERTY::LUMINOSITY,                                        { TYPENAME::DOUBLE,         "Luminosity",           "Lsol",             14, 6 }},
    { ANY_STAR_PROPERTY::LUMINOSITY_POST_COMMON_ENVELOPE,                   { TYPENAME::DOUBLE,         "Luminosity>CE",        "Lsol",             14, 6 }},
    { ANY_STAR_PROPERTY::LUMINOSITY_PRE_COMMON_ENVELOPE,                    { TYPENAME::DOUBLE,         "Luminosity<CE",        "Lsol",             14, 6 }},
    { ANY_STAR_PROPERTY::MASS,                                              { TYPENAME::DOUBLE,         "Mass",                 "Msol",             14, 6 }},
    { ANY_STAR_PROPERTY::MASS_0,                                            { TYPENAME::DOUBLE,         "Mass_0",               "Msol",             14, 6 }},
    { ANY_STAR_PROPERTY::MASS_LOSS_DIFF,                                    { TYPENAME::DOUBLE,         "dmWinds",              "Msol",             14, 6 }},
    { ANY_STAR_PROPERTY::MASS_TRANSFER_CASE_INITIAL,                        { TYPENAME::MT_CASE,        "MT_Case",              "-",                 4, 1 }},
    { ANY_STAR_PROPERTY::MASS_TRANSFER_DIFF,                                { TYPENAME::DOUBLE,         "dmMT",                 "Msol",             14, 6 }},
    { ANY_STAR_PROPERTY::MDOT,                                              { TYPENAME::DOUBLE,         "Mdot",                 "Msol yr^-1",       14, 6 }},
    { ANY_STAR_PROPERTY::METALLICITY,                                       { TYPENAME::DOUBLE,         "Metallicity@ZAMS",     "-",                14, 6 }},
    { ANY_STAR_PROPERTY::MZAMS,                                             { TYPENAME::DOUBLE,         "Mass@ZAMS",            "Msol",             14, 6 }},
    { ANY_STAR_PROPERTY::NUCLEAR_TIMESCALE,                                 { TYPENAME::DOUBLE,         "Tau_Nuclear",          "Myr",              16, 8 }},
    { ANY_STAR_PROPERTY::NUCLEAR_TIMESCALE_POST_COMMON_ENVELOPE,            { TYPENAME::DOUBLE,         "Tau_Nuclear>CE",       "Myr",              16, 8 }},
    { ANY_STAR_PROPERTY::NUCLEAR_TIMESCALE_PRE_COMMON_ENVELOPE,             { TYPENAME::DOUBLE,         "Tau_Nuclear<CE",       "Myr",              16, 8 }},
    { ANY_STAR_PROPERTY::OMEGA,                                             { TYPENAME::DOUBLE,         "Omega",                "yr^-1",            14, 6 }},
    { ANY_STAR_PROPERTY::OMEGA_BREAK,                                       { TYPENAME::DOUBLE,         "Omega_Break",          "yr^-1",            14, 6 }},
    { ANY_STAR_PROPERTY::OMEGA_ZAMS,                                        { TYPENAME::DOUBLE,         "Omega@ZAMS",           "yr^-1",            14, 6 }},
    { ANY_STAR_PROPERTY::ORBITAL_ENERGY_POST_SUPERNOVA,                     { TYPENAME::DOUBLE,         "Orbital_Energy>SN",    "Msol^2AU^-1",      14, 6 }},
    { ANY_STAR_PROPERTY::ORBITAL_ENERGY_PRE_SUPERNOVA,                      { TYPENAME::DOUBLE,         "Orbital_Energy<SN",    "Msol^2AU^-1",      14, 6 }},
    { ANY_STAR_PROPERTY::PULSAR_MAGNETIC_FIELD,                             { TYPENAME::DOUBLE,         "Pulsar_Mag_Field",     "Tesla",            14, 6 }},
    { ANY_STAR_PROPERTY::PULSAR_SPIN_DOWN_RATE,                             { TYPENAME::DOUBLE,         "Pulsar_Spin_Down",     "rad/s^2",          14, 6 }},
    { ANY_STAR_PROPERTY::PULSAR_SPIN_FREQUENCY,                             { TYPENAME::DOUBLE,         "Pulsar_Spin_Freq",     "rad/s",            14, 6 }},
    { ANY_STAR_PROPERTY::PULSAR_SPIN_PERIOD,                                { TYPENAME::DOUBLE,         "Pulsar_Spin_Period",   "ms",               14, 6 }},
    { ANY_STAR_PROPERTY::RADIAL_EXPANSION_TIMESCALE,                        { TYPENAME::DOUBLE,         "Tau_Radial",           "Myr",              16, 8 }},
    { ANY_STAR_PROPERTY::RADIAL_EXPANSION_TIMESCALE_POST_COMMON_ENVELOPE,   { TYPENAME::DOUBLE,         "Tau_Radial>CE",        "Myr",              16, 8 }},
    { ANY_STAR_PROPERTY::RADIAL_EXPANSION_TIMESCALE_PRE_COMMON_ENVELOPE,    { TYPENAME::DOUBLE,         "Tau_Radial<CE",        "Myr",              16, 8 }},
    { ANY_STAR_PROPERTY::RADIUS,                                            { TYPENAME::DOUBLE,         "Radius",               "Rsol",             14, 6 }},
    { ANY_STAR_PROPERTY::RANDOM_SEED,                                       { TYPENAME::ULONGINT,       "SEED",                 "-",                12, 1 }},
    { ANY_STAR_PROPERTY::RECYCLED_NEUTRON_STAR,                             { TYPENAME::BOOL,           "Recycled_NS",          "Event",             0, 0 }},
    { ANY_STAR_PROPERTY::RLOF_ONTO_NS,                                      { TYPENAME::BOOL,           "RLOF->NS",             "Event",             0, 0 }},
    { ANY_STAR_PROPERTY::RUNAWAY,                                           { TYPENAME::BOOL,           "Runaway",              "Event",             0, 0 }},
    { ANY_STAR_PROPERTY::RZAMS,                                             { TYPENAME::DOUBLE,         "R@ZAMS",                "Rsol",            14, 6 }},
    { ANY_STAR_PROPERTY::SN_TYPE,                                           { TYPENAME::SN_EVENT,       "SN_Type",              "-",                 4, 1 }},
    { ANY_STAR_PROPERTY::STELLAR_TYPE,                                      { TYPENAME::STELLAR_TYPE,   "Stellar_Type",         "-",                 4, 1 }},
    { ANY_STAR_PROPERTY::STELLAR_TYPE_NAME,                                 { TYPENAME::STRING,         "Stellar_Type",         "-",                42, 1 }},
    { ANY_STAR_PROPERTY::STELLAR_TYPE_PREV,                                 { TYPENAME::STELLAR_TYPE,   "Stellar_Type_Prev",    "-",                 4, 1 }},
    { ANY_STAR_PROPERTY::STELLAR_TYPE_PREV_NAME,                            { TYPENAME::STRING,         "Stellar_Type_Prev",    "-",                42, 1 }},
    { ANY_STAR_PROPERTY::SUPERNOVA_KICK_VELOCITY_MAGNITUDE_RANDOM_NUMBER,   { TYPENAME::DOUBLE,         "SN_Kick_Magnitude_Random_Number", "-",     14, 6 }},
    { ANY_STAR_PROPERTY::MEAN_ANOMALY,                                      { TYPENAME::DOUBLE,         "SN_Kick_Mean_Anomaly", "-",                14, 6 }},
    { ANY_STAR_PROPERTY::SUPERNOVA_PHI,                                     { TYPENAME::DOUBLE,         "SN_Kick_Phi",          "-",                14, 6 }},
    { ANY_STAR_PROPERTY::SUPERNOVA_THETA,                                   { TYPENAME::DOUBLE,         "SN_Kick_Theta",        "-",                14, 6 }},
    { ANY_STAR_PROPERTY::TEMPERATURE,                                       { TYPENAME::DOUBLE,         "Teff",                 "K",             14, 6 }},
    { ANY_STAR_PROPERTY::TEMPERATURE_POST_COMMON_ENVELOPE,                  { TYPENAME::DOUBLE,         "Teff>CE",              "K",             14, 6 }},
    { ANY_STAR_PROPERTY::TEMPERATURE_PRE_COMMON_ENVELOPE,                   { TYPENAME::DOUBLE,         "Teff<CE",              "K",             14, 6 }},
    { ANY_STAR_PROPERTY::THERMAL_TIMESCALE,                                 { TYPENAME::DOUBLE,         "Tau_Thermal",          "Myr",              16, 8 }},
    { ANY_STAR_PROPERTY::THERMAL_TIMESCALE_POST_COMMON_ENVELOPE,            { TYPENAME::DOUBLE,         "Tau_Thermal>CE",       "Myr",              16, 8 }},
    { ANY_STAR_PROPERTY::THERMAL_TIMESCALE_PRE_COMMON_ENVELOPE,             { TYPENAME::DOUBLE,         "Tau_Thermal<CE",       "Myr",              16, 8 }},
    { ANY_STAR_PROPERTY::TIME,                                              { TYPENAME::DOUBLE,         "Time",                 "Myr",              16, 8 }},
    { ANY_STAR_PROPERTY::TIMESCALE_MS,                                      { TYPENAME::DOUBLE,         "tMS",                  "Myr",              16, 8 }},
    { ANY_STAR_PROPERTY::TOTAL_MASS_AT_COMPACT_OBJECT_FORMATION,            { TYPENAME::DOUBLE,         "Mass_Total@CO",        "Msol",             14, 6 }},
    { ANY_STAR_PROPERTY::TRUE_ANOMALY,                                      { TYPENAME::DOUBLE,         "True_Anomaly(psi)",    "-",                14, 6 }},
    { ANY_STAR_PROPERTY::ZETA_HURLEY,                                       { TYPENAME::DOUBLE,         "Zeta_Hurley",          "-",                14, 6 }},
    { ANY_STAR_PROPERTY::ZETA_HURLEY_HE,                                    { TYPENAME::DOUBLE,         "Zeta_Hurley_He",       "-",                14, 6 }},
    { ANY_STAR_PROPERTY::ZETA_SOBERMAN,                                     { TYPENAME::DOUBLE,         "Zeta_Soberman",        "-",                14, 6 }},
    { ANY_STAR_PROPERTY::ZETA_SOBERMAN_HE,                                  { TYPENAME::DOUBLE,         "Zeta_SoberMan_He",     "-",                14, 6 }}
};

// enum class BINARY_PROPERTY_DETAIL
// Records the details of BINARY properties.  The BINARY properties are those that pertain
// to exclusively to a binary star - not the constituent stars that make up the binary
const std::map<BINARY_PROPERTY, PROPERTY_DETAILS> BINARY_PROPERTY_DETAIL = {
    { BINARY_PROPERTY::BE_BINARY_CURRENT_COMPANION_LUMINOSITY,              { TYPENAME::DOUBLE,         "Companion_Lum",        "Lsol",             14, 6 }},
    { BINARY_PROPERTY::BE_BINARY_CURRENT_COMPANION_MASS,                    { TYPENAME::DOUBLE,         "Companion_Mass",       "Msol",             14, 6 }},
    { BINARY_PROPERTY::BE_BINARY_CURRENT_COMPANION_RADIUS,                  { TYPENAME::DOUBLE,         "Companion_Radius",     "Rsol",             14, 6 }},
    { BINARY_PROPERTY::BE_BINARY_CURRENT_COMPANION_TEFF,                    { TYPENAME::DOUBLE,         "Companion_Teff",       "K",             14, 6 }},
    { BINARY_PROPERTY::BE_BINARY_CURRENT_DT,                                { TYPENAME::DOUBLE,         "dT",                   "Myr",              16, 8 }},
    { BINARY_PROPERTY::BE_BINARY_CURRENT_ECCENTRICITY,                      { TYPENAME::DOUBLE,         "Eccentricity",         "-",                14, 6 }},
    { BINARY_PROPERTY::BE_BINARY_CURRENT_ID,                                { TYPENAME::OBJECT_ID,      "ID",                   "-",                12, 1 }},
    { BINARY_PROPERTY::BE_BINARY_CURRENT_NS_MASS,                           { TYPENAME::DOUBLE,         "NS_Mass",              "Msol",             14, 6 }},
    { BINARY_PROPERTY::BE_BINARY_CURRENT_RANDOM_SEED,                       { TYPENAME::ULONGINT,       "SEED",                 "-",                12, 1 }},
    { BINARY_PROPERTY::BE_BINARY_CURRENT_SEPARATION,                        { TYPENAME::DOUBLE,         "Separation",           "Rsol",             14, 6 }},
    { BINARY_PROPERTY::BE_BINARY_CURRENT_TOTAL_TIME,                        { TYPENAME::DOUBLE,         "Total_Time",           "Myr",              16, 8 }},
    { BINARY_PROPERTY::CIRCULARIZATION_TIMESCALE,                           { TYPENAME::DOUBLE,         "Tau_Circ",             "Myr",              16, 8 }},
    { BINARY_PROPERTY::COMMON_ENVELOPE_ALPHA,                               { TYPENAME::DOUBLE,         "CE_Alpha",             "-",                14, 6 }},
    { BINARY_PROPERTY::COMMON_ENVELOPE_AT_LEAST_ONCE,                       { TYPENAME::BOOL,           "CEE",                  "Event",             0, 0 }},
    { BINARY_PROPERTY::COMMON_ENVELOPE_EVENT_COUNT,                         { TYPENAME::UINT,           "CE_Event_Count",       "Count",             6, 1 }},
    { BINARY_PROPERTY::DIMENSIONLESS_KICK_VELOCITY,                         { TYPENAME::DOUBLE,         "Kick_Velocity(uK)",    "-",                14, 6 }},
    { BINARY_PROPERTY::UNBOUND,                                             { TYPENAME::BOOL,           "Unbound",              "State",             0, 0 }},
    { BINARY_PROPERTY::DOUBLE_CORE_COMMON_ENVELOPE,                         { TYPENAME::BOOL,           "Double_Core_CE",       "Event",             0, 0 }},
    { BINARY_PROPERTY::DT,                                                  { TYPENAME::DOUBLE,         "dT",                   "Myr",              16, 8 }},
    { BINARY_PROPERTY::ECCENTRICITY,                                        { TYPENAME::DOUBLE,         "Eccentricity",         "-",                14, 6 }},
    { BINARY_PROPERTY::ECCENTRICITY_AT_DCO_FORMATION,                       { TYPENAME::DOUBLE,         "Eccentricity@DCO",     "-",                14, 6 }},
    { BINARY_PROPERTY::ECCENTRICITY_INITIAL,                                { TYPENAME::DOUBLE,         "Eccentricity@ZAMS",    "-",                14, 6 }},
    { BINARY_PROPERTY::ECCENTRICITY_POST_COMMON_ENVELOPE,                   { TYPENAME::DOUBLE,         "Eccentricity>CE",      "-",                14, 6 }},
    { BINARY_PROPERTY::ECCENTRICITY_PRE_SUPERNOVA,                      { TYPENAME::DOUBLE,         "Eccentricity<SN",   "-",                14, 6 }},
    { BINARY_PROPERTY::ECCENTRICITY_PRE_COMMON_ENVELOPE,                    { TYPENAME::DOUBLE,         "Eccentricity<CE",      "-",                14, 6 }},
    { BINARY_PROPERTY::ECCENTRICITY_PRIME,                                  { TYPENAME::DOUBLE,         "Eccentricity",         "-",                14, 6 }},
    { BINARY_PROPERTY::ERROR,                                               { TYPENAME::ERROR,          "Error",                "-",                 4, 1 }},
    { BINARY_PROPERTY::ID,                                                  { TYPENAME::OBJECT_ID,      "ID",                   "-",                12, 1 }},
    { BINARY_PROPERTY::IMMEDIATE_RLOF_POST_COMMON_ENVELOPE,                 { TYPENAME::BOOL,           "Immediate_RLOF>CE",    "Event",             0, 0 }},
    { BINARY_PROPERTY::LUMINOUS_BLUE_VARIABLE_FACTOR,                       { TYPENAME::DOUBLE,         "LBV_Multiplier",       "-",                14, 6 }},
    { BINARY_PROPERTY::MASS_1_FINAL,                                        { TYPENAME::DOUBLE,         "Core_Mass_1",          "Msol",             14, 6 }},
    { BINARY_PROPERTY::MASS_1_POST_COMMON_ENVELOPE,                         { TYPENAME::DOUBLE,         "Mass_1>CE",            "Msol",             14, 6 }},
    { BINARY_PROPERTY::MASS_1_PRE_COMMON_ENVELOPE,                          { TYPENAME::DOUBLE,         "Mass_1<CE",            "Msol",             14, 6 }},
    { BINARY_PROPERTY::MASS_2_FINAL,                                        { TYPENAME::DOUBLE,         "Core_Mass_2",          "Msol",             14, 6 }},
    { BINARY_PROPERTY::MASS_2_POST_COMMON_ENVELOPE,                         { TYPENAME::DOUBLE,         "Mass_2>CE",            "Msol",             14, 6 }},
    { BINARY_PROPERTY::MASS_2_PRE_COMMON_ENVELOPE,                          { TYPENAME::DOUBLE,         "Mass_2<CE",            "Msol",             14, 6 }},
    { BINARY_PROPERTY::MASS_ENV_1,                                          { TYPENAME::DOUBLE,         "Mass_Env_1",           "Msol",             14, 6 }},
    { BINARY_PROPERTY::MASS_ENV_2,                                          { TYPENAME::DOUBLE,         "Mass_Env_2",           "Msol",             14, 6 }},
    { BINARY_PROPERTY::MASSES_EQUILIBRATED,                                 { TYPENAME::BOOL,           "Equilibrated",         "Event",             0, 0 }},
    { BINARY_PROPERTY::MASSES_EQUILIBRATED_AT_BIRTH,                        { TYPENAME::BOOL,           "Equilibrated_At_Birth","Event",             0, 0 }},
    { BINARY_PROPERTY::MASS_TRANSFER_TRACKER_HISTORY,                       { TYPENAME::MT_TRACKING,    "MT_History",           "-",                 4, 1 }},
    { BINARY_PROPERTY::MERGES_IN_HUBBLE_TIME,                               { TYPENAME::BOOL,           "Merges_Hubble_Time",   "State",             0, 0 }},
    { BINARY_PROPERTY::OPTIMISTIC_COMMON_ENVELOPE,                          { TYPENAME::BOOL,           "Optimistic_CE",        "State",             0, 0 }},
    { BINARY_PROPERTY::ORBITAL_VELOCITY,                                    { TYPENAME::DOUBLE,         "Orbital_Velocity",     "kms^-1",           14, 6 }},
    { BINARY_PROPERTY::ORBITAL_VELOCITY_PRE_SUPERNOVA,                  	{ TYPENAME::DOUBLE,         "Orb_Velocity<SN",   	"kms^-1",           14, 6 }},
    { BINARY_PROPERTY::RADIUS_1_POST_COMMON_ENVELOPE,                       { TYPENAME::DOUBLE,         "Radius_1>CE",          "Rsol",             14, 6 }},
    { BINARY_PROPERTY::RADIUS_1_PRE_COMMON_ENVELOPE,                        { TYPENAME::DOUBLE,         "Radius_1<CE",          "Rsol",             14, 6 }},
    { BINARY_PROPERTY::RADIUS_2_POST_COMMON_ENVELOPE,                       { TYPENAME::DOUBLE,         "Radius_2>CE",          "Rsol",             14, 6 }},
    { BINARY_PROPERTY::RADIUS_2_PRE_COMMON_ENVELOPE,                        { TYPENAME::DOUBLE,         "Radius_2<CE",          "Rsol",             14, 6 }},
    { BINARY_PROPERTY::RANDOM_SEED,                                         { TYPENAME::ULONGINT,       "SEED",                 "-",                12, 1 }},
    { BINARY_PROPERTY::ROCHE_LOBE_RADIUS_1,                                 { TYPENAME::DOUBLE,         "RocheLobe_1/a",        "-",                14, 6 }},
    { BINARY_PROPERTY::ROCHE_LOBE_RADIUS_1_POST_COMMON_ENVELOPE,            { TYPENAME::DOUBLE,         "RocheLobe_1>CE",       "Rsol",             14, 6 }},
    { BINARY_PROPERTY::ROCHE_LOBE_RADIUS_1_PRE_COMMON_ENVELOPE,             { TYPENAME::DOUBLE,         "RocheLobe_1<CE",       "Rsol",             14, 6 }},
    { BINARY_PROPERTY::ROCHE_LOBE_RADIUS_2,                                 { TYPENAME::DOUBLE,         "RocheLobe_2/a",        "-",                14, 6 }},
    { BINARY_PROPERTY::ROCHE_LOBE_RADIUS_2_POST_COMMON_ENVELOPE,            { TYPENAME::DOUBLE,         "RocheLobe_2>CE",       "Rsol",             14, 6 }},
    { BINARY_PROPERTY::ROCHE_LOBE_RADIUS_2_PRE_COMMON_ENVELOPE,             { TYPENAME::DOUBLE,         "RocheLobe_2<CE",       "Rsol",             14, 6 }},
    { BINARY_PROPERTY::ROCHE_LOBE_TRACKER_1,                                { TYPENAME::DOUBLE,         "Radius_1/RL",          "-",                14, 6 }},
    { BINARY_PROPERTY::ROCHE_LOBE_TRACKER_2,                                { TYPENAME::DOUBLE,         "Radius_2/RL",          "-",                14, 6 }},
    { BINARY_PROPERTY::SECONDARY_TOO_SMALL_FOR_DCO,                         { TYPENAME::BOOL,           "Secondary<<DCO",       "State",             0, 0 }},
    { BINARY_PROPERTY::SEMI_MAJOR_AXIS_AT_DCO_FORMATION,                    { TYPENAME::DOUBLE,         "Separation@DCO",       "AU",               14, 6 }},
    { BINARY_PROPERTY::SEMI_MAJOR_AXIS_INITIAL,                             { TYPENAME::DOUBLE,         "Separation@ZAMS",      "AU",               14, 6 }},
    { BINARY_PROPERTY::SEMI_MAJOR_AXIS_POST_COMMON_ENVELOPE,                { TYPENAME::DOUBLE,         "Separation>CE",        "Rsol",             14, 6 }},
    { BINARY_PROPERTY::SEMI_MAJOR_AXIS_PRE_SUPERNOVA,                   	{ TYPENAME::DOUBLE,         "Separation<SN",     	"AU",               14, 6 }},
    { BINARY_PROPERTY::SEMI_MAJOR_AXIS_PRE_SUPERNOVA_RSOL,              	{ TYPENAME::DOUBLE,         "Separation<SN",     	"Rsol",             14, 6 }},
    { BINARY_PROPERTY::SEMI_MAJOR_AXIS_PRE_COMMON_ENVELOPE,                 { TYPENAME::DOUBLE,         "Separation<CE",        "Rsol",             14, 6 }},
    { BINARY_PROPERTY::SEMI_MAJOR_AXIS_PRIME,                               { TYPENAME::DOUBLE,         "Separation",           "AU",               14, 6 }},
    { BINARY_PROPERTY::SEMI_MAJOR_AXIS_PRIME_RSOL,                          { TYPENAME::DOUBLE,         "Separation",           "Rsol",             14, 6 }},
    { BINARY_PROPERTY::SIMULTANEOUS_RLOF,                                   { TYPENAME::BOOL,           "Simultaneous_RLOF",    "Event",             0, 0 }},
    { BINARY_PROPERTY::STABLE_RLOF_POST_COMMON_ENVELOPE,                    { TYPENAME::BOOL,           "Stable_RLOF>CE",       "State",             0, 0 }},
    { BINARY_PROPERTY::STELLAR_MERGER,                                      { TYPENAME::BOOL,           "Merger",               "Event",             0, 0 }},
    { BINARY_PROPERTY::STELLAR_MERGER_AT_BIRTH,                             { TYPENAME::BOOL,           "Merger_At_Birth",      "Event",             0, 0 }},
    { BINARY_PROPERTY::STELLAR_TYPE_1_POST_COMMON_ENVELOPE,                 { TYPENAME::STELLAR_TYPE,   "Stellar_Type_1>CE",    "-",                 4, 1 }},
    { BINARY_PROPERTY::STELLAR_TYPE_1_PRE_COMMON_ENVELOPE,                  { TYPENAME::STELLAR_TYPE,   "Stellar_Type_1<CE",    "-",                 4, 1 }},
    { BINARY_PROPERTY::STELLAR_TYPE_2_POST_COMMON_ENVELOPE,                 { TYPENAME::STELLAR_TYPE,   "Stellar_Type_2>CE",    "-",                 4, 1 }},
    { BINARY_PROPERTY::STELLAR_TYPE_2_PRE_COMMON_ENVELOPE,                  { TYPENAME::STELLAR_TYPE,   "Stellar_Type_2<CE",    "-",                 4, 1 }},
    { BINARY_PROPERTY::STELLAR_TYPE_NAME_1_POST_COMMON_ENVELOPE,            { TYPENAME::STRING,         "Stellar_Type_1>CE",    "-",                42, 1 }},
    { BINARY_PROPERTY::STELLAR_TYPE_NAME_1_PRE_COMMON_ENVELOPE,             { TYPENAME::STRING,         "Stellar_Type_1<CE",    "-",                42, 1 }},
    { BINARY_PROPERTY::STELLAR_TYPE_NAME_2_POST_COMMON_ENVELOPE,            { TYPENAME::STRING,         "Stellar_Type_2>CE",    "-",                42, 1 }},
    { BINARY_PROPERTY::STELLAR_TYPE_NAME_2_PRE_COMMON_ENVELOPE,             { TYPENAME::STRING,         "Stellar_Type_2<CE",    "-",                42, 1 }},
    { BINARY_PROPERTY::SUPERNOVA_STATE,                                     { TYPENAME::SN_STATE,       "Supernova_State",      "State",             4, 1 }},   // JR: todo: for backward compatibility
    { BINARY_PROPERTY::SYNCHRONIZATION_TIMESCALE,                           { TYPENAME::DOUBLE,         "Tau_Sync",             "Myr",              16, 8 }},
    { BINARY_PROPERTY::SYSTEMIC_VELOCITY,                                   { TYPENAME::DOUBLE,         "Systemic_Velocity",    "kms^-1",           14, 6 }},
    { BINARY_PROPERTY::TIME,                                                { TYPENAME::DOUBLE,         "Time",                 "Myr",              16, 8 }},
    { BINARY_PROPERTY::TIME_TO_COALESCENCE,                                 { TYPENAME::DOUBLE,         "Coalescence_Time",     "Myr",              16, 8 }},
    { BINARY_PROPERTY::TOTAL_ANGULAR_MOMENTUM_PRIME,                        { TYPENAME::DOUBLE,         "Ang_Momentum_Total",   "Msol*AU^2*yr^-1",  14, 6 }},
    { BINARY_PROPERTY::TOTAL_ENERGY_PRIME,                                  { TYPENAME::DOUBLE,         "Energy_Total",         "Msol*AU^2*yr^-2",  14, 6 }},
    { BINARY_PROPERTY::WOLF_RAYET_FACTOR,                                   { TYPENAME::DOUBLE,         "WR_Multiplier",        "-",                14, 6 }},
    { BINARY_PROPERTY::ZETA_LOBE,                                           { TYPENAME::DOUBLE,         "Zeta_Lobe",   "-",                14, 6 }},
    { BINARY_PROPERTY::ZETA_STAR,                                           { TYPENAME::DOUBLE,         "Zeta_Star",    "-",                14, 6 }}
};

// enum class PROGRAM_OPTION_DETAIL
// Records the details of PROGRAM_OPTION properties.
// Currently only records details for the program options that are printed during
// either SSE or BSE.
// This should be expanded as necessary.
const std::map<PROGRAM_OPTION, PROPERTY_DETAILS> PROGRAM_OPTION_DETAIL = {
    { PROGRAM_OPTION::KICK_VELOCITY_DISTRIBUTION_SIGMA_CCSN_BH,            { TYPENAME::DOUBLE,          "Sigma_Kick_CCSN_BH",   "kms^-1",           14, 6 }},
    { PROGRAM_OPTION::KICK_VELOCITY_DISTRIBUTION_SIGMA_CCSN_NS,            { TYPENAME::DOUBLE,          "Sigma_Kick_CCSN_NS",   "kms^-1",           14, 6 }},
    { PROGRAM_OPTION::KICK_VELOCITY_DISTRIBUTION_SIGMA_FOR_ECSN,           { TYPENAME::DOUBLE,          "Sigma_Kick_ECSN",      "kms^-1",           14, 6 }},
    { PROGRAM_OPTION::KICK_VELOCITY_DISTRIBUTION_SIGMA_FOR_USSN,           { TYPENAME::DOUBLE,          "Sigma_Kick_USSN",      "kms^-1",           14, 6 }},
    { PROGRAM_OPTION::RANDOM_SEED,                                         { TYPENAME::ULONGINT,        "SEED (ProgramOption)", "-",                12, 1 }}
};


// SSE_PARAMETERS_REC
//
// Default record definition for the Single Star Parameters logfile
//
const ANY_PROPERTY_VECTOR SSE_PARAMETERS_REC = {
    STAR_PROPERTY::AGE,
    STAR_PROPERTY::DT,
    STAR_PROPERTY::TIME,
    STAR_PROPERTY::STELLAR_TYPE,
    STAR_PROPERTY::METALLICITY,
    STAR_PROPERTY::MASS_0,
    STAR_PROPERTY::MASS,
    STAR_PROPERTY::RADIUS,
    STAR_PROPERTY::RZAMS,
    STAR_PROPERTY::LUMINOSITY,
    STAR_PROPERTY::TEMPERATURE,
    STAR_PROPERTY::CORE_MASS,
    STAR_PROPERTY::CO_CORE_MASS,
    STAR_PROPERTY::HE_CORE_MASS,
    STAR_PROPERTY::MDOT,
    STAR_PROPERTY::TIMESCALE_MS
};


// BSE_SYSTEM_PARAMETERS_REC
//
// Default record definition for the Binary System Parameters logfile
//
const ANY_PROPERTY_VECTOR BSE_SYSTEM_PARAMETERS_REC = {
    BINARY_PROPERTY::ID,
    BINARY_PROPERTY::RANDOM_SEED,
    STAR_1_PROPERTY::MZAMS,
    STAR_2_PROPERTY::MZAMS,
    BINARY_PROPERTY::SEMI_MAJOR_AXIS_INITIAL,
    BINARY_PROPERTY::ECCENTRICITY_INITIAL,
    STAR_1_PROPERTY::SUPERNOVA_KICK_VELOCITY_MAGNITUDE_RANDOM_NUMBER,
    STAR_1_PROPERTY::SUPERNOVA_THETA,
    STAR_1_PROPERTY::SUPERNOVA_PHI,
    STAR_1_PROPERTY::MEAN_ANOMALY,
    STAR_2_PROPERTY::SUPERNOVA_KICK_VELOCITY_MAGNITUDE_RANDOM_NUMBER,
    STAR_2_PROPERTY::SUPERNOVA_THETA,
    STAR_2_PROPERTY::SUPERNOVA_PHI,
    STAR_2_PROPERTY::MEAN_ANOMALY,
    STAR_1_PROPERTY::OMEGA_ZAMS,
    STAR_2_PROPERTY::OMEGA_ZAMS,
    PROGRAM_OPTION::KICK_VELOCITY_DISTRIBUTION_SIGMA_CCSN_NS,
    PROGRAM_OPTION::KICK_VELOCITY_DISTRIBUTION_SIGMA_CCSN_BH,
    PROGRAM_OPTION::KICK_VELOCITY_DISTRIBUTION_SIGMA_FOR_ECSN,
    PROGRAM_OPTION::KICK_VELOCITY_DISTRIBUTION_SIGMA_FOR_USSN,
    BINARY_PROPERTY::LUMINOUS_BLUE_VARIABLE_FACTOR,
    BINARY_PROPERTY::WOLF_RAYET_FACTOR,
    BINARY_PROPERTY::COMMON_ENVELOPE_ALPHA,
    STAR_1_PROPERTY::METALLICITY,
    STAR_2_PROPERTY::METALLICITY,
    // BINARY_PROPERTY::SECONDARY_TOO_SMALL_FOR_DCO,
    BINARY_PROPERTY::UNBOUND,
    BINARY_PROPERTY::STELLAR_MERGER,
    BINARY_PROPERTY::STELLAR_MERGER_AT_BIRTH,
    STAR_1_PROPERTY::INITIAL_STELLAR_TYPE,
    STAR_1_PROPERTY::STELLAR_TYPE,
    STAR_2_PROPERTY::INITIAL_STELLAR_TYPE,
    STAR_2_PROPERTY::STELLAR_TYPE,
    BINARY_PROPERTY::ERROR
};


// BSE_DOUBLE_COMPACT_OBJECT_REC
//
// Default record definition for the Binary Double Compact Objects logfile
//
const ANY_PROPERTY_VECTOR BSE_DOUBLE_COMPACT_OBJECTS_REC = {
    BINARY_PROPERTY::ID,
    BINARY_PROPERTY::RANDOM_SEED,
    BINARY_PROPERTY::SEMI_MAJOR_AXIS_AT_DCO_FORMATION, 
    BINARY_PROPERTY::ECCENTRICITY_AT_DCO_FORMATION,
    STAR_1_PROPERTY::MASS,
    STAR_1_PROPERTY::STELLAR_TYPE,
    STAR_2_PROPERTY::MASS, // floor: remove (its in SN) ?
    STAR_2_PROPERTY::STELLAR_TYPE,
    BINARY_PROPERTY::TIME_TO_COALESCENCE,
    BINARY_PROPERTY::TIME,
    // BINARY_PROPERTY::RLOF_SECONDARY_POST_COMMON_ENVELOPE,
    STAR_1_PROPERTY::MASS_TRANSFER_CASE_INITIAL, // floor: remove (its in RLOF) ?
    STAR_2_PROPERTY::MASS_TRANSFER_CASE_INITIAL, // floor: remove (its in RLOF) ?
    BINARY_PROPERTY::MERGES_IN_HUBBLE_TIME, 
    STAR_1_PROPERTY::RECYCLED_NEUTRON_STAR,  // floor: remove (its in RLOF) ?
    STAR_2_PROPERTY::RECYCLED_NEUTRON_STAR,  // floor: remove (its in RLOF) ?
};


// BSE_BE_BINARY_REC
//
// Default record definition for the BeBinaries logfile
//
const ANY_PROPERTY_VECTOR BSE_BE_BINARIES_REC = {
    BINARY_PROPERTY::BE_BINARY_CURRENT_ID,
    BINARY_PROPERTY::BE_BINARY_CURRENT_RANDOM_SEED,
    BINARY_PROPERTY::BE_BINARY_CURRENT_DT,
    BINARY_PROPERTY::BE_BINARY_CURRENT_TOTAL_TIME,
    BINARY_PROPERTY::BE_BINARY_CURRENT_NS_MASS,
    BINARY_PROPERTY::BE_BINARY_CURRENT_COMPANION_MASS,
    BINARY_PROPERTY::BE_BINARY_CURRENT_COMPANION_LUMINOSITY,
    BINARY_PROPERTY::BE_BINARY_CURRENT_COMPANION_TEFF,
    BINARY_PROPERTY::BE_BINARY_CURRENT_COMPANION_RADIUS,
    BINARY_PROPERTY::BE_BINARY_CURRENT_SEPARATION,
    BINARY_PROPERTY::BE_BINARY_CURRENT_ECCENTRICITY
};


// BSE_DETAILED_OUTPUT_REC
//
// Default record definition for the Binary Detailed Output logfile
//
const ANY_PROPERTY_VECTOR BSE_DETAILED_OUTPUT_REC = {
    BINARY_PROPERTY::ID,
    BINARY_PROPERTY::RANDOM_SEED,
    BINARY_PROPERTY::DT,
    BINARY_PROPERTY::TIME,
    BINARY_PROPERTY::SEMI_MAJOR_AXIS_PRIME_RSOL,
    BINARY_PROPERTY::ECCENTRICITY_PRIME,
    STAR_1_PROPERTY::MZAMS,
    STAR_2_PROPERTY::MZAMS,
    STAR_1_PROPERTY::MASS_0,
    STAR_2_PROPERTY::MASS_0,
    STAR_1_PROPERTY::MASS,
    STAR_2_PROPERTY::MASS,
    STAR_1_PROPERTY::ENV_MASS,
    STAR_2_PROPERTY::ENV_MASS,
    STAR_1_PROPERTY::CORE_MASS,
    STAR_2_PROPERTY::CORE_MASS,
    STAR_1_PROPERTY::HE_CORE_MASS,
    STAR_2_PROPERTY::HE_CORE_MASS,
    STAR_1_PROPERTY::CO_CORE_MASS,
    STAR_2_PROPERTY::CO_CORE_MASS,
    STAR_1_PROPERTY::RADIUS,
    STAR_2_PROPERTY::RADIUS,
    BINARY_PROPERTY::ROCHE_LOBE_RADIUS_1,
    BINARY_PROPERTY::ROCHE_LOBE_RADIUS_2,
    BINARY_PROPERTY::ROCHE_LOBE_TRACKER_1,
    BINARY_PROPERTY::ROCHE_LOBE_TRACKER_2,
    STAR_1_PROPERTY::OMEGA,
    STAR_2_PROPERTY::OMEGA,
    STAR_1_PROPERTY::OMEGA_BREAK,
    STAR_2_PROPERTY::OMEGA_BREAK,
    STAR_1_PROPERTY::INITIAL_STELLAR_TYPE,
    STAR_2_PROPERTY::INITIAL_STELLAR_TYPE,
    STAR_1_PROPERTY::STELLAR_TYPE,
    STAR_2_PROPERTY::STELLAR_TYPE,
    STAR_1_PROPERTY::AGE,
    STAR_2_PROPERTY::AGE,
    STAR_1_PROPERTY::LUMINOSITY,
    STAR_2_PROPERTY::LUMINOSITY,
    STAR_1_PROPERTY::TEMPERATURE,
    STAR_2_PROPERTY::TEMPERATURE,
    STAR_1_PROPERTY::ANGULAR_MOMENTUM,
    STAR_2_PROPERTY::ANGULAR_MOMENTUM,
    STAR_1_PROPERTY::DYNAMICAL_TIMESCALE,
    STAR_2_PROPERTY::DYNAMICAL_TIMESCALE,
    STAR_1_PROPERTY::THERMAL_TIMESCALE,
    STAR_2_PROPERTY::THERMAL_TIMESCALE,
    STAR_1_PROPERTY::NUCLEAR_TIMESCALE,
    STAR_2_PROPERTY::NUCLEAR_TIMESCALE,
    STAR_1_PROPERTY::ZETA_SOBERMAN,
    STAR_2_PROPERTY::ZETA_SOBERMAN,
    STAR_1_PROPERTY::ZETA_SOBERMAN_HE,
    STAR_2_PROPERTY::ZETA_SOBERMAN_HE,
    STAR_1_PROPERTY::ZETA_HURLEY,
    STAR_2_PROPERTY::ZETA_HURLEY,
    STAR_1_PROPERTY::ZETA_HURLEY_HE,
    STAR_2_PROPERTY::ZETA_HURLEY_HE,
    STAR_1_PROPERTY::MASS_LOSS_DIFF,
    STAR_2_PROPERTY::MASS_LOSS_DIFF,
    STAR_1_PROPERTY::MASS_TRANSFER_DIFF,
    STAR_2_PROPERTY::MASS_TRANSFER_DIFF,
    BINARY_PROPERTY::TOTAL_ANGULAR_MOMENTUM_PRIME,
    BINARY_PROPERTY::TOTAL_ENERGY_PRIME,
    STAR_1_PROPERTY::LAMBDA_NANJING,
    STAR_2_PROPERTY::LAMBDA_NANJING,
    STAR_1_PROPERTY::LAMBDA_LOVERIDGE,
    STAR_2_PROPERTY::LAMBDA_LOVERIDGE,
    STAR_1_PROPERTY::LAMBDA_KRUCKOW_TOP,
    STAR_2_PROPERTY::LAMBDA_KRUCKOW_TOP,
    STAR_1_PROPERTY::LAMBDA_KRUCKOW_MIDDLE,
    STAR_2_PROPERTY::LAMBDA_KRUCKOW_MIDDLE,
    STAR_1_PROPERTY::LAMBDA_KRUCKOW_BOTTOM,
    STAR_2_PROPERTY::LAMBDA_KRUCKOW_BOTTOM,
    STAR_1_PROPERTY::METALLICITY,
    STAR_2_PROPERTY::METALLICITY,
    BINARY_PROPERTY::MASS_TRANSFER_TRACKER_HISTORY,
    STAR_1_PROPERTY::PULSAR_MAGNETIC_FIELD,
    STAR_2_PROPERTY::PULSAR_MAGNETIC_FIELD,
    STAR_1_PROPERTY::PULSAR_SPIN_FREQUENCY,
    STAR_2_PROPERTY::PULSAR_SPIN_FREQUENCY,
    STAR_1_PROPERTY::PULSAR_SPIN_DOWN_RATE,
    STAR_2_PROPERTY::PULSAR_SPIN_DOWN_RATE,
    STAR_1_PROPERTY::RADIAL_EXPANSION_TIMESCALE,
    STAR_2_PROPERTY::RADIAL_EXPANSION_TIMESCALE
};


// BSE_PULSAR_EVOLUTION_REC
//
// Default record definition for the Binary Pulsar Evolution logfile
//
const ANY_PROPERTY_VECTOR BSE_PULSAR_EVOLUTION_REC = {
    BINARY_PROPERTY::ID,
    BINARY_PROPERTY::RANDOM_SEED,
    // BINARY_PROPERTY::UNBOUND,
    STAR_1_PROPERTY::MASS,
    STAR_2_PROPERTY::MASS,
    STAR_1_PROPERTY::STELLAR_TYPE,
    STAR_2_PROPERTY::STELLAR_TYPE,
    BINARY_PROPERTY::SEMI_MAJOR_AXIS_PRIME_RSOL,
    BINARY_PROPERTY::MASS_TRANSFER_TRACKER_HISTORY,
    STAR_1_PROPERTY::PULSAR_MAGNETIC_FIELD,
    STAR_2_PROPERTY::PULSAR_MAGNETIC_FIELD,
    STAR_1_PROPERTY::PULSAR_SPIN_FREQUENCY,
    STAR_2_PROPERTY::PULSAR_SPIN_FREQUENCY,
    STAR_1_PROPERTY::PULSAR_SPIN_DOWN_RATE,
    STAR_2_PROPERTY::PULSAR_SPIN_DOWN_RATE,
    BINARY_PROPERTY::TIME,
    BINARY_PROPERTY::DT
};


// BSE_SUPERNOVAE_REC
//
// Default record definition for the Binary Supernovae logfile
//
const ANY_PROPERTY_VECTOR BSE_SUPERNOVAE_REC = {
    BINARY_PROPERTY::ID,
    BINARY_PROPERTY::RANDOM_SEED,
    SUPERNOVA_PROPERTY::DRAWN_KICK_VELOCITY,
    SUPERNOVA_PROPERTY::KICK_VELOCITY,
    SUPERNOVA_PROPERTY::FALLBACK_FRACTION,
    BINARY_PROPERTY::ORBITAL_VELOCITY_PRE_SUPERNOVA,
    BINARY_PROPERTY::DIMENSIONLESS_KICK_VELOCITY, // remove?  (its in systemParameters)
    SUPERNOVA_PROPERTY::TRUE_ANOMALY,				// remove?  (its in systemParameters)
    SUPERNOVA_PROPERTY::SUPERNOVA_THETA, // remove?  (its in systemParameters)
    SUPERNOVA_PROPERTY::SUPERNOVA_PHI, // remove?  (its in systemParameters)
    SUPERNOVA_PROPERTY::SN_TYPE,
    // SUPERNOVA_PROPERTY::EXPERIENCED_SN_TYPE,
    BINARY_PROPERTY::UNBOUND,
    SUPERNOVA_PROPERTY::TOTAL_MASS_AT_COMPACT_OBJECT_FORMATION,
    COMPANION_PROPERTY::MASS,
    SUPERNOVA_PROPERTY::CO_CORE_MASS_AT_COMPACT_OBJECT_FORMATION,
    SUPERNOVA_PROPERTY::MASS,
    SUPERNOVA_PROPERTY::EXPERIENCED_RLOF,
    SUPERNOVA_PROPERTY::STELLAR_TYPE,
    BINARY_PROPERTY::SUPERNOVA_STATE,
    SUPERNOVA_PROPERTY::STELLAR_TYPE_PREV,
    COMPANION_PROPERTY::STELLAR_TYPE_PREV,
    SUPERNOVA_PROPERTY::CORE_MASS_AT_COMPACT_OBJECT_FORMATION,
    SUPERNOVA_PROPERTY::HE_CORE_MASS_AT_COMPACT_OBJECT_FORMATION,
    // BINARY_PROPERTY::STABLE_RLOF_POST_COMMON_ENVELOPE, 
    // SUPERNOVA_PROPERTY::RLOF_ONTO_NS, // (does not work currently?)
    BINARY_PROPERTY::TIME,
    BINARY_PROPERTY::ECCENTRICITY_PRE_SUPERNOVA,  // floor: we want a Eccentricity<SN and Eccentricity>SN; how to do this?
	BINARY_PROPERTY::ECCENTRICITY,
    BINARY_PROPERTY::SEMI_MAJOR_AXIS_PRE_SUPERNOVA_RSOL,
	BINARY_PROPERTY::SEMI_MAJOR_AXIS_PRIME_RSOL,
    BINARY_PROPERTY::SYSTEMIC_VELOCITY,
    SUPERNOVA_PROPERTY::HYDROGEN_RICH,
    SUPERNOVA_PROPERTY::HYDROGEN_POOR,
    COMPANION_PROPERTY::RUNAWAY
};


// BSE_COMMON_ENVELOPES_REC
//
// Default record definition for the Binary Common Envelopes logfile
//
const ANY_PROPERTY_VECTOR BSE_COMMON_ENVELOPES_REC = {
    BINARY_PROPERTY::ID,
    BINARY_PROPERTY::RANDOM_SEED,
    BINARY_PROPERTY::TIME,
    STAR_1_PROPERTY::LAMBDA_AT_COMMON_ENVELOPE,
    STAR_2_PROPERTY::LAMBDA_AT_COMMON_ENVELOPE,
    STAR_1_PROPERTY::BINDING_ENERGY_PRE_COMMON_ENVELOPE,
    STAR_2_PROPERTY::BINDING_ENERGY_PRE_COMMON_ENVELOPE,
    BINARY_PROPERTY::ECCENTRICITY_PRE_COMMON_ENVELOPE,
    BINARY_PROPERTY::ECCENTRICITY_POST_COMMON_ENVELOPE,
    BINARY_PROPERTY::SEMI_MAJOR_AXIS_PRE_COMMON_ENVELOPE,
    BINARY_PROPERTY::SEMI_MAJOR_AXIS_POST_COMMON_ENVELOPE,
    BINARY_PROPERTY::ROCHE_LOBE_RADIUS_1_PRE_COMMON_ENVELOPE,
    BINARY_PROPERTY::ROCHE_LOBE_RADIUS_1_POST_COMMON_ENVELOPE,
    BINARY_PROPERTY::ROCHE_LOBE_RADIUS_2_PRE_COMMON_ENVELOPE,
    BINARY_PROPERTY::ROCHE_LOBE_RADIUS_2_POST_COMMON_ENVELOPE,
    BINARY_PROPERTY::MASS_1_PRE_COMMON_ENVELOPE,
    BINARY_PROPERTY::MASS_ENV_1,
    BINARY_PROPERTY::MASS_1_FINAL,
    BINARY_PROPERTY::RADIUS_1_PRE_COMMON_ENVELOPE,
    BINARY_PROPERTY::RADIUS_1_POST_COMMON_ENVELOPE,
    BINARY_PROPERTY::STELLAR_TYPE_1_PRE_COMMON_ENVELOPE,
    STAR_1_PROPERTY::STELLAR_TYPE,
    STAR_1_PROPERTY::LAMBDA_FIXED,
    STAR_1_PROPERTY::LAMBDA_NANJING,
    STAR_1_PROPERTY::LAMBDA_LOVERIDGE,
    STAR_1_PROPERTY::LAMBDA_LOVERIDGE_WINDS,
    STAR_1_PROPERTY::LAMBDA_KRUCKOW,
    STAR_1_PROPERTY::BINDING_ENERGY_FIXED,
    STAR_1_PROPERTY::BINDING_ENERGY_NANJING,
    STAR_1_PROPERTY::BINDING_ENERGY_LOVERIDGE,
    STAR_1_PROPERTY::BINDING_ENERGY_LOVERIDGE_WINDS,
    STAR_1_PROPERTY::BINDING_ENERGY_KRUCKOW,
    BINARY_PROPERTY::MASS_2_PRE_COMMON_ENVELOPE,
    BINARY_PROPERTY::MASS_ENV_2,
    BINARY_PROPERTY::MASS_2_FINAL,
    BINARY_PROPERTY::RADIUS_2_PRE_COMMON_ENVELOPE,
    BINARY_PROPERTY::RADIUS_2_POST_COMMON_ENVELOPE,
    BINARY_PROPERTY::STELLAR_TYPE_2_PRE_COMMON_ENVELOPE,
    STAR_2_PROPERTY::STELLAR_TYPE,
    STAR_2_PROPERTY::LAMBDA_FIXED,
    STAR_2_PROPERTY::LAMBDA_NANJING,
    STAR_2_PROPERTY::LAMBDA_LOVERIDGE,
    STAR_2_PROPERTY::LAMBDA_LOVERIDGE_WINDS,
    STAR_2_PROPERTY::LAMBDA_KRUCKOW,
    STAR_2_PROPERTY::BINDING_ENERGY_FIXED,
    STAR_2_PROPERTY::BINDING_ENERGY_NANJING,
    STAR_2_PROPERTY::BINDING_ENERGY_LOVERIDGE,
    STAR_2_PROPERTY::BINDING_ENERGY_LOVERIDGE_WINDS,
    STAR_2_PROPERTY::BINDING_ENERGY_KRUCKOW,
    BINARY_PROPERTY::MASS_TRANSFER_TRACKER_HISTORY,
    BINARY_PROPERTY::STELLAR_MERGER,
    BINARY_PROPERTY::OPTIMISTIC_COMMON_ENVELOPE,
    BINARY_PROPERTY::COMMON_ENVELOPE_EVENT_COUNT,
    BINARY_PROPERTY::DOUBLE_CORE_COMMON_ENVELOPE,
    STAR_1_PROPERTY::IS_RLOF,
    STAR_1_PROPERTY::LUMINOSITY_PRE_COMMON_ENVELOPE,
    STAR_1_PROPERTY::TEMPERATURE_PRE_COMMON_ENVELOPE,
    STAR_1_PROPERTY::DYNAMICAL_TIMESCALE_PRE_COMMON_ENVELOPE,
    STAR_1_PROPERTY::THERMAL_TIMESCALE_PRE_COMMON_ENVELOPE,
    STAR_1_PROPERTY::NUCLEAR_TIMESCALE_PRE_COMMON_ENVELOPE,
    STAR_2_PROPERTY::IS_RLOF,
    STAR_2_PROPERTY::LUMINOSITY_PRE_COMMON_ENVELOPE,
    STAR_2_PROPERTY::TEMPERATURE_PRE_COMMON_ENVELOPE,
    STAR_2_PROPERTY::DYNAMICAL_TIMESCALE_PRE_COMMON_ENVELOPE,
    STAR_2_PROPERTY::THERMAL_TIMESCALE_PRE_COMMON_ENVELOPE,
    STAR_2_PROPERTY::NUCLEAR_TIMESCALE_PRE_COMMON_ENVELOPE,
    BINARY_PROPERTY::ZETA_STAR,
    BINARY_PROPERTY::ZETA_LOBE,
    BINARY_PROPERTY::SYNCHRONIZATION_TIMESCALE,
    BINARY_PROPERTY::CIRCULARIZATION_TIMESCALE,
    STAR_1_PROPERTY::RADIAL_EXPANSION_TIMESCALE_PRE_COMMON_ENVELOPE,
    STAR_2_PROPERTY::RADIAL_EXPANSION_TIMESCALE_PRE_COMMON_ENVELOPE,
    BINARY_PROPERTY::IMMEDIATE_RLOF_POST_COMMON_ENVELOPE,
    BINARY_PROPERTY::SIMULTANEOUS_RLOF
};


// enum class LOGFILE
// Symbolic names for logfiles
enum class LOGFILE: int {
    NONE,
    DEBUG_LOG,
    ERROR_LOG,
    SSE_PARAMETERS,
    BSE_SYSTEM_PARAMETERS,
    BSE_DOUBLE_COMPACT_OBJECTS,
    BSE_SUPERNOVAE,
    BSE_COMMON_ENVELOPES,
    BSE_BE_BINARIES,
    BSE_PULSAR_EVOLUTION,
    BSE_DETAILED_OUTPUT
};


// enum class LOGFILE_TYPE
// Symbolic names for logfile types
enum class LOGFILE_TYPE: int { NONE, STELLAR, BINARY };


typedef std::tuple<std::string, ANY_PROPERTY_VECTOR, std::string, std::string, LOGFILE_TYPE> LOGFILE_DESCRIPTOR_T;

// descriptors for logfiles
// unordered_map - key is integer logfile (from enum class LOGFILE above)
const std::map<LOGFILE, LOGFILE_DESCRIPTOR_T> LOGFILE_DESCRIPTOR = {
    { LOGFILE::NONE,                       { "" ,                          {},                             "",                "",                    LOGFILE_TYPE::NONE}},
    { LOGFILE::DEBUG_LOG,                  { "Debug_Log",                  {},                             "",                "",                    LOGFILE_TYPE::NONE }},
    { LOGFILE::ERROR_LOG,                  { "Error_Log",                  {},                             "",                "",                    LOGFILE_TYPE::NONE }},
    { LOGFILE::SSE_PARAMETERS,             { "SSE_Parameters",             SSE_PARAMETERS_REC,             "SSE_PARMS",       "SSE_PARMS_REC",       LOGFILE_TYPE::STELLAR }},
    { LOGFILE::BSE_SYSTEM_PARAMETERS,      { "BSE_System_Parameters",      BSE_SYSTEM_PARAMETERS_REC,      "BSE_SYSPARMS",    "BSE_SYSPARMS_REC",    LOGFILE_TYPE::BINARY }},
    { LOGFILE::BSE_DOUBLE_COMPACT_OBJECTS, { "BSE_Double_Compact_Objects", BSE_DOUBLE_COMPACT_OBJECTS_REC, "BSE_DCO",         "BSE_DCO_REC",         LOGFILE_TYPE::BINARY }},
    { LOGFILE::BSE_SUPERNOVAE,             { "BSE_Supernovae",             BSE_SUPERNOVAE_REC,             "BSE_SNE",         "BSE_SNE_REC",         LOGFILE_TYPE::BINARY }},
    { LOGFILE::BSE_COMMON_ENVELOPES,       { "BSE_Common_Envelopes",       BSE_COMMON_ENVELOPES_REC,       "BSE_CEE",         "BSE_CEE_REC",         LOGFILE_TYPE::BINARY }},
    { LOGFILE::BSE_BE_BINARIES,            { "BSE_BE_Binaries",            BSE_BE_BINARIES_REC,            "BSE_BE_BINARIES", "BSE_BE_BINARIES_REC", LOGFILE_TYPE::BINARY }},
    { LOGFILE::BSE_PULSAR_EVOLUTION,       { "BSE_Pulsar_Evolution",       BSE_PULSAR_EVOLUTION_REC,       "BSE_PULSARS",     "BSE_PULSARS_REC",     LOGFILE_TYPE::BINARY }},
    { LOGFILE::BSE_DETAILED_OUTPUT,        { "BSE_Detailed_Output",        BSE_DETAILED_OUTPUT_REC,        "BSE_DETAILED",    "BSE_DETAILED_REC",    LOGFILE_TYPE::BINARY }}
};


// double vector CHE_Coefficients
// coefficients for the calculation of initial angular frequency
// Mandel from Butler 2018
const DBL_VECTOR CHE_Coefficients = { 5.7914E-04, -1.9196E-06, -4.0602E-07, 1.0150E-08, -9.1792E-11, 2.9051E-13 };


// enum class LR_TCoeff
// Symbolic names for term coefficients for Luminosity & Radius coefficients from Tout et al. 1996
enum class LR_TCoeff: int { a, b, c, d, e };
#define A LR_TCoeff::a
#define B LR_TCoeff::b
#define C LR_TCoeff::c
#define D LR_TCoeff::d
#define E LR_TCoeff::e

// enum class L_Coeff
// Symbolic names for luminosity coefficients (from Tout et al. 1996)
enum class L_Coeff: int { ALPHA, BETA, GAMMA, DELTA, EPSILON, ZETA, ETA };
#define ALPHA   L_Coeff::ALPHA
#define BETA    L_Coeff::BETA
#define GAMMA   L_Coeff::GAMMA
#define DELTA   L_Coeff::DELTA
#define EPSILON L_Coeff::EPSILON
#define ZETA    L_Coeff::ZETA
#define ETA     L_Coeff::ETA

// L (Luminosity) coefficients
// Table 1 in Tout et al 1996
// Key to map is L_Coeff.  Map element is unordered_map of term coefficient values.
const std::map<int, COMPASUnorderedMap<LR_TCoeff, double>> L_COEFF = {
    {static_cast<int>(ALPHA),   {{A, 0.39704170}, {B,  -0.32913574}, {C,  0.34776688}, {D,  0.37470851}, {E, 0.09011915}}},
    {static_cast<int>(BETA),    {{A, 8.52762600}, {B, -24.41225973}, {C, 56.43597107}, {D, 37.06152575}, {E, 5.45624060}}},
    {static_cast<int>(GAMMA),   {{A, 0.00025546}, {B,  -0.00123461}, {C, -0.00023246}, {D,  0.00045519}, {E, 0.00016176}}},
    {static_cast<int>(DELTA),   {{A, 5.43288900}, {B,  -8.62157806}, {C, 13.44202049}, {D, 14.51584135}, {E, 3.39793084}}},
    {static_cast<int>(EPSILON), {{A, 5.56357900}, {B, -10.32345224}, {C, 19.44322980}, {D, 18.97361347}, {E, 4.16903097}}},
    {static_cast<int>(ZETA),    {{A, 0.78866060}, {B,  -2.90870942}, {C,  6.54713531}, {D,  4.05606657}, {E, 0.53287322}}},
    {static_cast<int>(ETA),     {{A, 0.00586685}, {B,  -0.01704237}, {C,  0.03872348}, {D,  0.02570041}, {E, 0.00383376}}}
};

#undef ALPHA
#undef BETA
#undef GAMMA
#undef DELTA
#undef EPSILON
#undef ZETA
#undef ETA


// enum class R_Coeff
// Symbolic names for radius coefficients from Tout et al. 1996
enum class R_Coeff: int { THETA, IOTA, KAPPA, LAMBDA, MU, NU, XI, OMICRON, PI };
#define THETA   R_Coeff::THETA
#define IOTA    R_Coeff::IOTA
#define KAPPA   R_Coeff::KAPPA
#define LAMBDA  R_Coeff::LAMBDA
#define MU      R_Coeff::MU
#define NU      R_Coeff::NU
#define XI      R_Coeff::XI
#define OMICRON R_Coeff::OMICRON
#define Pi      R_Coeff::PI

// R (Radius) coefficients
// Table 2 in Tout et al. 1996
// Key to map is L_Coeff.  Map element is unordered_map of term coefficient values.
const std::map<int, COMPASUnorderedMap<LR_TCoeff, double>> R_COEFF = {
    {static_cast<int>(THETA),   {{A,  1.71535900}, {B,  0.62246212}, {C,  -0.92557761}, {D,  -1.16996966}, {E, -0.30631491}}},
    {static_cast<int>(IOTA),    {{A,  6.59778800}, {B, -0.42450044}, {C, -12.13339427}, {D, -10.73509484}, {E, -2.51487077}}},
    {static_cast<int>(KAPPA),   {{A, 10.08855000}, {B, -7.11727086}, {C, -31.67119479}, {D, -24.24848322}, {E, -5.33608972}}},
    {static_cast<int>(LAMBDA),  {{A,  1.01249500}, {B,  0.32699690}, {C,  -0.00923418}, {D,  -0.03876858}, {E, -0.00412750}}},
    {static_cast<int>(MU),      {{A,  0.07490166}, {B,  0.02410413}, {C,   0.07233664}, {D,   0.03040467}, {E,  0.00197741}}},
    {static_cast<int>(NU),      {{A,  0.01077422}, {B,  0.00000000}, {C,   0.00000000}, {D,   0.00000000}, {E,  0.00000000}}},
    {static_cast<int>(XI),      {{A,  3.08223400}, {B,  0.94472050}, {C,  -2.15200882}, {D,  -2.49219496}, {E, -0.63848738}}},
    {static_cast<int>(OMICRON), {{A, 17.84778000}, {B, -7.45345690}, {C, -48.96066856}, {D, -40.05386135}, {E, -9.09331816}}},
    {static_cast<int>(Pi),      {{A,  0.00022582}, {B, -0.00186899}, {C,   0.00388783}, {D,   0.00142402}, {E, -0.00007671}}}
};

#undef THETA
#undef IOTA
#undef KAPPA
#undef LAMBDA
#undef MU
#undef NU
#undef XI
#undef OMICRON
#undef Pi

#undef A
#undef B
#undef C
#undef D
#undef E


// enum class AB_TCoeff
// Symbolic names for term coefficients for A & B coefficients from Hurley et al. 2000
enum class AB_TCoeff: int { ALPHA, BETA, GAMMA, ETA, MU };
#define ALPHA AB_TCoeff::ALPHA
#define BETA  AB_TCoeff::BETA
#define GAMMA AB_TCoeff::GAMMA
#define ETA   AB_TCoeff::ETA
#define MU    AB_TCoeff::MU

// A coefficients
// Table in Appendix A of Hurley et al. 2000
// Key to map is n (A(n)).  Map element is unordered_map of term coefficient values.
const std::map<int, COMPASUnorderedMap<AB_TCoeff, double>> A_COEFF = {
    { 1, {{ALPHA,  1.593890E3 }, {BETA,  2.053038E3 }, {GAMMA,  1.231226E3 }, {ETA,  2.327785E2 }, {MU,  0.000000E0 }}},
    { 2, {{ALPHA,  2.706708E3 }, {BETA,  1.483131E3 }, {GAMMA,  5.772723E2 }, {ETA,  7.411230E1 }, {MU,  0.000000E0 }}},
    { 3, {{ALPHA,  1.466143E2 }, {BETA, -1.048442E2 }, {GAMMA, -6.795374E1 }, {ETA, -1.391127E1 }, {MU,  0.000000E0 }}},
    { 4, {{ALPHA,  4.141960E-2}, {BETA,  4.564888E-2}, {GAMMA,  2.958542E-2}, {ETA,  5.571483E-3}, {MU,  0.000000E0 }}},
    { 5, {{ALPHA,  3.426349E-1}, {BETA,  0.000000E0 }, {GAMMA,  0.000000E0 }, {ETA,  0.000000E0 }, {MU,  0.000000E0 }}},
    { 6, {{ALPHA,  1.949814E1 }, {BETA,  1.758178E0 }, {GAMMA, -6.008212E0 }, {ETA, -4.470533E0 }, {MU,  0.000000E0 }}},
    { 7, {{ALPHA,  4.903830E0 }, {BETA,  0.000000E0 }, {GAMMA,  0.000000E0 }, {ETA,  0.000000E0 }, {MU,  0.000000E0 }}},
    { 8, {{ALPHA,  5.212154E-2}, {BETA,  3.166411E-2}, {GAMMA, -2.750074E-3}, {ETA, -2.271549E-3}, {MU,  0.000000E0 }}},
    { 9, {{ALPHA,  1.312179E0 }, {BETA, -3.294936E-1}, {GAMMA,  9.231860E-2}, {ETA,  2.610989E-2}, {MU,  0.000000E0 }}},
    {10, {{ALPHA,  8.073972E-1}, {BETA,  0.000000E0 }, {GAMMA,  0.000000E0 }, {ETA,  0.000000E0 }, {MU,  0.000000E0 }}},

    {11, {{ALPHA,  1.031538E0 }, {BETA, -2.434480E-1}, {GAMMA,  7.732821E0 }, {ETA,  6.460705E0 }, {MU,  1.374484E0 }}},
    {12, {{ALPHA,  1.043715E0 }, {BETA, -1.577474E0 }, {GAMMA, -5.168234E0 }, {ETA, -5.596506E0 }, {MU, -1.299394E0 }}},
    {13, {{ALPHA,  7.859573E2 }, {BETA, -8.542048E0 }, {GAMMA, -2.642511E1 }, {ETA, -9.585707E0 }, {MU,  0.000000E0 }}},
    {14, {{ALPHA,  3.858911E3 }, {BETA,  2.459681E3 }, {GAMMA, -7.630093E1 }, {ETA, -3.486057E2 }, {MU, -4.861703E1 }}},
    {15, {{ALPHA,  2.888720E2 }, {BETA,  2.952979E2 }, {GAMMA,  1.850341E2 }, {ETA,  3.797254E1 }, {MU,  0.000000E0 }}},
    {16, {{ALPHA,  7.196580E0 }, {BETA,  5.613746E-1}, {GAMMA,  3.805871E-1}, {ETA,  8.398728E-2}, {MU,  0.000000E0 }}},
    {17, {{ALPHA,  0.000000E0 }, {BETA,  0.000000E0 }, {GAMMA,  0.000000E0 }, {ETA,  0.000000E0 }, {MU,  0.000000E0 }}},
    {18, {{ALPHA,  2.187715E-1}, {BETA, -2.154437E0 }, {GAMMA, -3.768678E0 }, {ETA, -1.975518E0 }, {MU, -3.021475E-1}}},
    {19, {{ALPHA,  1.466440E0 }, {BETA,  1.839725E0 }, {GAMMA,  6.442199E0 }, {ETA,  4.023635E0 }, {MU,  6.957529E-1}}},
    {20, {{ALPHA,  2.652091E1 }, {BETA,  8.178458E1 }, {GAMMA,  1.156058E2 }, {ETA,  7.633811E1 }, {MU,  1.950698E1 }}},

    {21, {{ALPHA,  1.472103E0 }, {BETA, -2.947609E0 }, {GAMMA, -3.312828E0 }, {ETA, -9.945065E-1}, {MU,  0.000000E0 }}},
    {22, {{ALPHA,  3.071048E0 }, {BETA, -5.679941E0 }, {GAMMA, -9.745523E0 }, {ETA, -3.594543E0 }, {MU,  0.000000E0 }}},
    {23, {{ALPHA,  2.617890E0 }, {BETA,  1.019135E0 }, {GAMMA, -3.292551E-2}, {ETA, -7.445123E-2}, {MU,  0.000000E0 }}},
    {24, {{ALPHA,  1.075567E-2}, {BETA,  1.773287E-2}, {GAMMA,  9.610479E-3}, {ETA,  1.732469E-3}, {MU,  0.000000E0 }}},
    {25, {{ALPHA,  1.476246E0 }, {BETA,  1.899331E0 }, {GAMMA,  1.195010E0 }, {ETA,  3.035051E-1}, {MU,  0.000000E0 }}},
    {26, {{ALPHA,  5.502535E0 }, {BETA, -6.601663E-2}, {GAMMA,  9.968707E-2}, {ETA,  3.599801E-2}, {MU,  0.000000E0 }}},
    {27, {{ALPHA,  9.511033E1 }, {BETA,  6.819618E1 }, {GAMMA, -1.045625E1 }, {ETA, -1.474939E1 }, {MU,  0.000000E0 }}},
    {28, {{ALPHA,  3.113458E1 }, {BETA,  1.012033E1 }, {GAMMA, -4.650511E0 }, {ETA, -2.463185E0 }, {MU,  0.000000E0 }}},
    {29, {{ALPHA,  1.413057E0 }, {BETA,  4.578814E-1}, {GAMMA, -6.850581E-2}, {ETA, -5.588658E-2}, {MU,  0.000000E0 }}},
    {30, {{ALPHA,  3.910862E1 }, {BETA,  5.196646E1 }, {GAMMA,  2.264970E1 }, {ETA,  2.873680E0 }, {MU,  0.000000E0 }}},

    {31, {{ALPHA,  4.597479E0 }, {BETA, -2.855179E-1}, {GAMMA,  2.709724E-1}, {ETA,  0.000000E0 }, {MU,  0.000000E0 }}},
    {32, {{ALPHA,  6.682518E0 }, {BETA,  2.827718E-1}, {GAMMA, -7.294429E-2}, {ETA,  0.000000E0 }, {MU,  0.000000E0 }}},
    {33, {{ALPHA,  0.000000E0 }, {BETA,  0.000000E0 }, {GAMMA,  0.000000E0 }, {ETA,  0.000000E0 }, {MU,  0.000000E0 }}},
    {34, {{ALPHA,  1.910302E-1}, {BETA,  1.158624E-1}, {GAMMA,  3.348990E-2}, {ETA,  2.599706E-3}, {MU,  0.000000E0 }}},
    {35, {{ALPHA,  3.931056E-1}, {BETA,  7.277637E-2}, {GAMMA, -1.366593E-1}, {ETA, -4.508946E-2}, {MU,  0.000000E0 }}},
    {36, {{ALPHA,  3.267776E-1}, {BETA,  1.204424E-1}, {GAMMA,  9.988332E-2}, {ETA,  2.455361E-2}, {MU,  0.000000E0 }}},
    {37, {{ALPHA,  5.990212E-1}, {BETA,  5.570264E-2}, {GAMMA,  6.207626E-2}, {ETA,  1.777283E-2}, {MU,  0.000000E0 }}},
    {38, {{ALPHA,  7.330122E-1}, {BETA,  5.192827E-1}, {GAMMA,  2.316416E-1}, {ETA,  8.346941E-3}, {MU,  0.000000E0 }}},
    {39, {{ALPHA,  1.172768E0 }, {BETA, -1.209262E-1}, {GAMMA, -1.193023E-1}, {ETA, -2.859837E-2}, {MU,  0.000000E0 }}},
    {40, {{ALPHA,  3.982622E-1}, {BETA, -2.296279E-1}, {GAMMA, -2.262539E-1}, {ETA, -5.219837E-2}, {MU,  0.000000E0 }}},

    {41, {{ALPHA,  3.571038E0 }, {BETA, -2.223635E-2}, {GAMMA, -2.611794E-2}, {ETA, -6.359648E-3}, {MU,  0.000000E0 }}},
    {42, {{ALPHA,  1.984800E0 }, {BETA,  1.138600E0 }, {GAMMA,  3.564000E-1}, {ETA,  0.000000E0 }, {MU,  0.000000E0 }}},
    {43, {{ALPHA,  6.300000E-2}, {BETA,  4.810000E-2}, {GAMMA,  9.840000E-3}, {ETA,  0.000000E0 }, {MU,  0.000000E0 }}},
    {44, {{ALPHA,  1.200000E0 }, {BETA,  2.450000E0 }, {GAMMA,  0.000000E0 }, {ETA,  0.000000E0 }, {MU,  0.000000E0 }}},
    {45, {{ALPHA,  2.321400E-1}, {BETA,  1.828075E-3}, {GAMMA, -2.232007E-2}, {ETA, -3.378734E-3}, {MU,  0.000000E0 }}},
    {46, {{ALPHA,  1.163659E-2}, {BETA,  3.427682E-3}, {GAMMA,  1.421393E-3}, {ETA, -3.710666E-3}, {MU,  0.000000E0 }}},
    {47, {{ALPHA,  1.048020E-2}, {BETA, -1.231921E-2}, {GAMMA, -1.686860E-2}, {ETA, -4.234354E-3}, {MU,  0.000000E0 }}},
    {48, {{ALPHA,  1.555590E0 }, {BETA, -3.223927E-1}, {GAMMA, -5.197429E-1}, {ETA, -1.066441E-1}, {MU,  0.000000E0 }}},
    {49, {{ALPHA,  9.770000E-2}, {BETA, -2.310000E-1}, {GAMMA, -7.530000E-2}, {ETA,  0.000000E0 }, {MU,  0.000000E0 }}},
    {50, {{ALPHA,  2.400000E-1}, {BETA,  1.800000E-1}, {GAMMA,  5.950000E-1}, {ETA,  0.000000E0 }, {MU,  0.000000E0 }}},

    {51, {{ALPHA,  3.300000E-1}, {BETA,  1.320000E-1}, {GAMMA,  2.180000E-1}, {ETA,  0.000000E0 }, {MU,  0.000000E0 }}},
    {52, {{ALPHA,  1.106400E0 }, {BETA,  4.150000E-1}, {GAMMA,  1.800000E-1}, {ETA,  0.000000E0 }, {MU,  0.000000E0 }}},
    {53, {{ALPHA,  1.190000E0 }, {BETA,  3.770000E-1}, {GAMMA,  1.760000E-1}, {ETA,  0.000000E0 }, {MU,  0.000000E0 }}},
    {54, {{ALPHA,  3.855707E-1}, {BETA, -6.104166E-1}, {GAMMA,  5.676742E0 }, {ETA,  1.060894E1 }, {MU,  5.284014E0 }}},
    {55, {{ALPHA,  3.579064E-1}, {BETA, -6.442936E-1}, {GAMMA,  5.494644E0 }, {ETA,  1.054952E1 }, {MU,  5.280991E0 }}},
    {56, {{ALPHA,  9.587587E-1}, {BETA,  8.777464E-1}, {GAMMA,  2.017321E-1}, {ETA,  0.000000E0 }, {MU,  0.000000E0 }}},
    {57, {{ALPHA,  1.513500E0 }, {BETA,  3.769000E-1}, {GAMMA,  0.000000E0 }, {ETA,  0.000000E0 }, {MU,  0.000000E0 }}},
    {58, {{ALPHA,  4.907546E-1}, {BETA, -1.683928E-1}, {GAMMA, -3.108742E-1}, {ETA, -7.202918E-2}, {MU,  0.000000E0 }}},
    {59, {{ALPHA,  4.537070E0 }, {BETA, -4.465455E0 }, {GAMMA, -1.612690E0 }, {ETA, -1.623246E0 }, {MU,  0.000000E0 }}},
    {60, {{ALPHA,  1.796220E0 }, {BETA,  2.814020E-1}, {GAMMA,  1.423325E0 }, {ETA,  3.421036E-1}, {MU,  0.000000E0 }}},

    {61, {{ALPHA,  2.256216E0 }, {BETA,  3.773400E-1}, {GAMMA,  1.537867E0 }, {ETA,  4.396373E-1}, {MU,  0.000000E0 }}},
    {62, {{ALPHA,  8.430000E-2}, {BETA, -4.750000E-2}, {GAMMA, -3.520000E-2}, {ETA,  0.000000E0 }, {MU,  0.000000E0 }}},
    {63, {{ALPHA,  7.360000E-2}, {BETA,  7.490000E-2}, {GAMMA,  4.426000E-2}, {ETA,  0.000000E0 }, {MU,  0.000000E0 }}},
    {64, {{ALPHA,  1.360000E-1}, {BETA,  3.520000E-2}, {GAMMA,  0.000000E0 }, {ETA,  0.000000E0 }, {MU,  0.000000E0 }}},
    {65, {{ALPHA,  1.564231E-3}, {BETA,  1.653042E-3}, {GAMMA, -4.439786E-3}, {ETA, -4.951011E-3}, {MU, -1.216530E-3}}},
    {66, {{ALPHA,  1.477000E0 }, {BETA,  2.960000E-1}, {GAMMA,  0.000000E0 }, {ETA,  0.000000E0 }, {MU,  0.000000E0 }}},
    {67, {{ALPHA,  5.210157E0 }, {BETA, -4.143695E0 }, {GAMMA, -2.120870E0 }, {ETA,  0.000000E0 }, {MU,  0.000000E0 }}},
    {68, {{ALPHA,  1.116000E0 }, {BETA,  1.660000E-1}, {GAMMA,  0.000000E0 }, {ETA,  0.000000E0 }, {MU,  0.000000E0 }}},
    {69, {{ALPHA,  1.071489E0 }, {BETA, -1.164852E-1}, {GAMMA, -8.623831E-2}, {ETA, -1.582349E-2}, {MU,  0.000000E0 }}},
    {70, {{ALPHA,  7.108492E-1}, {BETA,  7.935927E-1}, {GAMMA,  3.926983E-1}, {ETA,  3.622146E-2}, {MU,  0.000000E0 }}},

    {71, {{ALPHA,  3.478514E0 }, {BETA, -2.585474E-2}, {GAMMA, -1.512955E-2}, {ETA, -2.833691E-3}, {MU,  0.000000E0 }}},
    {72, {{ALPHA,  9.132108E-1}, {BETA, -1.653695E-1}, {GAMMA,  0.000000E0 }, {ETA,  3.636784E-2}, {MU,  0.000000E0 }}},
    {73, {{ALPHA,  3.969331E-3}, {BETA,  4.539076E-3}, {GAMMA,  1.720906E-3}, {ETA,  1.897857E-4}, {MU,  0.000000E0 }}},
    {74, {{ALPHA,  1.600000E0 }, {BETA,  7.640000E-1}, {GAMMA,  3.322000E-1}, {ETA,  0.000000E0 }, {MU,  0.000000E0 }}},
    {75, {{ALPHA,  8.109000E-1}, {BETA, -6.282000E-1}, {GAMMA,  0.000000E0 }, {ETA,  0.000000E0 }, {MU,  0.000000E0 }}},
    {76, {{ALPHA,  1.192334E-2}, {BETA,  1.083057E-2}, {GAMMA,  1.230969E0 }, {ETA,  1.551656E0 }, {MU,  0.000000E0 }}},
    {77, {{ALPHA, -1.668868E-1}, {BETA,  5.818123E-1}, {GAMMA, -1.105027E1 }, {ETA, -1.668070E1 }, {MU,  0.000000E0 }}},
    {78, {{ALPHA,  7.615495E-1}, {BETA,  1.068243E-1}, {GAMMA, -2.011333E-1}, {ETA, -9.371415E-2}, {MU,  0.000000E0 }}},
    {79, {{ALPHA,  9.409838E0 }, {BETA,  1.522928E0 }, {GAMMA,  0.000000E0 }, {ETA,  0.000000E0 }, {MU,  0.000000E0 }}},
    {80, {{ALPHA, -2.711000E-1}, {BETA, -5.756000E-1}, {GAMMA, -8.380000E-2}, {ETA,  0.000000E0 }, {MU,  0.000000E0 }}},

    {81, {{ALPHA,  2.493000E0 }, {BETA,  1.147500E0 }, {GAMMA,  0.000000E0 }, {ETA,  0.000000E0 }, {MU,  0.000000E0 }}}
};


// B coefficients
// Table in Appendix A of Hurley et al. 2000
// Key to map is n (B(n)).  Map element is unordered_map of term coefficient values.
const std::map<int, COMPASUnorderedMap<AB_TCoeff, double>> B_COEFF = {
    { 1, {{ALPHA,  3.970000E-1}, {BETA,  2.882600E-1}, {GAMMA,  5.293000E-1}, {ETA,  0.000000E0 }, {MU,  0.000000E0 }}},
    { 2, {{ALPHA,  0.000000E0 }, {BETA,  0.000000E0 }, {GAMMA,  0.000000E0 }, {ETA,  0.000000E0 }, {MU,  0.000000E0 }}},
    { 3, {{ALPHA,  0.000000E0 }, {BETA,  0.000000E0 }, {GAMMA,  0.000000E0 }, {ETA,  0.000000E0 }, {MU,  0.000000E0 }}},
    { 4, {{ALPHA,  9.960283E-1}, {BETA,  8.164393E-1}, {GAMMA,  2.383830E0 }, {ETA,  2.223436E0 }, {MU,  8.638115E-1}}},
    { 5, {{ALPHA,  2.561062E-1}, {BETA,  7.072646E-2}, {GAMMA, -5.444596E-2}, {ETA, -5.798167E-2}, {MU, -1.349129E-2}}},
    { 6, {{ALPHA,  1.157338E0 }, {BETA,  1.467883E0 }, {GAMMA,  4.299661E0 }, {ETA,  3.130500E0 }, {MU,  6.992080E-1}}},
    { 7, {{ALPHA,  4.022765E-1}, {BETA,  3.050010E-1}, {GAMMA,  9.962137E-1}, {ETA,  7.914079E-1}, {MU,  1.728098E-1}}},
    { 8, {{ALPHA,  0.000000E0 }, {BETA,  0.000000E0 }, {GAMMA,  0.000000E0 }, {ETA,  0.000000E0 }, {MU,  0.000000E0 }}},
    { 9, {{ALPHA,  2.751631E3 }, {BETA,  3.557098E2 }, {GAMMA,  0.000000E0 }, {ETA,  0.000000E0 }, {MU,  0.000000E0 }}},
    {10, {{ALPHA, -3.820831E-2}, {BETA,  5.872664E-2}, {GAMMA,  0.000000E0 }, {ETA,  0.000000E0 }, {MU,  0.000000E0 }}},

    {11, {{ALPHA,  1.071738E2 }, {BETA, -8.970339E1 }, {GAMMA, -3.949739E1 }, {ETA,  0.000000E0 }, {MU,  0.000000E0 }}},
    {12, {{ALPHA,  7.348793E2 }, {BETA, -1.531020E2 }, {GAMMA, -3.793700E1 }, {ETA,  0.000000E0 }, {MU,  0.000000E0 }}},
    {13, {{ALPHA,  9.219293E0 }, {BETA, -2.005865E0 }, {GAMMA, -5.561309E-1}, {ETA,  0.000000E0 }, {MU,  0.000000E0 }}},
    {14, {{ALPHA,  2.917412E0 }, {BETA,  1.575290E0 }, {GAMMA,  5.751814E-1}, {ETA,  0.000000E0 }, {MU,  0.000000E0 }}},
    {15, {{ALPHA,  3.629118E0 }, {BETA, -9.112722E-1}, {GAMMA,  1.042291E0 }, {ETA,  0.000000E0 }, {MU,  0.000000E0 }}},
    {16, {{ALPHA,  4.916389E0 }, {BETA,  2.862149E0 }, {GAMMA,  7.844850E-1}, {ETA,  0.000000E0 }, {MU,  0.000000E0 }}},
    {17, {{ALPHA,  0.000000E0 }, {BETA,  0.000000E0 }, {GAMMA,  0.000000E0 }, {ETA,  0.000000E0 }, {MU,  0.000000E0 }}},
    {18, {{ALPHA,  5.496045E1 }, {BETA, -1.289968E1 }, {GAMMA,  6.385758E0 }, {ETA,  0.000000E0 }, {MU,  0.000000E0 }}},
    {19, {{ALPHA,  1.832694E0 }, {BETA, -5.766608E-2}, {GAMMA,  5.696128E-2}, {ETA,  0.000000E0 }, {MU,  0.000000E0 }}},
    {20, {{ALPHA,  1.211104E2 }, {BETA,  0.000000E0 }, {GAMMA,  0.000000E0 }, {ETA,  0.000000E0 }, {MU,  0.000000E0 }}},

    {21, {{ALPHA,  2.214088E2 }, {BETA,  2.187113E2 }, {GAMMA,  1.170177E1 }, {ETA, -2.635340E1 }, {MU,  0.000000E0 }}},
    {22, {{ALPHA,  2.063983E0 }, {BETA,  7.363827E-1}, {GAMMA,  2.654323E-1}, {ETA, -6.140719E-2}, {MU,  0.000000E0 }}},
    {23, {{ALPHA,  2.003160E0 }, {BETA,  9.388871E-1}, {GAMMA,  9.656450E-1}, {ETA,  2.362266E-1}, {MU,  0.000000E0 }}},
    {24, {{ALPHA,  1.609901E1 }, {BETA,  7.391573E0 }, {GAMMA,  2.277010E1 }, {ETA,  8.334227E0 }, {MU,  0.000000E0 }}},
    {25, {{ALPHA,  1.747500E-1}, {BETA,  6.271202E-2}, {GAMMA, -2.324229E-2}, {ETA, -1.844559E-2}, {MU,  0.000000E0 }}},
    {26, {{ALPHA,  0.000000E0 }, {BETA,  0.000000E0 }, {GAMMA,  0.000000E0 }, {ETA,  0.000000E0 }, {MU,  0.000000E0 }}},
    {27, {{ALPHA,  2.752869E0 }, {BETA,  2.729201E-2}, {GAMMA,  4.996927E-1}, {ETA,  2.496551E-1}, {MU,  0.000000E0 }}},
    {28, {{ALPHA,  3.518506E0 }, {BETA,  1.112440E0 }, {GAMMA, -4.556216E-1}, {ETA, -2.179426E-1}, {MU,  0.000000E0 }}},
    {29, {{ALPHA,  1.626062E2 }, {BETA, -1.168838E1 }, {GAMMA, -5.498343E0 }, {ETA,  0.000000E0 }, {MU,  0.000000E0 }}},
    {30, {{ALPHA,  3.336833E-1}, {BETA, -1.458043E-1}, {GAMMA, -2.011751E-2}, {ETA,  0.000000E0 }, {MU,  0.000000E0 }}},

    {31, {{ALPHA,  7.425137E1 }, {BETA,  1.790236E1 }, {GAMMA,  3.033910E1 }, {ETA,  1.018259E1 }, {MU,  0.000000E0 }}},
    {32, {{ALPHA,  9.268325E2 }, {BETA, -9.739859E1 }, {GAMMA, -7.702152E1 }, {ETA, -3.158268E1 }, {MU,  0.000000E0 }}},
    {33, {{ALPHA,  2.474401E0 }, {BETA,  3.892972E-1}, {GAMMA,  0.000000E0 }, {ETA,  0.000000E0 }, {MU,  0.000000E0 }}},
    {34, {{ALPHA,  1.127018E1 }, {BETA,  1.622158E0 }, {GAMMA, -1.443664E0 }, {ETA, -9.474699E-1}, {MU,  0.000000E0 }}},
    {35, {{ALPHA,  0.000000E0 }, {BETA,  0.000000E0 }, {GAMMA,  0.000000E0 }, {ETA,  0.000000E0 }, {MU,  0.000000E0 }}},
    {36, {{ALPHA,  1.445216E-1}, {BETA, -6.180219E-2}, {GAMMA,  3.093878E-2}, {ETA,  1.567090E-2}, {MU,  0.000000E0 }}},
    {37, {{ALPHA,  1.304129E0 }, {BETA,  1.395919E-1}, {GAMMA,  4.142455E-3}, {ETA, -9.732503E-3}, {MU,  0.000000E0 }}},
    {38, {{ALPHA,  5.114149E-1}, {BETA, -1.160850E-2}, {GAMMA,  0.000000E0 }, {ETA,  0.000000E0 }, {MU,  0.000000E0 }}},
    {39, {{ALPHA,  1.314955E2 }, {BETA,  2.009258E1 }, {GAMMA, -5.143082E-1}, {ETA, -1.379140E0 }, {MU,  0.000000E0 }}},
    {40, {{ALPHA,  1.823973E1 }, {BETA, -3.074559E0 }, {GAMMA, -4.307878E0 }, {ETA,  0.000000E0 }, {MU,  0.000000E0 }}},

    {41, {{ALPHA,  2.327037E0 }, {BETA,  2.403445E0 }, {GAMMA,  1.208407E0 }, {ETA,  2.087263E-1}, {MU,  0.000000E0 }}},
    {42, {{ALPHA,  1.997378E0 }, {BETA, -8.126205E-1}, {GAMMA,  0.000000E0 }, {ETA,  0.000000E0 }, {MU,  0.000000E0 }}},
    {43, {{ALPHA,  1.079113E-1}, {BETA,  1.762409E-2}, {GAMMA,  1.096601E-2}, {ETA,  3.058818E-3}, {MU,  0.000000E0 }}},
    {44, {{ALPHA,  2.327409E0 }, {BETA,  6.901582E-1}, {GAMMA, -2.158431E-1}, {ETA, -1.084117E-1}, {MU,  0.000000E0 }}},
    {45, {{ALPHA,  0.000000E0 }, {BETA,  0.000000E0 }, {GAMMA,  0.000000E0 }, {ETA,  0.000000E0 }, {MU,  0.000000E0 }}},
    {46, {{ALPHA,  2.214315E0 }, {BETA, -1.975747E0 }, {GAMMA,  0.000000E0 }, {ETA,  0.000000E0 }, {MU,  0.000000E0 }}},
    {47, {{ALPHA,  0.000000E0 }, {BETA,  0.000000E0 }, {GAMMA,  0.000000E0 }, {ETA,  0.000000E0 }, {MU,  0.000000E0 }}},
    {48, {{ALPHA,  5.072525E0 }, {BETA,  1.146189E1 }, {GAMMA,  6.961724E0 }, {ETA,  1.316965E0 }, {MU,  0.000000E0 }}},
    {49, {{ALPHA,  5.139740E0 }, {BETA,  0.000000E0 }, {GAMMA,  0.000000E0 }, {ETA,  0.000000E0 }, {MU,  0.000000E0 }}},
    {50, {{ALPHA,  0.000000E0 }, {BETA,  0.000000E0 }, {GAMMA,  0.000000E0 }, {ETA,  0.000000E0 }, {MU,  0.000000E0 }}},

    {51, {{ALPHA,  1.125124E0 }, {BETA,  1.306486E0 }, {GAMMA,  3.622359E0 }, {ETA,  2.601976E0 }, {MU,  3.031270E-1}}},
    {52, {{ALPHA,  3.349489E-1}, {BETA,  4.531269E-3}, {GAMMA,  1.131793E-1}, {ETA,  2.300156E-1}, {MU,  7.632745E-2}}},
    {53, {{ALPHA,  1.467794E0 }, {BETA,  2.798142E0 }, {GAMMA,  9.455580E0 }, {ETA,  8.963904E0 }, {MU,  3.339719E0 }}},
    {54, {{ALPHA,  4.658512E-1}, {BETA,  2.597451E-1}, {GAMMA,  9.048179E-1}, {ETA,  7.394505E-1}, {MU,  1.607092E-1}}},
    {55, {{ALPHA,  1.042200E0 }, {BETA,  1.315600E-1}, {GAMMA,  4.500000E-2}, {ETA,  0.000000E0 }, {MU,  0.000000E0 }}},
    {56, {{ALPHA,  1.110866E0 }, {BETA,  9.623856E-1}, {GAMMA,  2.735487E0 }, {ETA,  2.445602E0 }, {MU,  8.826352E-1}}},
    {57, {{ALPHA, -1.584333E-1}, {BETA, -1.728865E-1}, {GAMMA, -4.461431E-1}, {ETA, -3.925259E-1}, {MU, -1.276203E-1}}}
};

#undef ALPHA
#undef BETA
#undef GAMMA
#undef ETA
#undef MU


// C coefficients
// Key to map is n (C(n)).  Map element is unordered_map of term coefficient values.
const std::unordered_map<int, double> C_COEFF = {{1, -8.672073E-2}, {2, 9.301992E0}, {3, 4.637345E0}};


// CDF from Table 7 in Dufton et al 2013 https://arxiv.org/abs/1212.2424
// There is an assumption in the code that this function is monitonically increasing - it is now
// and should remain so if the map is modified.
const std::map<double, double> BStarRotationalVelocityCDFTable = {
    {000.0, 0.000}, {020.0, 0.046}, {040.0, 0.094}, {060.0, 0.144}, {080.0, 0.192}, {100.0, 0.239},
    {120.0, 0.253}, {140.0, 0.270}, {160.0, 0.288}, {180.0, 0.322}, {200.0, 0.377}, {220.0, 0.435},
    {240.0, 0.492}, {260.0, 0.548}, {280.0, 0.609}, {300.0, 0.674}, {320.0, 0.739}, {340.0, 0.796},
    {360.0, 0.841}, {380.0, 0.879}, {400.0, 0.912}, {420.0, 0.938}, {440.0, 0.956}, {460.0, 0.971},
    {480.0, 0.983}, {500.0, 0.990}, {520.0, 0.993}, {540.0, 0.995}, {560.0, 0.996}, {580.0, 0.997}
};


// These neutron star (NS) equations-of-state (EOS) are
// taken from the review Ozel & Freire 2016,
// Masses, Radii, and Equation of State of Neutron Stars,
// Annual Reviews of Astronomy and Astrophysics,
// https://arxiv.org/abs/1603.02698, downloaded from
// their website http://xtreme.as.arizona.edu/NeutronStars/

// For now we choose one example EOS ARP3 from
// Akmal et al 1998 https://arxiv.org/abs/nucl-th/9804027
const std::map<double, double> ARP3MassRadiusRelation = {
    {0.184 , 16.518}, {0.188 , 16.292}, {0.192 , 16.067}, {0.195 , 15.857}, {0.199 , 15.658}, {0.203 , 15.46 }, {0.207 , 15.277}, {0.212, 15.102}, {0.216, 14.933},
    {0.221 , 14.774}, {0.225 , 14.619}, {0.23  , 14.473}, {0.235 , 14.334}, {0.24  , 14.199}, {0.245 , 14.073}, {0.251 , 13.951}, {0.256, 13.834}, {0.262, 13.725},
    {0.268 , 13.618}, {0.273 , 13.52 }, {0.28  , 13.423}, {0.286 , 13.332}, {0.292 , 13.245}, {0.299 , 13.162}, {0.306 , 13.084}, {0.313, 13.009}, {0.32 , 12.94 },
    {0.327 , 12.871}, {0.335 , 12.806}, {0.342 , 12.747}, {0.35  , 12.691}, {0.358 , 12.638}, {0.366 , 12.586}, {0.374 , 12.538}, {0.383, 12.493}, {0.391, 12.451},
    {0.4   , 12.409}, {0.409 , 12.371}, {0.418 , 12.336}, {0.427 , 12.302}, {0.438 , 12.269}, {0.448 , 12.239}, {0.458 , 12.211}, {0.468, 12.184}, {0.479, 12.16 },
    {0.49  , 12.136}, {0.501 , 12.116}, {0.512 , 12.096}, {0.524 , 12.078}, {0.535 , 12.061}, {0.547 , 12.046}, {0.559 , 12.031}, {0.572, 12.018}, {0.585, 12.007},
    {0.598 , 11.997}, {0.611 , 11.987}, {0.625 , 11.979}, {0.638 , 11.972}, {0.652 , 11.966}, {0.666 , 11.96 }, {0.681 , 11.955}, {0.695, 11.952}, {0.71 , 11.949},
    {0.725 , 11.947}, {0.74  , 11.946}, {0.756 , 11.945}, {0.772 , 11.945}, {0.788 , 11.945}, {0.804 , 11.946}, {0.82  , 11.947}, {0.837, 11.949}, {0.854, 11.952},
    {0.871 , 11.955}, {0.888 , 11.957}, {0.906 , 11.961}, {0.923 , 11.964}, {0.941 , 11.968}, {0.959 , 11.972}, {0.977 , 11.977}, {0.995, 11.981}, {1.014, 11.985},
    {1.032 , 11.99 }, {1.05  , 11.994}, {1.069 , 11.999}, {1.088 , 12.004}, {1.107 , 12.009}, {1.126 , 12.013}, {1.145 , 12.018}, {1.164, 12.022}, {1.184, 12.027},
    {1.203 , 12.031}, {1.222 , 12.035}, {1.242 , 12.039}, {1.261 , 12.043}, {1.281 , 12.047}, {1.3   , 12.05 }, {1.32  , 12.053}, {1.339, 12.056}, {1.358, 12.058},
    {1.378 , 12.061}, {1.397 , 12.063}, {1.416 , 12.064}, {1.436 , 12.066}, {1.455 , 12.067}, {1.474 , 12.068}, {1.493 , 12.068}, {1.512, 12.068}, {1.531, 12.068},
    {1.549 , 12.067}, {1.568 , 12.066}, {1.586 , 12.065}, {1.604 , 12.063}, {1.623 , 12.06 }, {1.64  , 12.058}, {1.658 , 12.055}, {1.676, 12.052}, {1.693, 12.048},
    {1.71  , 12.044}, {1.727 , 12.039}, {1.744 , 12.034}, {1.761 , 12.029}, {1.777 , 12.024}, {1.793 , 12.017}, {1.809 , 12.011}, {1.825, 12.004}, {1.84 , 11.997},
    {1.856 , 11.989}, {1.871 , 11.981}, {1.886 , 11.973}, {1.9   , 11.965}, {1.915 , 11.956}, {1.929 , 11.946}, {1.943 , 11.937}, {1.956, 11.927}, {1.969, 11.916},
    {1.982 , 11.906}, {1.995 , 11.895}, {2.008 , 11.884}, {2.02  , 11.827}, {2.032 , 11.86 }, {2.044 , 11.848}, {2.056 , 11.836}, {2.067, 11.823}, {2.078, 11.81 },
    {2.089 , 11.797}, {2.099 , 11.784}, {2.109 , 11.77 }, {2.119 , 11.756}, {2.129 , 11.742}, {2.139 , 11.727}, {2.148 , 11.713}, {2.157, 11.698}, {2.166, 11.683},
    {2.174 , 11.668}, {2.182 , 11.652}, {2.19  , 11.637}, {2.198 , 11.621}, {2.206 , 11.605}, {2.213 , 11.589}, {2.221 , 11.573}, {2.227, 11.556}, {2.234, 11.54 },
    {2.241 , 11.523}, {2.247 , 11.506}, {2.253 , 11.49 }, {2.259 , 11.473}, {2.264 , 11.456}, {2.27  , 11.438}, {2.275 , 11.421}, {2.28 , 11.404}, {2.285, 11.386},
    {2.29  , 11.369}, {2.294 , 11.351}, {2.299 , 11.333}, {2.303 , 11.316}, {2.307 , 11.299}, {2.31  , 11.281}, {2.314 , 11.263}, {2.317, 11.245}, {2.321, 11.227},
    {2.324 , 11.209}, {2.327 , 11.191}, {2.33  , 11.173}, {2.332 , 11.155}, {2.335 , 11.136}, {2.337 , 11.119}, {2.339 , 11.101}, {2.342, 11.083}, {2.344, 11.065},
    {2.345 , 11.046}, {2.347 , 11.028}, {2.349 , 11.01 }, {2.35  , 10.992}, {2.352 , 10.974}, {2.353 , 10.956}, {2.354 , 10.938}, {2.355, 10.92 }, {2.356, 10.902},
    {2.3571, 10.885}, {2.3572, 10.866}, {2.3581, 10.849}, {2.3582, 10.831}, {2.3591, 10.813}, {2.3592, 10.795}, {2.3593, 10.777}, {2.361, 10.76 }, {2.362, 10.742}
};


// Coefficients for calculating binding and recombination energy as described in Loveridge et al. 2011
// Electronic tables, program and further information in: http://astro.ru.nl/~sluys/index.php?title=BE

// struct LoveridgeCoefficients
// m, r, alpha(m,r) used in Loveridge et al. 2011, eq 5
struct LoveridgeCoefficients {
    int    m;
    int    r;
    double alpha_mr;
};


// enum class LOVERIDGE_METALLICITY
// Symbolic names for metallicities described in Loveridge et al., 2011
// These are used as indices into the loveridgeCoefficients multi-dimensional vector (described below)
// This is a bit of a hack until I figure out how to (elegantly) iterate over enum classes...
enum class LOVERIDGE_METALLICITY: int { Z000010, Z000100, Z001000, Z001500, Z002000, Z003000, COUNT };
const std::vector<std::tuple<LOVERIDGE_METALLICITY, double>> LOVERIDGE_METALLICITY_VALUE = {
    { LOVERIDGE_METALLICITY::Z000010, 0.00010 },
    { LOVERIDGE_METALLICITY::Z000100, 0.00100 },
    { LOVERIDGE_METALLICITY::Z001000, 0.01000 },
    { LOVERIDGE_METALLICITY::Z001500, 0.01500 },
    { LOVERIDGE_METALLICITY::Z002000, 0.02000 },
    { LOVERIDGE_METALLICITY::Z003000, 0.03000 }
};


// enum class LOVERIDGE_GROUP
// Symbolic names for GB groups described in Loveridge et al., 2011
// These are used as indices into the loveridgeCoefficients multi-dimensional vector (described below)
enum class LOVERIDGE_GROUP: int { LMR1, LMR2, LMA, HM, RECOM };
const COMPASUnorderedMap<LOVERIDGE_GROUP, std::string> LOVERIDGE_GROUP_LABEL = {
    { LOVERIDGE_GROUP::LMR1,  "Low mass early Red Giant Branch (RGB) (before dredge-up)" },
    { LOVERIDGE_GROUP::LMR2,  "Low mass late Red Giant Branch (RGB) (after dredge-up)" },
    { LOVERIDGE_GROUP::LMA,   "Low mass Asymptotic Giant Branch (AGB)" },
    { LOVERIDGE_GROUP::HM,    "High mass" },
    { LOVERIDGE_GROUP::RECOM, "Recombination energy" }
};


// vector LOVERIDGE_LM_HM_CUTOFFS
// Values for the division between High Mass and Low Mass, indexed by metallicity (LOVERIDGE_METALLICITY)
// Values are given in Msol
// From Loveridge et al. 2011, table 1
const DBL_VECTOR LOVERIDGE_LM_HM_CUTOFFS = { 11.7000, 11.7000, 10.2000, 11.7000, 11.7000, 13.4000 };


// vector LOVERIDGE_LM1_LM2_CUTOFFS
// Coefficients for the division between Low Mass RGB 1 and Low Mass RGB 2, indexed by metallicity (LOVERIDGE_METALLICITY)
// From Loveridge et al. 2011, table 2 & eq 4
const std::vector<DBL_VECTOR> LOVERIDGE_LM1_LM2_CUTOFFS = {
    { 6.047230E-01,  1.397240E+00, -8.249630E-02,  1.141430E+00,  0.000000E+00 },       // Metallicity Z000010 (0.00010)
    { 4.566000E-01,  1.186600E+00,  2.390880E+00, -3.054040E+00,  1.404900E+00 },       // Metallicity Z000100 (0.00100)
    { 2.821740E-01,  1.149380E+00,  1.884450E+00, -1.082300E+00,  0.000000E+00 },       // Metallicity Z001000 (0.01000)
    { 2.518180E-01,  1.210490E+00,  1.634900E+00, -8.369100E-01,  0.000000E+00 },       // Metallicity Z001500 (0.01500)
    { 2.406370E-01,  1.089220E+00,  1.953180E+00, -1.032180E+00,  0.000000E+00 },       // Metallicity Z002000 (0.02000)
    { 2.348880E-01,  8.972940E-01,  2.519950E+00, -1.414110E+00,  0.000000E+00 }        // Metallicity Z003000 (0.03000)
};


// vector LOVERIDGE_COEFFICIENTS
// Multi-dimensional vector of struct LoveridgeCoefficients, indexed by
// metallicity (LOVERIDGE_METALLICITY) and evolutionary stage (LOVERIDGE_GROUP)
// This vector records the coefficients (m, r, alpha(m,r) used in Loveridge et al. 20001, eq 5
// Using a vector indexed by metallicity and evolutionary stage because it's faster than a map, and
// the lambdas could be calculated at every timestep.
const std::vector<std::vector<std::vector<LoveridgeCoefficients>>> LOVERIDGE_COEFFICIENTS = {
    {                                                                                   // Metallicity Z000010 (0.00010)
        {                                                                               // LMR1 (Z000010)
            { 0,     0,     1.49884369566236408389E+01},
            { 0,     1,     3.55674019216888570583E+00},
            { 0,     2,    -1.50579325323499482181E+01},
            { 0,     3,     2.74507278637946647848E+01},
            { 0,     4,    -2.40420132204742671433E+01},
            { 0,     5,     6.08559902401751795509E+00},

            { 1,     0,     4.77689517615753889146E+00},
            { 1,     1,    -3.52448257631879471319E+01},
            { 1,     2,     1.26181509166749165729E+02},
            { 1,     3,    -2.05760448139415075275E+02},
            { 1,     4,     1.66826460262414656199E+02},
            { 1,     5,    -4.13681688626000720888E+01},

            { 2,     0,    -4.03038048915965774199E+00},
            { 2,     1,     5.94984473818373302834E+01},
            { 2,     2,    -3.15891070807037635859E+02},
            { 2,     3,     5.63465810280387586317E+02},
            { 2,     4,    -4.56401018552895436642E+02},
            { 2,     5,     1.12357256780075772440E+02},

            { 3,     0,    -2.22258127619659440199E+00},
            { 3,     1,     1.21818087660567726971E+02},
            { 3,     2,    -6.06793401690043339158E+01},
            { 3,     3,    -2.73750098046708558286E+02},
            { 3,     4,     3.80968083978251002009E+02},
            { 3,     5,    -1.07210865421446229107E+02},

            { 4,     0,    -4.95448396548353997559E+01},
            { 4,     1,    -1.05676079281290000722E+02},
            { 4,     2,     3.74254532751612941865E+02},
            { 4,     3,    -2.84755814237885886087E+02},
            { 4,     4,     5.32060692031168436245E+00},
            { 4,     5,     1.94841031059088862776E+01},

            { 5,     0,     5.85417149247924371025E+01},
            { 5,     1,    -6.46713025038344397899E+01},
            { 5,     2,    -8.04514035300949643670E+01},
            { 5,     3,     1.54013846765123219029E+02},
            { 5,     4,    -6.62783052076742649206E+01},
            { 5,     5,     9.83910595056972248074E+00}
        },
        {                                                                               // LMR2 (Z000010)
            { 0,     0,     2.10206064943832124925E+01},
            { 0,     1,    -2.39940628010456791230E+01},
            { 0,     2,     3.67437434259622861532E+01},
            { 0,     3,    -2.87504026348741277275E+01},
            { 0,     4,     1.10696952815601967757E+01},
            { 0,     5,    -1.67354101724841819454E+00},

            { 1,     0,     6.24726695402092602194E+01},
            { 1,     1,    -2.25859701401090774198E+02},
            { 1,     2,     3.25693445380178616233E+02},
            { 1,     3,    -2.28906270354160255920E+02},
            { 1,     4,     7.82835291167177160787E+01},
            { 1,     5,    -1.04409269263635096081E+01},

            { 2,     0,     1.68774936141528343114E+02},
            { 2,     1,    -4.70922534725343496120E+02},
            { 2,     2,     5.20150477052292671942E+02},
            { 2,     3,    -2.82942436111233064366E+02},
            { 2,     4,     7.54607477257930696624E+01},
            { 2,     5,    -7.80062541052705249456E+00},

            { 3,     0,     1.26323501968766254322E+03},
            { 3,     1,    -5.43724065618109580100E+03},
            { 3,     2,     9.47031538171058127773E+03},
            { 3,     3,    -8.20344328990647773026E+03},
            { 3,     4,     3.48253888526251739677E+03},
            { 3,     5,    -5.75361752664876235031E+02},

            { 4,     0,     1.45320316532362594444E+04},
            { 4,     1,    -6.10692503818239565589E+04},
            { 4,     2,     9.45752483181984280236E+04},
            { 4,     3,    -6.92033750093292765087E+04},
            { 4,     4,     2.43234260768021413242E+04},
            { 4,     5,    -3.32540856427475091550E+03},

            { 5,     0,    -7.83727239733487567719E+03},
            { 5,     1,     6.87101874631883547409E+04},
            { 5,     2,    -1.42788737041162559763E+05},
            { 5,     3,     1.25369407779255416244E+05},
            { 5,     4,    -5.05985607497797464021E+04},
            { 5,     5,     7.77505329663658358186E+03}
        },
        {                                                                               // LMA (Z000010)
            { 0,     0,     1.77846204423370872973E+04},
            { 0,     1,    -1.11008631122171675088E+05},
            { 0,     2,     3.07385212080689030699E+05},
            { 0,     3,    -4.97253519789625774138E+05},
            { 0,     4,     5.20899845929651521146E+05},
            { 0,     5,    -3.69562230436008889228E+05},
            { 0,     6,     1.79995285036839370150E+05},
            { 0,     7,    -5.94766776453754428076E+04},
            { 0,     8,     1.27704226161695205519E+04},
            { 0,     9,    -1.60998313917297696207E+03},
            { 0,    10,     9.05540938508377593053E+01},

            { 1,     0,     1.27448576992469941615E+05},
            { 1,     1,    -8.26126519162579439580E+05},
            { 1,     2,     2.40616127883097669110E+06},
            { 1,     3,    -4.13147857106406055391E+06},
            { 1,     4,     4.61530595326700154692E+06},
            { 1,     5,    -3.49471896526116924360E+06},
            { 1,     6,     1.81238210394326946698E+06},
            { 1,     7,    -6.34629941238884348422E+05},
            { 1,     8,     1.43452093324876565021E+05},
            { 1,     9,    -1.88911385051759207272E+04},
            { 1,    10,     1.10039680760221062883E+03},

            { 2,     0,    -1.11280780545824207366E+06},
            { 2,     1,     6.52773804973363596946E+06},
            { 2,     2,    -1.68385778483916968107E+07},
            { 2,     3,     2.51369743430132977664E+07},
            { 2,     4,    -2.40291083278050050139E+07},
            { 2,     5,     1.53511958359827548265E+07},
            { 2,     6,    -6.62599811194045469165E+06},
            { 2,     7,     1.90266653405042551458E+06},
            { 2,     8,    -3.46290151645659178030E+05},
            { 2,     9,     3.57968178594517958118E+04},
            { 2,    10,    -1.57403299302352661471E+03},

            { 3,     0,     3.61468220664994791150E+06},
            { 3,     1,    -1.42838660574260130525E+07},
            { 3,     2,     9.89719916261141002178E+06},
            { 3,     3,     4.17630757517836764455E+07},
            { 3,     4,    -1.13186791305614486337E+08},
            { 3,     5,     1.34723130784819722176E+08},
            { 3,     6,    -9.39780759352868050337E+07},
            { 3,     7,     4.08028988015334084630E+07},
            { 3,     8,    -1.08834827876409199089E+07},
            { 3,     9,     1.63703844878768618219E+06},
            { 3,    10,    -1.06502153903636033647E+05},

            { 4,     0,    -2.18383920460389368236E+07},
            { 4,     1,     1.01377685264262214303E+08},
            { 4,     2,    -1.24736986550756111741E+08},
            { 4,     3,    -1.38097782211961090565E+08},
            { 4,     4,     5.82118970734395384789E+08},
            { 4,     5,    -7.72188668410225749016E+08},
            { 4,     6,     5.69788365736976385117E+08},
            { 4,     7,    -2.56651440166880398989E+08},
            { 4,     8,     7.03184175257203429937E+07},
            { 4,     9,    -1.07993168413460906595E+07},
            { 4,    10,     7.14464107997456681915E+05},

            { 5,     0,     6.22013266083969771862E+07},
            { 5,     1,    -3.70892432569035887718E+08},
            { 5,     2,     7.32722076455112814903E+08},
            { 5,     3,    -3.41863748162672758102E+08},
            { 5,     4,    -8.72008743590860724449E+08},
            { 5,     5,     1.70439955004952502251E+09},
            { 5,     6,    -1.44412099096650505066E+09},
            { 5,     7,     7.01467443390604257584E+08},
            { 5,     8,    -2.01846242185972064734E+08},
            { 5,     9,     3.21032091475058645010E+07},
            { 5,    10,    -2.18098983308966364712E+06},

            { 6,     0,     8.32790288301304075867E+06},
            { 6,     1,     1.67320728489836782217E+08},
            { 6,     2,    -4.90329729719172537327E+08},
            { 6,     3,    -3.57015713222805708647E+07},
            { 6,     4,     1.73606751974490427971E+09},
            { 6,     5,    -2.95511773960293579102E+09},
            { 6,     6,     2.49140620948586368561E+09},
            { 6,     7,    -1.22675662513774180412E+09},
            { 6,     8,     3.58779851358991682529E+08},
            { 6,     9,    -5.79478609330464825034E+07},
            { 6,    10,     3.99136670739177288488E+06},

            { 7,     0,    -3.09375949266583919525E+08},
            { 7,     1,     1.30927392519327545166E+09},
            { 7,     2,    -2.71972201258040809631E+09},
            { 7,     3,     4.17056345501154565811E+09},
            { 7,     4,    -5.31121138472141742706E+09},
            { 7,     5,     5.18211883778930091858E+09},
            { 7,     6,    -3.52386318383868503571E+09},
            { 7,     7,     1.57889703104470300674E+09},
            { 7,     8,    -4.41837538483527064323E+08},
            { 7,     9,     6.98762237560149580240E+07},
            { 7,    10,    -4.76660235680679418147E+06},

            { 8,     0,     5.32124163954892635345E+08},
            { 8,     1,    -2.58332422589960527420E+09},
            { 8,     2,     5.78740993511894130707E+09},
            { 8,     3,    -8.18639627587050056458E+09},
            { 8,     4,     8.33603336255734443665E+09},
            { 8,     5,    -6.37392318348361968994E+09},
            { 8,     6,     3.59443787565530967712E+09},
            { 8,     7,    -1.42294472536891078949E+09},
            { 8,     8,     3.68482395798513412476E+08},
            { 8,     9,    -5.55465651649229973555E+07},
            { 8,    10,     3.67803603909488115460E+06},

            { 9,     0,    -3.67132831968976199627E+08},
            { 9,     1,     1.87202460446496915817E+09},
            { 9,     2,    -4.32871663092040729523E+09},
            { 9,     3,     6.09032624990053653717E+09},
            { 9,     4,    -5.87735082626143074036E+09},
            { 9,     5,     4.10221144979333591461E+09},
            { 9,     6,    -2.08821944738185024261E+09},
            { 9,     7,     7.54238944109313964844E+08},
            { 9,     8,    -1.81710771632690608501E+08},
            { 9,     9,     2.59757891273681670427E+07},
            { 9,    10,    -1.65624886172299087048E+06},

            {10,     0,     9.30481611941920518875E+07},
            {10,     1,    -4.87096365846687316895E+08},
            {10,     2,     1.14762701275433015823E+09},
            {10,     3,    -1.62114284406450057030E+09},
            {10,     4,     1.53847292382848095894E+09},
            {10,     5,    -1.03373922282777369022E+09},
            {10,     6,     4.99196402871803343296E+08},
            {10,     7,    -1.70266350400250434875E+08},
            {10,     8,     3.88883041814338341355E+07},
            {10,     9,    -5.31391571130599640310E+06},
            {10,    10,     3.26864794701321807224E+05}
        },
        {                                                                               // HM (Z000010)
            { 0,     0,     3.04240080558681453113E+05},
            { 0,     1,    -7.24150360611511170864E+07},
            { 0,     2,     2.70646920133822739124E+08},
            { 0,     3,    -4.33003387311595380306E+08},
            { 0,     4,     4.03091375320128858089E+08},
            { 0,     5,    -2.49456192293578892946E+08},
            { 0,     6,     9.70010504787636250257E+07},
            { 0,     7,    -8.23838906384931178764E+05},
            { 0,     8,    -3.28722313181499056518E+07},
            { 0,     9,     2.78880451327459998429E+07},
            { 0,    10,    -1.40338722991762422025E+07},
            { 0,    11,     5.06007529781199898571E+06},
            { 0,    12,    -1.37089679529935028404E+06},
            { 0,    13,     2.68858224094756355044E+05},
            { 0,    14,    -3.36690685426766431192E+04},
            { 0,    15,     1.98948270157709225714E+03},

            { 1,     0,     5.37679127182313203812E+07},
            { 1,     1,     1.46388718178314149380E+08},
            { 1,     2,    -9.35395212179676651955E+08},
            { 1,     3,     1.55915548629785561562E+09},
            { 1,     4,    -1.34035874177675724030E+09},
            { 1,     5,     7.60583187397939205170E+08},
            { 1,     6,    -3.48267020550069510937E+08},
            { 1,     7,     1.27565538716441661119E+08},
            { 1,     8,    -2.52623368581141643226E+07},
            { 1,     9,    -2.38211218436619313434E+06},
            { 1,    10,     2.83049418278661277145E+06},
            { 1,    11,    -1.12351439162609330378E+06},
            { 1,    12,     5.12258502489926875569E+05},
            { 1,    13,    -1.87547968379564146744E+05},
            { 1,    14,     3.78142640863094275119E+04},
            { 1,    15,    -3.14819542193592815238E+03},

            { 2,     0,    -2.72150296501208603382E+08},
            { 2,     1,     2.54191144958757966757E+08},
            { 2,     2,     1.09221455545737147331E+09},
            { 2,     3,    -2.27038845949890232086E+09},
            { 2,     4,     1.74805773803573489189E+09},
            { 2,     5,    -6.91637455687782287598E+08},
            { 2,     6,     2.04606336638418078423E+08},
            { 2,     7,    -7.53842029037321358919E+07},
            { 2,     8,     1.98339755878359973431E+07},
            { 2,     9,    -2.51659290353266568854E+06},
            { 2,    10,     2.78171596346601564437E+06},
            { 2,    11,    -2.17292116712976712734E+06},
            { 2,    12,     6.62271515154829132371E+05},
            { 2,    13,    -6.85233401404126780108E+04},
            { 2,    14,    -7.24533940448010434920E+03},
            { 2,    15,     1.77091708853070326768E+03},

            { 3,     0,     5.84549742654761433601E+08},
            { 3,     1,    -1.22755266303496289253E+09},
            { 3,     2,    -1.99841301217404045165E+07},
            { 3,     3,     1.62942775427007746696E+09},
            { 3,     4,    -1.29122969498875904083E+09},
            { 3,     5,     2.81517572141482591629E+08},
            { 3,     6,     3.29046875321928299963E+07},
            { 3,     7,    -2.18449690962994331494E+06},
            { 3,     8,    -2.63601564748177304864E+06},
            { 3,     9,    -4.48942869859682396054E+06},
            { 3,    10,     2.44109624343642685562E+06},
            { 3,    11,    -4.88764745659762818832E+05},
            { 3,    12,     5.56227389265404126490E+04},
            { 3,    13,    -2.70979608753431966761E+03},
            { 3,    14,     1.47652876079566203771E+03},
            { 3,    15,    -5.79993594759073516798E+02},

            { 4,     0,    -6.80110049336398720741E+08},
            { 4,     1,     1.85585044735255384445E+09},
            { 4,     2,    -1.28215713107603287697E+09},
            { 4,     3,    -3.01044179228078424931E+08},
            { 4,     4,     5.51112592108273148537E+08},
            { 4,     5,    -7.78949714611403048038E+07},
            { 4,     6,    -3.93153402725159674883E+07},
            { 4,     7,    -1.19108830926259383559E+07},
            { 4,     8,     1.43100595134035050869E+07},
            { 4,     9,    -4.91528834089644718915E+06},
            { 4,    10,     1.68842217521909135394E+06},
            { 4,    11,    -1.75640131265274452744E+05},
            { 4,    12,    -1.40626545874571602326E+05},
            { 4,    13,     3.77159267968944986933E+04},
            { 4,    14,    -1.39635312769678466793E+03},
            { 4,    15,    -1.88574192421971709166E+01},

            { 5,     0,     4.31829985381816327572E+08},
            { 5,     1,    -1.41004882914948272705E+09},
            { 5,     2,     1.38554457511777806282E+09},
            { 5,     3,    -3.82333992940614879131E+08},
            { 5,     4,    -7.42225503488553911448E+07},
            { 5,     5,     1.56423537414295095950E+07},
            { 5,     6,     1.26731311307457205839E+06},
            { 5,     7,     8.38170131250077579170E+06},
            { 5,     8,     1.69866128198041976430E+06},
            { 5,     9,    -2.63807965752872545272E+06},
            { 5,    10,    -1.30410926100970245898E+05},
            { 5,    11,     2.79376974434808362275E+05},
            { 5,    12,    -2.47335903090722194975E+03},
            { 5,    13,    -8.09120832153944047604E+03},
            { 5,    14,    -1.18437059561102614680E+03},
            { 5,    15,     2.22406017739857361448E+02},

            { 6,     0,    -1.05728919394894704223E+08},
            { 6,     1,     4.78614212386758863926E+08},
            { 6,     2,    -5.47275303584568023682E+08},
            { 6,     3,     1.81002869935932725668E+08},
            { 6,     4,     2.37412980302353836596E+07},
            { 6,     5,    -1.49761239025783911347E+07},
            { 6,     6,     6.94548275970081239939E+06},
            { 6,     7,    -7.08765067577983532101E+06},
            { 6,     8,     6.15334952530000591651E+05},
            { 6,     9,     1.04307962681467283983E+06},
            { 6,    10,    -1.66822670094482309651E+05},
            { 6,    11,    -3.14983610603470224305E+04},
            { 6,    12,    -8.67230359049541766581E+03},
            { 6,    13,     3.35310141926492042330E+03},
            { 6,    14,     5.20457690967627286227E+02},
            { 6,    15,    -9.46886765048879937012E+01},

            { 7,     0,    -4.00641674232298433781E+07},
            { 7,     1,     3.53151559413958713412E+07},
            { 7,     2,    -3.32651288367051668465E+07},
            { 7,     3,     8.78685073832835257053E+07},
            { 7,     4,    -8.83196869217660874128E+07},
            { 7,     5,     3.53058029766001477838E+07},
            { 7,     6,    -2.53460763685103179887E+06},
            { 7,     7,    -3.27478091701123584062E+06},
            { 7,     8,     1.51544590128077217378E+06},
            { 7,     9,    -1.97898065117523074150E+05},
            { 7,    10,    -4.86252464679210970644E+04},
            { 7,    11,     3.00813760869401539821E+03},
            { 7,    12,     9.57301967925047574681E+03},
            { 7,    13,    -2.60470610160503747466E+03},
            { 7,    14,     1.71621252115364512747E+02},
            { 7,    15,    -4.79603274832587800347E+00},

            { 8,     0,     3.64528375028086900711E+07},
            { 8,     1,    -7.85125069899140596390E+07},
            { 8,     2,     7.79785535495323836803E+07},
            { 8,     3,    -5.67020461767953187227E+07},
            { 8,     4,     3.75835219815801903605E+07},
            { 8,     5,    -2.08943791429358497262E+07},
            { 8,     6,     7.66625923235765285790E+06},
            { 8,     7,    -1.06592743443907494657E+06},
            { 8,     8,    -3.14079768184977932833E+05},
            { 8,     9,     1.45893387703247601166E+05},
            { 8,    10,    -2.00583693587448651670E+04},
            { 8,    11,    -1.07287338880777724626E+03},
            { 8,    12,     1.86369211872262280849E+03},
            { 8,    13,    -5.41388893973812855620E+02},
            { 8,    14,     3.82187077215814881015E+01},
            { 8,    15,     4.76195893580739504358E+00},

            { 9,     0,    -9.92938956532538309693E+06},
            { 9,     1,     2.04695142809341102839E+07},
            { 9,     2,    -1.02214338619423378259E+07},
            { 9,     3,    -9.93348938946167938411E+06},
            { 9,     4,     1.64549253709395211190E+07},
            { 9,     5,    -9.86318830775812268257E+06},
            { 9,     6,     3.13746389613276068121E+06},
            { 9,     7,    -6.67069913326343754306E+05},
            { 9,     8,     2.16856145024514931720E+05},
            { 9,     9,    -1.08820304041782830609E+05},
            { 9,    10,     3.55738569172507050098E+04},
            { 9,    11,    -3.12188240990893382332E+03},
            { 9,    12,    -1.97305440808249090878E+03},
            { 9,    13,     7.01633632749421281005E+02},
            { 9,    14,    -8.03244389802174652004E+01},
            { 9,    15,     1.98516265048327333886E+00},

            {10,     0,     1.05106274467385723256E+06},
            {10,     1,    -1.90074146260506426916E+06},
            {10,     2,    -5.14866259700076945592E+05},
            {10,     3,     4.43767094488164782524E+06},
            {10,     4,    -5.41318389280360378325E+06},
            {10,     5,     3.27827314338852465153E+06},
            {10,     6,    -1.00315844098674086854E+06},
            {10,     7,     3.13072588745724533510E+04},
            {10,     8,     1.04236830211061693262E+05},
            {10,     9,    -4.78932228588938814937E+04},
            {10,    10,     1.31090834075820221187E+04},
            {10,    11,    -3.39479313977342053477E+03},
            {10,    12,     9.29207146820721618496E+02},
            {10,    13,    -1.86795988806825192796E+02},
            {10,    14,     1.98510067854014131683E+01},
            {10,    15,    -7.40917959154837491020E-01}
        },
        {                                                                               // RECOM (Z000010)
            { 0,     0,     1.43249838796439163957E+01},
            { 0,     1,    -1.34095062880606157307E+01},
            { 0,     2,     6.08550621146791144156E+01},
            { 0,     3,    -1.46577101984033276949E+02},
            { 0,     4,     2.10671492276514470632E+02},
            { 0,     5,    -1.92066044872448998149E+02},
            { 0,     6,     1.12528193269927839992E+02},
            { 0,     7,    -4.10571661215909387010E+01},
            { 0,     8,     8.47360078103331737509E+00},
            { 0,     9,    -7.53719632151268914555E-01},

            { 1,     0,    -4.69105628993968171159E+00},
            { 1,     1,     8.90187555533843095645E+01},
            { 1,     2,    -5.17082466752443224323E+02},
            { 1,     3,     1.49287044908038524227E+03},
            { 1,     4,    -2.42034351477910740869E+03},
            { 1,     5,     2.35977318225110639105E+03},
            { 1,     6,    -1.41747263752418666627E+03},
            { 1,     7,     5.14675357902906625895E+02},
            { 1,     8,    -1.03788126354235686222E+02},
            { 1,     9,     8.93875687034091015448E+00},

            { 2,     0,    -1.98086570192114912459E+01},
            { 2,     1,     9.02725480979547114657E+01},
            { 2,     2,     3.72962652775568585639E+02},
            { 2,     3,    -2.86443864935814417549E+03},
            { 2,     4,     6.54791371890192021965E+03},
            { 2,     5,    -7.57542293321982197085E+03},
            { 2,     6,     4.98863219830037542124E+03},
            { 2,     7,    -1.90003291421173662457E+03},
            { 2,     8,     3.91370534933327633098E+02},
            { 2,     9,    -3.38888734262211954729E+01},

            { 3,     0,    -7.61727485013823990556E+00},
            { 3,     1,    -8.99676221452425437519E+01},
            { 3,     2,     2.39429289955121817002E+02},
            { 3,     3,     2.05771307220595781473E+03},
            { 3,     4,    -7.66672108820838730026E+03},
            { 3,     5,     1.07610646452268938447E+04},
            { 3,     6,    -7.83052958018395565887E+03},
            { 3,     7,     3.14853537506878637942E+03},
            { 3,     8,    -6.66805677756379054699E+02},
            { 3,     9,     5.84483701602106719974E+01},

            { 4,     0,     6.84689749428262302899E+02},
            { 4,     1,    -6.41337423137322639377E+03},
            { 4,     2,     2.14353806903193471953E+04},
            { 4,     3,    -3.96806322513512059231E+04},
            { 4,     4,     4.68443039997480664169E+04},
            { 4,     5,    -3.66080543837553850608E+04},
            { 4,     6,     1.87025281715490273200E+04},
            { 4,     7,    -5.95491842750383239036E+03},
            { 4,     8,     1.06698781883290007499E+03},
            { 4,     9,    -8.22032529086119865269E+01},
            { 5,     0,    -1.08938704804548956417E+03},
            { 5,     1,     1.48146628563555968867E+04},
            { 5,     2,    -5.75561987341030326206E+04},
            { 5,     3,     1.11350161916194265359E+05},
            { 5,     4,    -1.26655054015904039261E+05},
            { 5,     5,     9.02577656921312009217E+04},
            { 5,     6,    -4.08346371174871092080E+04},
            { 5,     7,     1.13850781915498100716E+04},
            { 5,     8,    -1.78117510051617318823E+03},
            { 5,     9,     1.19593664869470444501E+02},

            { 6,     0,     7.71158520059956913428E+01},
            { 6,     1,    -1.14063205364834775537E+04},
            { 6,     2,     5.61224719137911379221E+04},
            { 6,     3,    -1.19398022502862586407E+05},
            { 6,     4,     1.41535388629036053317E+05},
            { 6,     5,    -1.01977152037983221817E+05},
            { 6,     6,     4.57325986781135798083E+04},
            { 6,     7,    -1.24671193954050559114E+04},
            { 6,     8,     1.88748088780042576218E+03},
            { 6,     9,    -1.21427200114438761602E+02},

            { 7,     0,     7.51859271237372013275E+02},
            { 7,     1,     2.60919535160936538887E+03},
            { 7,     2,    -2.43703099252169959072E+04},
            { 7,     3,     6.04402419973716023378E+04},
            { 7,     4,    -7.66051639442676823819E+04},
            { 7,     5,     5.70820587259594394709E+04},
            { 7,     6,    -2.60263704770619915507E+04},
            { 7,     7,     7.14161111890670417779E+03},
            { 7,     8,    -1.08138895268239821235E+03},
            { 7,     9,     6.92421978398739810245E+01},

            { 8,     0,    -4.88596016673188898949E+02},
            { 8,     1,     6.06324096291598948483E+02},
            { 8,     2,     4.18032368029227109218E+03},
            { 8,     3,    -1.41908964780536971375E+04},
            { 8,     4,     1.99120584653974874527E+04},
            { 8,     5,    -1.55743938039613858564E+04},
            { 8,     6,     7.29395282901822793065E+03},
            { 8,     7,    -2.03371603812545799883E+03},
            { 8,     8,     3.11077689089091336427E+02},
            { 8,     9,    -2.00523533590040692332E+01},

            { 9,     0,     9.23231057243035166948E+01},
            { 9,     1,    -2.49558777666313233112E+02},
            { 9,     2,    -9.91094586704329287841E+01},
            { 9,     3,     1.18411592281756065859E+03},
            { 9,     4,    -1.97229180010892332575E+03},
            { 9,     5,     1.65110538528935694558E+03},
            { 9,     6,    -8.01140239767901903178E+02},
            { 9,     7,     2.28187127507413094918E+02},
            { 9,     8,    -3.54063664898269081505E+01},
            { 9,     9,     2.30675599774240458473E+00}
        }
    },
    {                                                                                   // Metallicity Z000100 (0.00100)
        {                                                                               // LMR1 (Z000100)
            { 0,     0,     1.50346099257731538046E+01},
            { 0,     1,     2.82604496789430559289E+00},
            { 0,     2,    -9.81648621516211328242E+00},
            { 0,     3,     9.56667166719136474740E+00},
            { 0,     4,    -3.13477224724504077713E+00},

            { 1,     0,     2.07944042796325678779E+00},
            { 1,     1,    -5.06461279977239176020E+00},
            { 1,     2,     2.03394884719189121824E+01},
            { 1,     3,    -1.93735154009608017134E+01},
            { 1,     4,     5.75610929539014914980E+00},

            { 2,     0,    -1.05127268925442436398E+01},
            { 2,     1,     3.68098490829458810936E+01},
            { 2,     2,    -5.91474113982236531228E+01},
            { 2,     3,     3.16463783616280913691E+01},
            { 2,     4,    -3.65289167448958851381E+00},

            { 3,     0,     2.22020213350119419715E+01},
            { 3,     1,    -7.77940541900198496705E+01},
            { 3,     2,     1.05860178274410074550E+02},
            { 3,     3,    -4.94197227165773327329E+01},
            { 3,     4,     3.82693132506987110375E+00},

            { 4,     0,    -1.12988524726900649853E+01},
            { 4,     1,     4.13367947020142807446E+01},
            { 4,     2,    -5.60688828217752686101E+01},
            { 4,     3,     2.71194601089813360772E+01},
            { 4,     4,    -2.72130850772848109642E+00}
        },
        {                                                                               // LMR2 (Z000100)
            { 0,     0,     1.88453218130641353412E+01},
            { 0,     1,    -1.66303719796976672285E+01},
            { 0,     2,     2.63222496911415824172E+01},
            { 0,     3,    -2.13131516790098238801E+01},
            { 0,     4,     8.39818275012596870965E+00},
            { 0,     5,    -1.28795907731821102082E+00},

            { 1,     0,     4.31329741689262391446E+01},
            { 1,     1,    -1.56619568143149109574E+02},
            { 1,     2,     2.26032050176760577642E+02},
            { 1,     3,    -1.59897885791484213769E+02},
            { 1,     4,     5.55606561823480475937E+01},
            { 1,     5,    -7.60112702919777394328E+00},

            { 2,     0,     2.46987072824178248709E+01},
            { 2,     1,     4.20629378936399973554E+01},
            { 2,     2,    -2.65767178117826063044E+02},
            { 2,     3,     3.25730032378355303990E+02},
            { 2,     4,    -1.58371785651665220485E+02},
            { 2,     5,     2.75938397603546903269E+01},

            { 3,     0,    -9.91381643467949629667E+02},
            { 3,     1,     3.38104557879559251887E+03},
            { 3,     2,    -4.11533190831385491038E+03},
            { 3,     3,     2.33454985382554878015E+03},
            { 3,     4,    -6.14157763172000272789E+02},
            { 3,     5,     5.77076386143955843977E+01},

            { 4,     0,     1.43797791534433781635E+03},
            { 4,     1,    -5.28916096082312014914E+03},
            { 4,     2,     6.91057399431488920527E+03},
            { 4,     3,    -4.26364756616708109505E+03},
            { 4,     4,     1.25783448603752435702E+03},
            { 4,     5,    -1.41377167956629875789E+02},

            { 5,     0,    -5.01761058636202108119E+02},
            { 5,     1,     1.99253292955415395227E+03},
            { 5,     2,    -2.72417925456980492527E+03},
            { 5,     3,     1.74907541356862247994E+03},
            { 5,     4,    -5.38448511479686771963E+02},
            { 5,     5,     6.36637946720314573668E+01}
        },
        {                                                                               // LMA (Z000100)
            { 0,     0,     7.69284893177311052568E+05},
            { 0,     1,    -4.60964236746346391737E+06},
            { 0,     2,     9.24477105650694482028E+06},
            { 0,     3,     2.96809810085771558806E+06},
            { 0,     4,    -5.47904367331531867385E+07},
            { 0,     5,     1.38449097585996419191E+08},
            { 0,     6,    -2.05590189063783049583E+08},
            { 0,     7,     2.11734651675154030323E+08},
            { 0,     8,    -1.60435957671923041344E+08},
            { 0,     9,     9.17609013885079324245E+07},
            { 0,    10,    -3.99674217866430878639E+07},
            { 0,    11,     1.32154540634083170444E+07},
            { 0,    12,    -3.26794649031273694709E+06},
            { 0,    13,     5.86210662802961654961E+05},
            { 0,    14,    -7.21158724758123280481E+04},
            { 0,    15,     5.44588834510656215571E+03},
            { 0,    16,    -1.90445008267364357835E+02},

            { 2,     0,     2.21188523097329214215E+07},
            { 2,     1,    -1.37731912987798571587E+08},
            { 2,     2,     3.57687151988543748856E+08},
            { 2,     3,    -4.63590327267392992973E+08},
            { 2,     4,     2.01845788407205879688E+08},
            { 2,     5,     2.87663499872765600681E+08},
            { 2,     6,    -5.59995404294795393944E+08},
            { 2,     7,     4.26777807943069577217E+08},
            { 2,     8,    -1.24264635254063099623E+08},
            { 2,     9,    -6.53086944807844161987E+07},
            { 2,    10,     9.24923524751316756010E+07},
            { 2,    11,    -5.24022445798896402121E+07},
            { 2,    12,     1.83838309755647853017E+07},
            { 2,    13,    -4.26215335990773420781E+06},
            { 2,    14,     6.40775684917965554632E+05},
            { 2,    15,    -5.69637563759163822397E+04},
            { 2,    16,     2.28325195741889183410E+03},

            { 4,     0,    -5.86271602527818381786E+07},
            { 4,     1,     4.78369991991747081280E+08},
            { 4,     2,    -1.74361930468868136406E+09},
            { 4,     3,     3.76621819705243778229E+09},
            { 4,     4,    -5.37751677961362648010E+09},
            { 4,     5,     5.35077163876746082306E+09},
            { 4,     6,    -3.80998322478477764130E+09},
            { 4,     7,     1.97099712467356157303E+09},
            { 4,     8,    -7.60832823835394382477E+08},
            { 4,     9,     2.42272232218582451344E+08},
            { 4,    10,    -8.05926269997112601995E+07},
            { 4,    11,     3.11124469145792499185E+07},
            { 4,    12,    -1.09693358577220626175E+07},
            { 4,    13,     2.84038850674086064100E+06},
            { 4,    14,    -4.84199551332909730263E+05},
            { 4,    15,     4.84970404654026060598E+04},
            { 4,    16,    -2.17011384837293599048E+03},

            { 6,     0,     9.83702780789473533630E+08},
            { 6,     1,    -6.23115263299602222443E+09},
            { 6,     2,     1.74950104067897109985E+10},
            { 6,     3,    -2.85244593670344696045E+10},
            { 6,     4,     2.95578184637604980469E+10},
            { 6,     5,    -1.97934299705980529785E+10},
            { 6,     6,     8.07257493996787166595E+09},
            { 6,     7,    -1.50554167974234604836E+09},
            { 6,     8,    -1.18252537929885953665E+08},
            { 6,     9,    -3.70554775613283040002E+06},
            { 6,    10,     1.23448486340704277158E+08},
            { 6,    11,    -7.41264279707325249910E+07},
            { 6,    12,     2.09071950705411061645E+07},
            { 6,    13,    -2.96454796610304014757E+06},
            { 6,    14,     1.18142086018433197751E+05},
            { 6,    15,     1.92799522383320254448E+04},
            { 6,    16,    -1.90271167151171880505E+03},

            { 8,     0,     6.69561843877016976476E+07},
            { 8,     1,     1.56256926101374864578E+09},
            { 8,     2,    -8.75745768682143020630E+09},
            { 8,     3,     1.94779956266501197815E+10},
            { 8,     4,    -2.33126852312486190796E+10},
            { 8,     5,     1.55144418171162052155E+10},
            { 8,     6,    -4.34538685387376117706E+09},
            { 8,     7,    -1.24875014824374175072E+09},
            { 8,     8,     1.36300258540026307106E+09},
            { 8,     9,    -2.47726977709512680769E+08},
            { 8,    10,    -1.37758820791601359844E+08},
            { 8,    11,     7.42609580452102422714E+07},
            { 8,    12,    -5.21190464590375591069E+06},
            { 8,    13,    -5.56763955730174109340E+06},
            { 8,    14,     1.98916589357259985991E+06},
            { 8,    15,    -2.82567601932666904759E+05},
            { 8,    16,     1.54458629248594224919E+04},

            {10,     0,    -2.91743516387244606018E+09},
            {10,     1,     1.43474200087861461639E+10},
            {10,     2,    -2.97121547997276992798E+10},
            {10,     3,     3.29244879152800636292E+10},
            {10,     4,    -1.97049122193543739319E+10},
            {10,     5,     4.44795698088213920593E+09},
            {10,     6,     1.68826391791642093658E+09},
            {10,     7,    -1.34669317233685207367E+09},
            {10,     8,     3.03101724866939246655E+08},
            {10,     9,    -4.99869293617860823870E+07},
            {10,    10,     1.42133397069574892521E+07},
            {10,    11,     2.69422055173848085105E+07},
            {10,    12,    -3.11643383659875914454E+07},
            {10,    13,     1.40837340470498204231E+07},
            {10,    14,    -3.33681038689361186698E+06},
            {10,    15,     4.13678001847658306360E+05},
            {10,    16,    -2.12956128078225046920E+04},

            {12,     0,     3.83066159035058796406E+08},
            {12,     1,    -3.57522953798943567276E+09},
            {12,     2,     1.00626903613678798676E+10},
            {12,     3,    -1.31025349462869167328E+10},
            {12,     4,     7.85384311503630828857E+09},
            {12,     5,    -2.41011892096044540405E+08},
            {12,     6,    -2.56408374643986368179E+09},
            {12,     7,     1.39171229309356403351E+09},
            {12,     8,    -1.44009585297834306955E+08},
            {12,     9,    -8.26904684745683073997E+07},
            {12,    10,    -2.38144140223466372117E+06},
            {12,    11,     1.79516107555324509740E+07},
            {12,    12,    -1.88674114853504090570E+06},
            {12,    13,    -2.42738823937244340777E+06},
            {12,    14,     9.99039133402326726355E+05},
            {12,    15,    -1.56469409353959286818E+05},
            {12,    16,     9.15292969974886182172E+03},

            {14,     0,     3.09020185410522365570E+09},
            {14,     1,    -1.36212178749835147858E+10},
            {14,     2,     2.66881548670487785339E+10},
            {14,     3,    -3.03946970897722930908E+10},
            {14,     4,     2.17784943226391410828E+10},
            {14,     5,    -9.40680629512597274780E+09},
            {14,     6,     1.39847537299111199379E+09},
            {14,     7,     1.10993825469740843773E+09},
            {14,     8,    -8.73110848697505235672E+08},
            {14,     9,     2.50292736143364071846E+08},
            {14,    10,     1.06462010817974358797E+07},
            {14,    11,    -3.22772786734968498349E+07},
            {14,    12,     1.01494283884754441679E+07},
            {14,    13,    -1.02655365919480670709E+06},
            {14,    14,    -1.37982127262780006276E+05},
            {14,    15,     4.30180039417772932211E+04},
            {14,    16,    -3.02473938756877396372E+03},

            {16,     0,    -1.56852265694742107391E+09},
            {16,     1,     7.15821216061697673798E+09},
            {16,     2,    -1.43193921312494201660E+10},
            {16,     3,     1.61786574433440303802E+10},
            {16,     4,    -1.08238279920512008667E+10},
            {16,     5,     3.66439506765549850464E+09},
            {16,     6,     3.04446730119516968727E+08},
            {16,     7,    -9.95706614031146168709E+08},
            {16,     8,     5.34070064296932458878E+08},
            {16,     9,    -1.68596081582052469254E+08},
            {16,    10,     4.50922229884207323194E+07},
            {16,    11,    -1.64262273564462922513E+07},
            {16,    12,     6.76394867549139633775E+06},
            {16,    13,    -2.05885415643938211724E+06},
            {16,    14,     3.96860804045895056333E+05},
            {16,    15,    -4.34586026756422943436E+04},
            {16,    16,     2.06736711765395784823E+03}
        },
        {                                                                               // HM (Z000100)
            { 0,     0,     2.66920628896922789863E+04},
            { 0,     1,     5.69598144516321923584E+06},
            { 0,     2,    -3.36106590539333373308E+07},
            { 0,     3,     9.25393487313766926527E+07},
            { 0,     4,    -1.64881303894646197557E+08},
            { 0,     5,     2.12786252918928653002E+08},
            { 0,     6,    -2.02235432385967493057E+08},
            { 0,     7,     1.36366495759085386992E+08},
            { 0,     8,    -5.89415461827230826020E+07},
            { 0,     9,     1.05569686857345979661E+07},
            { 0,    10,     4.26705694591859634966E+06},
            { 0,    11,    -3.31228471217951877043E+06},
            { 0,    12,     6.44460078807694022544E+05},
            { 0,    13,     1.79727468496846966445E+05},
            { 0,    14,    -1.14602002866395123419E+05},
            { 0,    15,     8.73345725996870532981E+03},
            { 0,    16,     1.03006575184149296547E+04},
            { 0,    17,    -4.45924381157494190120E+03},
            { 0,    18,     8.75712682690710266797E+02},
            { 0,    19,    -8.97432677867381869419E+01},
            { 0,    20,     3.90904107825454749658E+00},

            { 2,     0,    -4.66175954969746712595E+06},
            { 2,     1,     1.44553042693169433624E+07},
            { 2,     2,    -1.38532479348339065909E+07},
            { 2,     3,     1.61449323716102633625E+07},
            { 2,     4,    -5.04766978015377074480E+07},
            { 2,     5,     8.52236769195135086775E+07},
            { 2,     6,    -7.52658732323246151209E+07},
            { 2,     7,     3.77911912456169873476E+07},
            { 2,     8,    -1.05537492595233544707E+07},
            { 2,     9,     1.23416606663387943991E+06},
            { 2,    10,     1.07657456006634638470E+04},
            { 2,    11,     1.43573359232634276850E+05},
            { 2,    12,    -1.42859383483003708534E+05},
            { 2,    13,     5.63552937440058449283E+04},
            { 2,    14,    -1.09635084253284767328E+04},
            { 2,    15,     1.32853574780430949431E+03},
            { 2,    16,    -4.14076353943859373885E+02},
            { 2,    17,     1.47253804236653735416E+02},
            { 2,    18,    -2.47527050904476979554E+01},
            { 2,    19,     1.91210492011224597597E+00},
            { 2,    20,    -7.05892167374512213840E-02},

            { 4,     0,     1.02998189728514533490E+07},
            { 4,     1,    -3.48644858077521771193E+07},
            { 4,     2,     2.46925453657950051129E+07},
            { 4,     3,     2.65148321726851537824E+07},
            { 4,     4,    -3.81589329059887528419E+07},
            { 4,     5,     6.93028380426791380160E+05},
            { 4,     6,     1.99752902745822705328E+07},
            { 4,     7,    -1.14559117107986155897E+07},
            { 4,     8,     2.16656442928818566725E+06},
            { 4,     9,    -2.71810134198548854329E+05},
            { 4,    10,     2.68526744210913369898E+05},
            { 4,    11,    -9.77884134982192044845E+04},
            { 4,    12,    -1.53021212986694445135E+03},
            { 4,    13,     1.19037018096100418916E+04},
            { 4,    14,    -5.85794015733223022835E+03},
            { 4,    15,     1.56346892706033872855E+03},
            { 4,    16,    -2.75046129788926521087E+02},
            { 4,    17,     1.01298210263538095433E+02},
            { 4,    18,    -3.87720363616409713359E+01},
            { 4,    19,     6.66209009612612579332E+00},
            { 4,    20,    -3.93432972239732559050E-01},

            { 6,     0,    -1.23277652244743425399E+07},
            { 6,     1,     5.31219698912802562118E+07},
            { 6,     2,    -6.70881175458954200149E+07},
            { 6,     3,     1.38345048209509141743E+07},
            { 6,     4,     2.72927585462916977704E+07},
            { 6,     5,    -1.06984214016320873052E+07},
            { 6,     6,    -1.07550707413996290416E+07},
            { 6,     7,     9.12851204341692477465E+06},
            { 6,     8,    -2.45932699648965429515E+06},
            { 6,     9,     3.79086684429724293295E+05},
            { 6,    10,    -1.15384063428619745537E+05},
            { 6,    11,     9.37208910898514295695E+03},
            { 6,    12,     5.50001460585494169209E+03},
            { 6,    13,     8.99582878278114890236E+02},
            { 6,    14,     2.17976963642488072992E+02},
            { 6,    15,    -2.90083472695319642298E+02},
            { 6,    16,    -1.06912609256554702597E+02},
            { 6,    17,     7.44274626977634596869E+01},
            { 6,    18,    -1.32865712570078340349E+01},
            { 6,    19,     1.15176452822245067864E+00},
            { 6,    20,    -7.52331325998904648644E-02},

            { 8,     0,     6.81678287605022825301E+06},
            { 8,     1,    -3.98179300438016653061E+07},
            { 8,     2,     6.65612044507603123784E+07},
            { 8,     3,    -3.76181603687587901950E+07},
            { 8,     4,    -6.56919684995194338262E+06},
            { 8,     5,     1.43847081179449260235E+07},
            { 8,     6,    -4.06374374651811597869E+06},
            { 8,     7,     2.91022107704004331026E+05},
            { 8,     8,    -5.34165458237739163451E+05},
            { 8,     9,     2.58318759598450968042E+05},
            { 8,    10,    -2.04026808616285597964E+03},
            { 8,    11,    -1.91223168630281179503E+03},
            { 8,    12,    -3.69962055497544270111E+03},
            { 8,    13,    -9.23920259961619422029E+02},
            { 8,    14,     4.11256827202935312471E+02},
            { 8,    15,     1.26735718583368523582E+02},
            { 8,    16,    -4.68765072065054724249E+01},
            { 8,    17,     6.13281037162783970729E+00},
            { 8,    18,    -8.50877614045823293942E-01},
            { 8,    19,    -1.89283136262390905280E-01},
            { 8,    20,     5.75261353234685565705E-02},

            {10,     0,    -3.55154449666948523372E+05},
            {10,     1,     1.30929190946150850505E+07},
            {10,     2,    -3.15488824688208103180E+07},
            {10,     3,     2.70812807114166915417E+07},
            {10,     4,    -6.85649736623421218246E+06},
            {10,     5,    -2.40983373484842292964E+06},
            {10,     6,     1.08043478886758117005E+06},
            {10,     7,     1.11299945145412624697E+05},
            {10,     8,     4.58449855702385902987E+04},
            {10,     9,    -5.80789547527073082165E+04},
            {10,    10,    -4.28841803810808505659E+03},
            {10,    11,     4.99567543157751151739E+03},
            {10,    12,    -5.59329152251473260549E+02},
            {10,    13,     3.66269193209130548894E+02},
            {10,    14,    -4.12453739939884940213E+01},
            {10,    15,    -1.03224939821626904290E+01},
            {10,    16,    -1.26744942581002923987E+01},
            {10,    17,     2.50242050167653262704E+00},
            {10,    18,     4.89212292141251114952E-01},
            {10,    19,     7.41773856600715748508E-04},
            {10,    20,    -2.14966363670156049293E-02},

            {12,     0,    -1.71770314663222013041E+06},
            {12,     1,     1.02925354974316677544E+06},
            {12,     2,     4.75587077003400865942E+06},
            {12,     3,    -6.94997276824742369354E+06},
            {12,     4,     2.96480201554762385786E+06},
            {12,     5,     1.05305805605570232728E+05},
            {12,     6,    -2.38596544252316496568E+05},
            {12,     7,    -5.79872394392845744733E+04},
            {12,     8,     3.01928438393556607480E+04},
            {12,     9,     1.89217764968022629546E+03},
            {12,    10,    -4.88373167221754613365E+02},
            {12,    11,     7.01114489071818979937E+02},
            {12,    12,    -3.17674857603029806796E+02},
            {12,    13,    -9.41372505874503957557E+01},
            {12,    14,     1.83240842852757204184E+01},
            {12,    15,     1.08114635042327797976E+01},
            {12,    16,    -1.76741740095267596544E+00},
            {12,    17,     6.94852470861354931664E-01},
            {12,    18,    -2.89336670178484411942E-01},
            {12,    19,    -3.66873283517264768896E-03},
            {12,    20,     7.64308669905610499340E-03},

            {14,     0,     9.98775663821288966574E+05},
            {14,     1,    -2.18451837998499209061E+06},
            {14,     2,     1.40499697486835205927E+06},
            {14,     3,     4.46811799451349797891E+04},
            {14,     4,    -2.46225148374797863653E+05},
            {14,     5,    -7.05764615857048920589E+04},
            {14,     6,     9.16282262372330296785E+04},
            {14,     7,    -1.90152534930542642542E+04},
            {14,     8,     4.91854753979303222877E+03},
            {14,     9,    -2.98215458946964145071E+03},
            {14,    10,    -1.24575514575863394384E+02},
            {14,    11,     3.07045703026585499629E+02},
            {14,    12,     2.56707666795900628642E+01},
            {14,    13,    -2.55503462019516938142E+01},
            {14,    14,    -7.83210099348742638803E-01},
            {14,    15,     2.75956632611307561831E+00},
            {14,    16,    -6.89935042869725956294E-01},
            {14,    17,    -9.58434272104521506330E-02},
            {14,    18,     3.10995999077311284509E-02},
            {14,    19,     1.11788217615811057148E-02},
            {14,    20,    -2.50872008751619425190E-03},

            {16,     0,    -2.56910131149193679448E+05},
            {16,     1,     6.59413942707619862631E+05},
            {16,     2,    -5.99113926101273740642E+05},
            {16,     3,     1.79299729173374042148E+05},
            {16,     4,     3.57433247453356452752E+04},
            {16,     5,    -1.71963241067330600345E+04},
            {16,     6,    -8.07591195715742651373E+03},
            {16,     7,     1.64482614549100276236E+03},
            {16,     8,     1.58385752216435230366E+03},
            {16,     9,    -3.77870980619565330016E+02},
            {16,    10,    -1.99848538469132250839E+01},
            {16,    11,    -2.99325126666875540593E+01},
            {16,    12,     1.39774853358364321565E+01},
            {16,    13,     2.38884594919343573594E+00},
            {16,    14,    -1.77569226381652423008E+00},
            {16,    15,     2.51906789777950501641E-01},
            {16,    16,    -9.35456748727026554668E-02},
            {16,    17,     4.71639212726435025358E-02},
            {16,    18,    -2.76687708834074250132E-05},
            {16,    19,    -3.76375892191212375881E-03},
            {16,    20,     5.43491168280245645454E-04},

            {18,     0,     3.26573367579413752537E+04},
            {18,     1,    -8.28040252641195256729E+04},
            {18,     2,     6.32083466612035263097E+04},
            {18,     3,     1.10908655478984019283E+04},
            {18,     4,    -4.24696541649424107163E+04},
            {18,     5,     2.13154570304911503626E+04},
            {18,     6,    -4.01758333934846973534E+02},
            {18,     7,    -3.02668804705343745809E+03},
            {18,     8,     9.00317782135503534846E+02},
            {18,     9,    -1.71590190988977440156E+01},
            {18,    10,    -7.58773236769787295941E+00},
            {18,    11,    -1.47039559521070568593E+01},
            {18,    12,     5.86203446077681977755E+00},
            {18,    13,    -4.35902509094680423729E-01},
            {18,    14,    -3.96411294687243842549E-01},
            {18,    15,     1.90872936553090594147E-01},
            {18,    16,    -3.63349815421271857274E-02},
            {18,    17,     4.18942750214783450613E-03},
            {18,    18,    -1.95696242731476692869E-03},
            {18,    19,     6.55720172656096495292E-04},
            {18,    20,    -6.89531819695781068207E-05},

            {20,     0,    -1.79757648979984833204E+03},
            {20,     1,     4.21453422482446967479E+03},
            {20,     2,    -1.45713195934336681603E+03},
            {20,     3,    -5.27886800091239820176E+03},
            {20,     4,     8.07499233626505065331E+03},
            {20,     5,    -5.33458308189604667859E+03},
            {20,     6,     1.84109344300976272280E+03},
            {20,     7,    -2.89109084486973813455E+02},
            {20,     8,     5.54488971681655407053E+00},
            {20,     9,    -2.55037857514060917197E+00},
            {20,    10,     3.28120362746293148248E+00},
            {20,    11,    -1.43670757857304920435E+00},
            {20,    12,     8.25401835544457118665E-01},
            {20,    13,    -3.05993525251011089239E-01},
            {20,    14,     2.31463397238021693914E-02},
            {20,    15,     2.54799453700065604844E-02},
            {20,    16,    -1.16997904598278249649E-02},
            {20,    17,     2.34703472519215026668E-03},
            {20,    18,    -1.64174625118059316908E-04},
            {20,    19,    -1.87233906354765485458E-05},
            {20,    20,     3.01646763959664224869E-06}
        },
        {                                                                               // RECOM (Z000100)
            { 0,     0,     1.29041924400426033515E+01},
            { 0,     1,     1.46247169347020422592E+00},
            { 0,     2,    -2.56099379621667111451E+00},
            { 0,     3,     1.53157682928077298889E+00},
            { 0,     4,    -3.12651080854979501744E-01},

            { 1,     0,     1.13224784437094316836E+00},
            { 1,     1,    -1.21990615381324185584E+00},
            { 1,     2,     4.03103598240615390580E+00},
            { 1,     3,    -2.98697934479165105870E+00},
            { 1,     4,     7.11864900599255223668E-01},

            { 2,     0,    -1.84989977300083419109E+00},
            { 2,     1,     2.98072414316297784609E+00},
            { 2,     2,    -4.44057678245443998577E+00},
            { 2,     3,     2.62017135972970738322E+00},
            { 2,     4,    -6.33529954639474812694E-01},

            { 3,     0,     3.17264901652564645929E+00},
            { 3,     1,    -4.83562740400180235412E+00},
            { 3,     2,     4.06335321968123874825E+00},
            { 3,     3,    -1.38974858743467533095E+00},
            { 3,     4,     2.62122104574736836113E-01},

            { 4,     0,    -2.02663383998561608124E+00},
            { 4,     1,     3.18617136072649298484E+00},
            { 4,     2,    -2.29903125672929053991E+00},
            { 4,     3,     5.58176645345621169625E-01},
            { 4,     4,    -5.91094511981828871217E-02},

            { 5,     0,     3.82436170169052624956E-01},
            { 5,     1,    -6.15679347898177353748E-01},
            { 5,     2,     4.45802375081275292779E-01},
            { 5,     3,    -1.00232559556148334567E-01},
            { 5,     4,     6.38538257034518188376E-03}
        }
    },
    {                                                                                   // Metallicity Z001000 (0.01000)
        {                                                                               // LMR1 (Z001000)
            { 0,     0,     1.61732010479488863552E+01},
            { 0,     1,    -6.07511035663581200339E+00},
            { 0,     2,     8.58287622972541264232E+00},
            { 0,     3,    -3.10585034200754250833E+00},
            { 0,     4,    -7.06748010502642909358E-01},

            { 1,     0,    -1.90469269583824840630E+00},
            { 1,     1,     4.00007719345960026658E+01},
            { 1,     2,    -8.46518605722360462096E+01},
            { 1,     3,     5.91797386241528400319E+01},
            { 1,     4,    -1.13107588613914398223E+01},

            { 2,     0,    -8.70230071618597023075E+00},
            { 2,     1,    -2.89910577605233434895E+01},
            { 2,     2,     1.24597859970597440338E+02},
            { 2,     3,    -1.16207323210657051504E+02},
            { 2,     4,     3.01232264093183879083E+01},

            { 3,     0,     1.54664218136763143008E+01},
            { 3,     1,    -1.42381111546532466150E+01},
            { 3,     2,    -5.53996704254122320776E+01},
            { 3,     3,     7.85240667339935924929E+01},
            { 3,     4,    -2.52702301461299612129E+01},

            { 4,     0,    -4.23582571635512561414E+00},
            { 4,     1,     9.21228272981120710483E+00},
            { 4,     2,     6.44366319286792332832E+00},
            { 4,     3,    -1.82412432120631002874E+01},
            { 4,     4,     7.14935319397919499806E+00}
        },
        {                                                                               // LMR2 (Z001000)
            { 0,     0,     1.59314592243044277353E+01},
            { 0,     1,    -4.60401610759330548461E+00},
            { 0,     2,     6.24185962640975233739E+00},
            { 0,     3,    -4.97550125746145077699E+00},
            { 0,     4,     1.93048999642347540728E+00},
            { 0,     5,    -2.89477547622687292339E-01},

            { 1,     0,     1.01061304060731380616E+01},
            { 1,     1,    -3.46086484084549255158E+01},
            { 1,     2,     5.27667822465917879526E+01},
            { 1,     3,    -3.86837936682783691822E+01},
            { 1,     4,     1.36020700266615026663E+01},
            { 1,     5,    -1.85012309699758370485E+00},

            { 2,     0,     2.00677620782971253277E+01},
            { 2,     1,    -2.26769827650059667690E+01},
            { 2,     2,    -1.15679690058618760418E+01},
            { 2,     3,    -5.80771237470029455530E-01},
            { 2,     4,     1.37546460492662188102E+01},
            { 2,     5,    -4.53156102738701349608E+00},

            { 3,     0,    -5.09057297132129690453E+02},
            { 3,     1,     1.15813297915374073455E+03},
            { 3,     2,    -8.67528490581213873156E+02},
            { 3,     3,     3.72884696292590604116E+02},
            { 3,     4,    -1.38863311991984033966E+02},
            { 3,     5,     2.83694073141493667833E+01},

            { 4,     0,     2.61623056004032514466E+03},
            { 4,     1,    -6.70644555846752700745E+03},
            { 4,     2,     6.13584072176503832452E+03},
            { 4,     3,    -2.70631835697935139251E+03},
            { 4,     4,     6.36762028562752561811E+02},
            { 4,     5,    -7.14561574114333950547E+01},

            { 5,     0,    -2.63489815083014082120E+03},
            { 5,     1,     7.38504520674821560533E+03},
            { 5,     2,    -7.50607780122314488835E+03},
            { 5,     3,     3.63058087806650701168E+03},
            { 5,     4,    -8.69070310941866864596E+02},
            { 5,     5,     8.58816125753537704668E+01}
        },
        {                                                                               // LMA (Z001000)
            { 0,     0,    -2.09773228588053607382E+05},
            { 0,     1,     1.43389594778738403693E+06},
            { 0,     2,    -7.75133130475684534758E+06},
            { 0,     3,     3.63601069582714810967E+07},
            { 0,     4,    -1.18813444845486640930E+08},
            { 0,     5,     2.60283723461131542921E+08},
            { 0,     6,    -3.91364485037142515182E+08},
            { 0,     7,     4.10038222587301969528E+08},
            { 0,     8,    -2.94145223515916526318E+08},
            { 0,     9,     1.30304661949904114008E+08},
            { 0,    10,    -1.72744424556804075837E+07},
            { 0,    11,    -2.00820756134503111243E+07},
            { 0,    12,     1.57965446997256800532E+07},
            { 0,    13,    -5.16442762537559401244E+06},
            { 0,    14,     2.88797206094442051835E+05},
            { 0,    15,     4.85840419889588956721E+05},
            { 0,    16,    -2.37449358671291265637E+05},
            { 0,    17,     5.89009159964685095474E+04},
            { 0,    18,    -8.73970189435798602062E+03},
            { 0,    19,     7.40523972585050728412E+02},
            { 0,    20,    -2.77978725470881755655E+01},

            { 2,     0,     1.24556972785087689757E+08},
            { 2,     1,    -1.05485290802952396870E+09},
            { 2,     2,     4.02473985730900144577E+09},
            { 2,     3,    -9.11583314025122642517E+09},
            { 2,     4,     1.35512409280278778076E+10},
            { 2,     5,    -1.37244791677059879303E+10},
            { 2,     6,     9.40152573164973068237E+09},
            { 2,     7,    -4.02953830579527378082E+09},
            { 2,     8,     7.38075188234021663666E+08},
            { 2,     9,     2.04097261853698253632E+08},
            { 2,    10,    -1.31296867969154432416E+08},
            { 2,    11,    -3.72527087734079034999E+06},
            { 2,    12,     2.13105948168305270374E+07},
            { 2,    13,    -5.90374779784860368818E+06},
            { 2,    14,    -1.58750756547301629325E+05},
            { 2,    15,     1.73802705629212403437E+05},
            { 2,    16,     1.34389908452468196629E+05},
            { 2,    17,    -8.46886743101308384212E+04},
            { 2,    18,     2.01200486051142797805E+04},
            { 2,    19,    -2.33582333582660248794E+03},
            { 2,    20,     1.10848048996528689258E+02},

            { 4,     0,     5.05357352773523867130E+08},
            { 4,     1,    -3.31354820566867399216E+09},
            { 4,     2,     9.55477016233197402954E+09},
            { 4,     3,    -1.56750020973316497803E+10},
            { 4,     4,     1.55897307926384067535E+10},
            { 4,     5,    -8.83530815627405929565E+09},
            { 4,     6,     1.63784678158393263817E+09},
            { 4,     7,     1.26310745307742381096E+09},
            { 4,     8,    -9.06822750568983674049E+08},
            { 4,     9,     1.67932512482709646225E+08},
            { 4,    10,    -1.23911428774325661361E+07},
            { 4,    11,     5.71523280062625110149E+07},
            { 4,    12,    -4.26682323901077881455E+07},
            { 4,    13,     8.90929416129896789789E+06},
            { 4,    14,     1.67166402933667809702E+06},
            { 4,    15,    -4.69427729580903833266E+05},
            { 4,    16,    -5.00381548112256336026E+05},
            { 4,    17,     3.01400804692653589882E+05},
            { 4,    18,    -7.32120482670434430474E+04},
            { 4,    19,     8.80328726870056379994E+03},
            { 4,    20,    -4.34033934541470671320E+02},

            { 6,     0,    -1.07852724296717691422E+09},
            { 6,     1,     6.84582537129478645325E+09},
            { 6,     2,    -1.98636935069379844666E+10},
            { 6,     3,     3.49891808203243942261E+10},
            { 6,     4,    -4.16472301939004364014E+10},
            { 6,     5,     3.48742082858454284668E+10},
            { 6,     6,    -2.03515912933958663940E+10},
            { 6,     7,     7.63230475433247947693E+09},
            { 6,     8,    -1.32354384835169196129E+09},
            { 6,     9,    -1.69552074669079929590E+08},
            { 6,    10,     6.97440331351650208235E+07},
            { 6,    11,     4.60175066012795269489E+07},
            { 6,    12,    -2.68479745975134037435E+07},
            { 6,    13,     2.40770592574207345024E+06},
            { 6,    14,     2.26369602661154372618E+06},
            { 6,    15,    -1.54705866766018536873E+06},
            { 6,    16,     7.80276827808928559534E+05},
            { 6,    17,    -2.90525562987123674247E+05},
            { 6,    18,     6.73388625471522245789E+04},
            { 6,    19,    -8.55506609125114846393E+03},
            { 6,    20,     4.57366957264935876992E+02},

            { 8,     0,     6.01887171994113349915E+09},
            { 8,     1,    -3.59631408617360916138E+10},
            { 8,     2,     9.21373711482781219482E+10},
            { 8,     3,    -1.30859993208645553589E+11},
            { 8,     4,     1.09869343601253295898E+11},
            { 8,     5,    -5.19391019925100326538E+10},
            { 8,     6,     9.93795400740454673767E+09},
            { 8,     7,     1.17822075295209312439E+09},
            { 8,     8,     2.08547094828250437975E+08},
            { 8,     9,    -7.77891584686658740044E+08},
            { 8,    10,     9.79231656343366652727E+07},
            { 8,    11,     1.46029283089236587286E+08},
            { 8,    12,    -5.63426838521486073732E+07},
            { 8,    13,    -4.34994308839864679612E+04},
            { 8,    14,     2.67452041592313116416E+06},
            { 8,    15,     2.48601794890810997458E+05},
            { 8,    16,    -2.88661329611176857725E+05},
            { 8,    17,     3.44704079574566349038E+04},
            { 8,    18,     4.71065540904905537900E+03},
            { 8,    19,    -1.22791766059891961049E+03},
            { 8,    20,     6.52659303871330394031E+01},

            {10,     0,     4.09839446260637617111E+09},
            {10,     1,    -1.19243749172475032806E+10},
            {10,     2,     6.44260733488419055939E+08},
            {10,     3,     4.01784270278003311157E+10},
            {10,     4,    -7.02370927844391479492E+10},
            {10,     5,     5.53928774156074829102E+10},
            {10,     6,    -1.99839479763696517944E+10},
            {10,     7,     1.21178171327214643359E+08},
            {10,     8,     2.12195873823345303535E+09},
            {10,     9,    -3.04125284478327631950E+08},
            {10,    10,    -1.36583732859478831291E+08},
            {10,    11,     1.00033640716232210398E+07},
            {10,    12,     2.11985158940840736032E+07},
            {10,    13,    -1.41918619870038777590E+07},
            {10,    14,     1.06037309161468278617E+07},
            {10,    15,    -4.77449659335303772241E+06},
            {10,    16,     7.63050677152805146761E+05},
            {10,    17,     1.56993307696408010088E+05},
            {10,    18,    -8.52750815847208868945E+04},
            {10,    19,     1.33620566100046889915E+04},
            {10,    20,    -7.54749310106248799457E+02},

            {12,     0,    -2.77498112127752447128E+09},
            {12,     1,     1.99816442713947868347E+10},
            {12,     2,    -4.77683150712246398926E+10},
            {12,     3,     5.04117814886737747192E+10},
            {12,     4,    -1.67946036119296798706E+10},
            {12,     5,    -1.38693190414022674561E+10},
            {12,     6,     1.56277095143661766052E+10},
            {12,     7,    -4.57458119846564769745E+09},
            {12,     8,    -8.68468246746188163757E+08},
            {12,     9,     7.75119369125685334206E+08},
            {12,    10,    -1.16491136086922392249E+08},
            {12,    11,     1.47421104143672753125E+07},
            {12,    12,    -1.52535673836318179965E+07},
            {12,    13,    -1.70087987937960936688E+06},
            {12,    14,     4.67476437233580090106E+06},
            {12,    15,    -1.17463899375570146367E+06},
            {12,    16,    -1.10623359788225745433E+05},
            {12,    17,     8.96177599209738109494E+04},
            {12,    18,    -1.26272792247867328115E+04},
            {12,    19,     2.57183382652074556063E+02},
            {12,    20,     4.53946488958070730746E+01},

            {14,     0,    -1.19404109194643745422E+10},
            {14,     1,     4.75026388992112045288E+10},
            {14,     2,    -8.02570569421333770752E+10},
            {14,     3,     7.41607800924110260010E+10},
            {14,     4,    -4.05307739822724685669E+10},
            {14,     5,     1.41796423462739467621E+10},
            {14,     6,    -4.56807621318898487091E+09},
            {14,     7,     1.94941044600867557526E+09},
            {14,     8,    -5.25762401084450244904E+08},
            {14,     9,    -4.20587376462206020951E+07},
            {14,    10,     1.47395545866844896227E+07},
            {14,    11,     5.00008831927335187793E+07},
            {14,    12,    -3.55091173088149204850E+07},
            {14,    13,     1.31608539435279052705E+07},
            {14,    14,    -4.59113670743147470057E+06},
            {14,    15,     1.81956762125828582793E+06},
            {14,    16,    -5.94762161201574141160E+05},
            {14,    17,     1.30033906684856090578E+05},
            {14,    18,    -1.75126293747036870627E+04},
            {14,    19,     1.30486252871918713936E+03},
            {14,    20,    -4.01670777875890010478E+01}
        },
        {                                                                               // HM (Z001000)
            { 0,     0,     2.17405636868515895912E+05},
            { 0,     1,     2.06852476160948835313E+07},
            { 0,     2,    -6.14611410296131018549E+06},
            { 0,     3,    -3.71233464909802228212E+07},
            { 0,     4,     2.59646896356047354639E+07},
            { 0,     5,     2.70401430864754803479E+07},
            { 0,     6,    -5.03161212555342614651E+07},
            { 0,     7,     3.58598481040194258094E+07},
            { 0,     8,    -1.78006177931661754847E+07},
            { 0,     9,     9.30532460730251483619E+06},
            { 0,    10,    -5.15848465171259269118E+06},
            { 0,    11,     2.19027753214642358944E+06},
            { 0,    12,    -5.81644839415979455225E+05},
            { 0,    13,     7.99240321203274652362E+04},
            { 0,    14,    -2.51621643905049268142E+03},
            { 0,    15,    -3.81475220523696918917E+02},

            { 1,     0,    -3.06765020921669416130E+07},
            { 1,     1,    -7.19287141298301517963E+07},
            { 1,     2,    -4.77435954108010306954E+07},
            { 1,     3,     4.06090998470959842205E+08},
            { 1,     4,    -4.94869498500309586525E+08},
            { 1,     5,     2.69898549761012136936E+08},
            { 1,     6,    -7.97774313283056169748E+07},
            { 1,     7,     4.26528677017149850726E+07},
            { 1,     8,    -4.68106602932079061866E+07},
            { 1,     9,     3.02614077510188445449E+07},
            { 1,    10,    -1.02789476280537806451E+07},
            { 1,    11,     1.48880611471109278500E+06},
            { 1,    12,     6.37803643199263970018E+04},
            { 1,    13,    -1.54060450772956992296E+04},
            { 1,    14,    -1.20700325670922356949E+04},
            { 1,    15,     2.24656015193673965769E+03},

            { 2,     0,     1.75066912655571192503E+08},
            { 2,     1,     6.56024659875666722655E+07},
            { 2,     2,     1.23625106866149380803E+08},
            { 2,     3,    -8.66427535415050864220E+08},
            { 2,     4,     1.04647074302398228645E+09},
            { 2,     5,    -5.43304198956838369370E+08},
            { 2,     6,     6.62721930982138589025E+07},
            { 2,     7,     6.96526135511116981506E+07},
            { 2,     8,    -3.78209700669894739985E+07},
            { 2,     9,     5.84715094197653792799E+06},
            { 2,    10,     1.18073224759165989235E+06},
            { 2,    11,    -3.39494064604910614435E+05},
            { 2,    12,    -1.30009674988549915724E+05},
            { 2,    13,     2.04151331991039405693E+04},
            { 2,    14,     1.63426397272586054896E+04},
            { 2,    15,    -3.46623073630780800158E+03},

            { 3,     0,    -4.40378749002870142460E+08},
            { 3,     1,     1.90811958049112737179E+08},
            { 3,     2,    -3.46994414631571888924E+08},
            { 3,     3,     1.03839183062096667290E+09},
            { 3,     4,    -1.09191434318746423721E+09},
            { 3,     5,     6.03376176521021485329E+08},
            { 3,     6,    -1.86538522271839350462E+08},
            { 3,     7,     3.01234692302216663957E+07},
            { 3,     8,    -2.60876296034886920825E+06},
            { 3,     9,    -5.91722311695919837803E+05},
            { 3,    10,    -1.04200386924736900255E+05},
            { 3,    11,     4.46675275850050500594E+05},
            { 3,    12,    -9.51964972779181844089E+04},
            { 3,    13,     3.58457144797106002443E+03},
            { 3,    14,    -1.11371310452127327153E+04},
            { 3,    15,     2.85845040236972772618E+03},

            { 4,     0,     5.72344695093964815140E+08},
            { 4,     1,    -5.13427680762670874596E+08},
            { 4,     2,     7.89372994735144257545E+08},
            { 4,     3,    -1.00183048339205336571E+09},
            { 4,     4,     4.85858157195736885071E+08},
            { 4,     5,    -3.68810635419888198376E+07},
            { 4,     6,    -6.77671612100235223770E+07},
            { 4,     7,     3.51244092417839094996E+07},
            { 4,     8,    -4.04172301070910505950E+06},
            { 4,     9,     4.42372389482865459286E+05},
            { 4,    10,    -1.11637046404088055715E+06},
            { 4,    11,     1.32348000868789851665E+05},
            { 4,    12,     5.77673805733840563335E+04},
            { 4,    13,     1.39889883355121310160E+03},
            { 4,    14,     1.84537734558708234545E+03},
            { 4,    15,    -1.29546033045933745598E+03},

            { 5,     0,    -3.11964641996447086334E+08},
            { 5,     1,     3.20795370867759823799E+08},
            { 5,     2,    -9.73902886296924829483E+08},
            { 5,     3,     1.11109912862654781342E+09},
            { 5,     4,    -3.31644242757628619671E+08},
            { 5,     5,    -7.20401027258160263300E+07},
            { 5,     6,     5.49449315561505854130E+07},
            { 5,     7,    -1.50211363970660679042E+07},
            { 5,     8,     4.37729396379113662988E+05},
            { 5,     9,     1.78953864822479896247E+06},
            { 5,    10,    -9.64483419783796125557E+04},
            { 5,    11,    -1.03372025982109145843E+05},
            { 5,    12,     2.27654966719349886262E+03},
            { 5,    13,    -9.21556404868084791815E+03},
            { 5,    14,     2.29694125905770533791E+03},
            { 5,    15,     2.69172643454379056038E+02},

            { 6,     0,    -1.47363671236134380102E+08},
            { 6,     1,     3.98069493547490179539E+08},
            { 6,     2,     3.80600399916491806507E+08},
            { 6,     3,    -7.77899828440285444260E+08},
            { 6,     4,     2.13971953739619493484E+08},
            { 6,     5,     7.50766140657877773046E+07},
            { 6,     6,    -1.24408092643524613231E+07},
            { 6,     7,    -1.19486997694680951536E+07},
            { 6,     8,     1.72403185042079538107E+06},
            { 6,     9,     5.82624710496194384177E+04},
            { 6,    10,     6.62807449280618020566E+04},
            { 6,    11,    -5.73858576309664931614E+03},
            { 6,    12,     7.87238279678164053621E+03},
            { 6,    13,     5.58027583166682688898E+02},
            { 6,    14,    -7.80191280094344847384E+02},
            { 6,    15,    -4.41524171396966949033E+01},

            { 7,     0,     3.70057909980202019215E+08},
            { 7,     1,    -8.43582286640240669250E+08},
            { 7,     2,     3.06515664902774870396E+08},
            { 7,     3,     2.79680007567675352097E+08},
            { 7,     4,    -1.31316622141129702330E+08},
            { 7,     5,    -4.78340494412834197283E+07},
            { 7,     6,     2.05878316230771690607E+07},
            { 7,     7,     4.84660386411372851580E+06},
            { 7,     8,    -1.28697308684668410569E+06},
            { 7,     9,    -4.26216149967036908492E+05},
            { 7,    10,     1.35944377558333886554E+05},
            { 7,    11,    -2.78481544974478456425E+04},
            { 7,    12,     6.38116677538639805789E+02},
            { 7,    13,     1.86324844948431268676E+03},
            { 7,    14,    -3.54990721623104548144E+02},
            { 7,    15,     4.62881801006983621960E+01},

            { 8,     0,    -2.73364609220364511013E+08},
            { 8,     1,     6.70469859252789497375E+08},
            { 8,     2,    -4.83480623472343206406E+08},
            { 8,     3,     4.03385611767915189266E+07},
            { 8,     4,     7.35016723277738541365E+07},
            { 8,     5,    -1.62650907308186870068E+07},
            { 8,     6,    -2.72791540988075407222E+06},
            { 8,     7,     3.87529004919559811242E+04},
            { 8,     8,     2.21605940650244883727E+05},
            { 8,     9,    -4.99119267431606931495E+04},
            { 8,    10,     3.88533899694829306100E+04},
            { 8,    11,    -4.12454335026239914441E+03},
            { 8,    12,    -5.45806706724830746680E+02},
            { 8,    13,    -7.47011879871399173680E+02},
            { 8,    14,     2.58488648387669854856E+02},
            { 8,    15,    -2.59121452073608971034E+01},

            { 9,     0,     1.00383462413229718804E+08},
            { 9,     1,    -2.74271434515541374683E+08},
            { 9,     2,     2.71244504862839102745E+08},
            { 9,     3,    -1.11115631573666274548E+08},
            { 9,     4,     4.91877530747146159410E+06},
            { 9,     5,     1.25292149804861973971E+07},
            { 9,     6,    -5.59249804659485630691E+06},
            { 9,     7,     1.28330904890557797626E+06},
            { 9,     8,    -1.04317198392582082306E+05},
            { 9,     9,    -9.62038930517230619444E+03},
            { 9,    10,    -3.97809489634518195089E+03},
            { 9,    11,    -5.57959747341926686204E+02},
            { 9,    12,     8.89096577259679747840E+02},
            { 9,    13,    -5.60425945702165773099E+00},
            { 9,    14,    -4.78179067842277234490E+01},
            { 9,    15,     5.74915010119235514452E+00},

            {10,     0,    -1.55431711502586677670E+07},
            {10,     1,     4.79521485383154302835E+07},
            {10,     2,    -6.02665872499209195375E+07},
            {10,     3,     4.05979536634513586760E+07},
            {10,     4,    -1.60619130310957916081E+07},
            {10,     5,     3.70530953097213804722E+06},
            {10,     6,    -3.78917655865714070387E+05},
            {10,     7,    -1.84983833769938682963E+04},
            {10,     8,    -6.31914341540330042335E+03},
            {10,     9,     7.89696836505760438740E+03},
            {10,    10,    -2.17729950811668868482E+03},
            {10,    11,     7.29602008514560338881E+02},
            {10,    12,    -2.38483209776185589135E+02},
            {10,    13,     2.80674740177570534172E+01},
            {10,    14,     1.83297935389278832119E+00},
            {10,    15,    -4.35700622586662367208E-01}
        },
        {                                                                               // RECOM (Z001000)
            { 0,     0,     1.29690611505892015032E+01},
            { 0,     1,     1.15133146967729094179E+00},
            { 0,     2,    -2.03151799780861574973E+00},
            { 0,     3,     1.18911797645565364689E+00},
            { 0,     4,    -2.35730192355203121979E-01},

            { 1,     0,     6.77126934573034411358E-01},
            { 1,     1,     8.12545635631524709730E-01},
            { 1,     2,     1.02571355665047869721E+00},
            { 1,     3,    -1.20203984384456630252E+00},
            { 1,     4,     3.31810706642633568286E-01},

            { 2,     0,    -2.98789230039933073613E+00},
            { 2,     1,     4.40181013672451193486E+00},
            { 2,     2,    -3.18890331653727177041E+00},
            { 2,     3,     8.83079598994844006121E-01},
            { 2,     4,    -1.51558396747922291548E-01},

            { 3,     0,     6.22545012651770335310E+00},
            { 3,     1,    -1.26234063625864720848E+01},
            { 3,     2,     8.89677911090983108977E+00},
            { 3,     3,    -2.01593702143950714856E+00},
            { 3,     4,     1.24221816733169190816E-01},

            { 4,     0,    -3.48677279439661846894E+00},
            { 4,     1,     8.37556424986163960966E+00},
            { 4,     2,    -6.53850783620592235224E+00},
            { 4,     3,     1.69898655557246569536E+00},
            { 4,     4,    -1.21208024376684805890E-01},

            { 5,     0,     4.04481505949380593101E-01},
            { 5,     1,    -1.37770027286069152161E+00},
            { 5,     2,     1.26623104358849225548E+00},
            { 5,     3,    -3.70847513213560797674E-01},
            { 5,     4,     3.04915286309964846112E-02}
        }
    },
    {                                                                                   // Metallicity Z001500 (0.01500)
        {                                                                               // LMR1 (Z001500)
            { 0,     0,     1.60726718444739766767E+01},
            { 0,     1,    -6.24715135137397137299E+00},
            { 0,     2,     1.07672344037789748938E+01},
            { 0,     3,    -7.24052976085269506257E+00},
            { 0,     4,     1.46349058730338077439E+00},

            { 1,     0,    -3.63506353750313060402E+00},
            { 1,     1,     5.36864271459196729097E+01},
            { 1,     2,    -1.16942397088811162575E+02},
            { 1,     3,     9.34035699421548457622E+01},
            { 1,     4,    -2.50874003951161199666E+01},

            { 2,     0,    -7.91754787628987521941E+00},
            { 2,     1,    -5.94653927755674089894E+01},
            { 2,     2,     2.05203056353080341978E+02},
            { 2,     3,    -1.96558176123197796414E+02},
            { 2,     4,     5.97010203155139578257E+01},

            { 3,     0,     2.27278594676717915490E+01},
            { 3,     1,    -2.40820672531560520113E+00},
            { 3,     2,    -1.20196505857006002316E+02},
            { 3,     3,     1.49881801286317909216E+02},
            { 3,     4,    -5.13533879653931180087E+01},

            { 4,     0,    -1.08895531675941441563E+01},
            { 4,     1,     1.55183170137950732226E+01},
            { 4,     2,     1.95899488178189216114E+01},
            { 4,     3,    -3.88388622741310385322E+01},
            { 4,     4,     1.51805521241851977265E+01}
        },
        {                                                                               // LMR2 (Z001500)
            { 0,     0,     1.57661900292269407942E+01},
            { 0,     1,    -3.86739001681062477545E+00},
            { 0,     2,     4.90951789020641982120E+00},
            { 0,     3,    -3.83335877824608228792E+00},
            { 0,     4,     1.46458915608047957058E+00},
            { 0,     5,    -2.16702239649122857523E-01},

            { 1,     0,     8.37711942202392734202E+00},
            { 1,     1,    -2.70768859464224540545E+01},
            { 1,     2,     3.93888011339611523454E+01},
            { 1,     3,    -2.70047525691479570753E+01},
            { 1,     4,     8.70098442072441713435E+00},
            { 1,     5,    -1.06476013712186490245E+00},

            { 2,     0,     3.06826409038962175657E+01},
            { 2,     1,    -1.09405785435920606119E+02},
            { 2,     2,     1.81370175730107348500E+02},
            { 2,     3,    -1.81704582752789093547E+02},
            { 2,     4,     9.02892160295599097708E+01},
            { 2,     5,    -1.65129464015789579889E+01},

            { 3,     0,    -3.62814204845711003600E+02},
            { 3,     1,     1.08689918143087788849E+03},
            { 3,     2,    -1.31054018838510614842E+03},
            { 3,     3,     9.90790478329023699189E+02},
            { 3,     4,    -4.33419474916350452531E+02},
            { 3,     5,     7.62679478243772734913E+01},

            { 4,     0,     1.40418643511127538659E+03},
            { 4,     1,    -3.88233656649431759433E+03},
            { 4,     2,     3.84683355224100250780E+03},
            { 4,     3,    -2.03701250178350619535E+03},
            { 4,     4,     6.48142655530930028362E+02},
            { 4,     5,    -9.67319650941358304408E+01},

            { 5,     0,    -1.22407686126082307965E+03},
            { 5,     1,     3.76978222294538090864E+03},
            { 5,     2,    -3.95869928580390433126E+03},
            { 5,     3,     1.99118186826012993151E+03},
            { 5,     4,    -5.21844465216713615519E+02},
            { 5,     5,     6.04450098185751301116E+01}
        },
        {                                                                               // LMA (Z001500)
            { 0,     0,    -5.15111813953318560380E+04},
            { 0,     1,    -1.38581324034049781039E+06},
            { 0,     2,     1.39308014554255567491E+07},
            { 0,     3,    -5.71603108284442424774E+07},
            { 0,     4,     1.37981165851579815149E+08},
            { 0,     5,    -2.21159494412106066942E+08},
            { 0,     6,     2.47918615635263592005E+08},
            { 0,     7,    -1.97267821930349111557E+08},
            { 0,     8,     1.08701847878496184945E+08},
            { 0,     9,    -3.66657088282169476151E+07},
            { 0,    10,     2.47653496909504802898E+06},
            { 0,    11,     5.12285355178847070783E+06},
            { 0,    12,    -3.49757309776654699817E+06},
            { 0,    13,     1.39230419173041009344E+06},
            { 0,    14,    -4.29369586936748528387E+05},
            { 0,    15,     1.17250418664394310326E+05},
            { 0,    16,    -2.87188898192620908958E+04},
            { 0,    17,     5.69885720592272627982E+03},
            { 0,    18,    -8.01726305735812047715E+02},
            { 0,    19,     6.87272631810855187950E+01},
            { 0,    20,    -2.67041856670744914837E+00},

            { 2,     0,    -1.45339113482951931655E+07},
            { 2,     1,     1.12667823825035437942E+08},
            { 2,     2,    -4.17006587079701125622E+08},
            { 2,     3,     9.85341220899901628494E+08},
            { 2,     4,    -1.66272967677597117424E+09},
            { 2,     5,     2.10006772395531940460E+09},
            { 2,     6,    -2.00687866295555543900E+09},
            { 2,     7,     1.43029664485314631462E+09},
            { 2,     8,    -7.29760192023199796677E+08},
            { 2,     9,     2.43147726715557068586E+08},
            { 2,    10,    -4.05304287569378465414E+07},
            { 2,    11,    -4.01306759306349034887E+05},
            { 2,    12,    -7.32600274554128758609E+05},
            { 2,    13,     1.17855480548669607379E+06},
            { 2,    14,     2.50996201334879733622E+05},
            { 2,    15,    -6.29675976741036050953E+05},
            { 2,    16,     3.31786518519565521274E+05},
            { 2,    17,    -9.37220926397035946138E+04},
            { 2,    18,     1.56585215689283104439E+04},
            { 2,    19,    -1.46922968079042675527E+03},
            { 2,    20,     6.01559001927688683509E+01},

            { 4,     0,     2.33350108446424514055E+08},
            { 4,     1,    -1.60289968489695382118E+09},
            { 4,     2,     4.81990833858025169373E+09},
            { 4,     3,    -8.16360325217743110657E+09},
            { 4,     4,     8.14584602763201999664E+09},
            { 4,     5,    -4.07331865929028415680E+09},
            { 4,     6,    -5.06252506179879188538E+08},
            { 4,     7,     2.29763469151120567322E+09},
            { 4,     8,    -1.62128710050702285767E+09},
            { 4,     9,     5.32701252654437601566E+08},
            { 4,    10,    -4.48733723450238630176E+07},
            { 4,    11,    -2.11723976412126012146E+07},
            { 4,    12,     2.32885320360103854910E+06},
            { 4,    13,     2.03951553722685994580E+06},
            { 4,    14,    -3.13630035119212174322E+05},
            { 4,    15,    -7.05223482959375251085E+04},
            { 4,    16,    -5.37405402453973874799E+04},
            { 4,    17,     4.94362966298164537875E+04},
            { 4,    18,    -1.40518968918354457855E+04},
            { 4,    19,     1.83732556677333059270E+03},
            { 4,    20,    -9.50453907494923839749E+01},

            { 6,     0,    -1.76169219592734664679E+08},
            { 6,     1,     1.42698092226201272011E+09},
            { 6,     2,    -5.28067056308736801147E+09},
            { 6,     3,     1.15336708877598838806E+10},
            { 6,     4,    -1.61229222116397609711E+10},
            { 6,     5,     1.45899208559092102051E+10},
            { 6,     6,    -8.01445678044835853577E+09},
            { 6,     7,     1.90927120293207097054E+09},
            { 6,     8,     4.88043666148680567741E+08},
            { 6,     9,    -3.87662269468736469746E+08},
            { 6,    10,    -3.33959551647167652845E+07},
            { 6,    11,     9.24862097769977152348E+07},
            { 6,    12,    -2.25346824999888129532E+07},
            { 6,    13,    -5.86599007108959276229E+06},
            { 6,    14,     3.70074268507561367005E+06},
            { 6,    15,    -2.56417061140370758949E+05},
            { 6,    16,    -2.29390710704398312373E+05},
            { 6,    17,     6.94915698487437912263E+04},
            { 6,    18,    -7.11327988466724036698E+03},
            { 6,    19,     3.57413795845535204876E+01},
            { 6,    20,     2.80444597204764924925E+01},

            { 8,     0,     1.24245267843930959702E+09},
            { 8,     1,    -6.44322780962794589996E+09},
            { 8,     2,     1.38199616798107013702E+10},
            { 8,     3,    -1.50973626273141441345E+10},
            { 8,     4,     7.46748678501209640503E+09},
            { 8,     5,     8.19630542308683276176E+08},
            { 8,     6,    -3.01758840394945383072E+09},
            { 8,     7,     1.45032130975556683540E+09},
            { 8,     8,    -3.13138358723539471626E+08},
            { 8,     9,     1.84361824896876424551E+08},
            { 8,    10,    -1.69216581016204208136E+08},
            { 8,    11,     5.96086349759788066149E+07},
            { 8,    12,     3.41292303451553406194E+06},
            { 8,    13,    -8.38948524171856231987E+06},
            { 8,    14,     2.24497033832136029378E+06},
            { 8,    15,    -2.11810850483575311955E+05},
            { 8,    16,     5.84158368683356893598E+04},
            { 8,    17,    -4.11205502318392173038E+04},
            { 8,    18,     1.17356696779575449909E+04},
            { 8,    19,    -1.52952212651557533718E+03},
            { 8,    20,     7.85072147480235713601E+01},

            {10,     0,    -1.81932512063875246048E+09},
            {10,     1,     1.17609472824396915436E+10},
            {10,     2,    -3.26657704396900253296E+10},
            {10,     3,     4.99244642700828399658E+10},
            {10,     4,    -4.43242869808500061035E+10},
            {10,     5,     2.08982330227992744446E+10},
            {10,     6,    -2.02708169583341908455E+09},
            {10,     7,    -2.88544961080271482468E+09},
            {10,     8,     1.12173715222722339630E+09},
            {10,     9,     1.71997591831600487232E+08},
            {10,    10,    -1.91453234115329504013E+08},
            {10,    11,     3.25976767552792169154E+07},
            {10,    12,    -2.81013549671907734592E+05},
            {10,    13,     1.62781335264503862709E+06},
            {10,    14,    -1.02482288018334569642E+05},
            {10,    15,    -4.78252977657809446100E+05},
            {10,    16,     1.08856413307630777126E+05},
            {10,    17,     3.74121964994652880705E+04},
            {10,    18,    -2.00568317658710147953E+04},
            {10,    19,     3.30817698426615561402E+03},
            {10,    20,    -1.97037754182892768995E+02},

            {12,     0,     3.35585658860964119434E+08},
            {12,     1,     6.04561877929950594902E+08},
            {12,     2,    -5.13752404817218589783E+09},
            {12,     3,     1.06028901045264606476E+10},
            {12,     4,    -1.25273394138480796814E+10},
            {12,     5,     1.06453110355505924225E+10},
            {12,     6,    -6.95095817367120552063E+09},
            {12,     7,     3.16043713721437406540E+09},
            {12,     8,    -7.21320971392456412315E+08},
            {12,     9,    -5.26415434883427247405E+07},
            {12,    10,     3.88067712231941595674E+07},
            {12,    11,     2.20965666929983980954E+07},
            {12,    12,    -1.00345439357733502984E+07},
            {12,    13,    -2.83703418567746179178E+06},
            {12,    14,     2.26345678725755680352E+06},
            {12,    15,    -2.51391728097161831101E+05},
            {12,    16,    -1.16427576675173724652E+05},
            {12,    17,     3.66684894778185043833E+04},
            {12,    18,    -2.41298286705503824123E+03},
            {12,    19,    -3.40666737232470040908E+02},
            {12,    20,     4.25259705893395718590E+01},

            {14,     0,    -1.88270337231409168243E+09},
            {14,     1,     6.39532526253386974335E+09},
            {14,     2,    -7.82324355639520549774E+09},
            {14,     3,     2.03781762196393775940E+09},
            {14,     4,     5.26969578325209617615E+09},
            {14,     5,    -7.26948054175921058655E+09},
            {14,     6,     4.65417136459286022186E+09},
            {14,     7,    -1.63391954770838069916E+09},
            {14,     8,     1.87346108643729388714E+08},
            {14,     9,     8.89076657232203483582E+07},
            {14,    10,    -2.42219275225403495133E+07},
            {14,    11,    -1.37909139873882699758E+07},
            {14,    12,     6.82268681301416642964E+06},
            {14,    13,     7.02051292148833046667E+05},
            {14,    14,    -6.92968335637202719226E+05},
            {14,    15,    -3.38601851769478351343E+05},
            {14,    16,     3.62546876010872249026E+05},
            {14,    17,    -1.30131463530392415123E+05},
            {14,    18,     2.47381054441249470983E+04},
            {14,    19,    -2.51595863192902470473E+03},
            {14,    20,     1.08731772056314042629E+02}
        },
        {                                                                               // HM (Z001500)
            { 0,     0,    -6.40222930769867496565E+05},
            { 0,     1,     1.10169653380964145064E+08},
            { 0,     2,    -1.83288798818755358458E+08},
            { 0,     3,     2.34685038301938652992E+08},
            { 0,     4,    -2.90868321715029954910E+08},
            { 0,     5,     2.58803902657175153494E+08},
            { 0,     6,    -1.63288883819993436337E+08},
            { 0,     7,     8.19842075092330276966E+07},
            { 0,     8,    -3.74597286079473644495E+07},
            { 0,     9,     1.73063130301320850849E+07},
            { 0,    10,    -7.45417360680353827775E+06},
            { 0,    11,     2.34362116585996653885E+06},
            { 0,    12,    -3.93361441283391148318E+05},
            { 0,    13,    -1.10781031619090754248E+02},
            { 0,    14,     1.09339428886468467681E+04},
            { 0,    15,    -1.22318915545462755290E+03},

            { 1,     0,    -2.80689302632132731378E+06},
            { 1,     1,    -8.98291909237491011620E+08},
            { 1,     2,     1.18592188686839365959E+09},
            { 1,     3,    -7.65219587451042652130E+08},
            { 1,     4,     5.70295193113373160362E+08},
            { 1,     5,    -3.92352877095889389515E+08},
            { 1,     6,     1.43709948555291593075E+08},
            { 1,     7,     3.04550315389612223953E+06},
            { 1,     8,    -3.80446096340993121266E+07},
            { 1,     9,     2.31604841598522365093E+07},
            { 1,    10,    -5.65692487392537854612E+06},
            { 1,    11,    -3.33505242560792976292E+03},
            { 1,    12,     1.18223884409625112312E+05},
            { 1,    13,     8.29620922556901932694E+04},
            { 1,    14,    -3.61397359909771475941E+04},
            { 1,    15,     3.94064567463254252289E+03},

            { 2,     0,     2.01327877490426152945E+08},
            { 2,     1,     3.10118016671073770523E+09},
            { 2,     2,    -4.22208827383246850967E+09},
            { 2,     3,     1.99760734988433146477E+09},
            { 2,     4,    -7.30736768670006632805E+08},
            { 2,     5,     4.63059271373849034309E+08},
            { 2,     6,    -2.61651098515476316214E+08},
            { 2,     7,     1.29333847253416240215E+08},
            { 2,     8,    -5.09144396244669929147E+07},
            { 2,     9,     9.08995892725536786020E+06},
            { 2,    10,    -4.72198901409551501274E+05},
            { 2,    11,     8.76993455861743539572E+05},
            { 2,    12,    -4.06936925562300020829E+05},
            { 2,    13,    -6.55970599629438947886E+03},
            { 2,    14,     3.07809196263461344643E+04},
            { 2,    15,    -4.44326151571276750474E+03},

            { 3,     0,    -1.20734569145530676842E+09},
            { 3,     1,    -5.34256358175416564941E+09},
            { 3,     2,     8.35253308946118927002E+09},
            { 3,     3,    -3.55132392736585330963E+09},
            { 3,     4,     3.64000813302139878273E+08},
            { 3,     5,     6.22636854320012405515E+07},
            { 3,     6,    -7.19534735248802900314E+07},
            { 3,     7,     3.05025745163594335318E+07},
            { 3,     8,     7.68708163315938971937E+06},
            { 3,     9,    -3.07800794374816305935E+06},
            { 3,    10,    -2.14286733640326838940E+06},
            { 3,    11,     9.30921378395954845473E+05},
            { 3,    12,    -5.63446497619864894659E+04},
            { 3,    13,     1.63174566022897852235E+03},
            { 3,    14,    -1.16542300609449248441E+04},
            { 3,    15,     2.36843518043800349915E+03},

            { 4,     0,     3.21429576530229854584E+09},
            { 4,     1,     4.39998454027949714661E+09},
            { 4,     2,    -9.63131293606875228882E+09},
            { 4,     3,     4.22524392135507345200E+09},
            { 4,     4,    -1.44018430614179670811E+08},
            { 4,     5,    -1.74848804728251099586E+08},
            { 4,     6,     3.49971447999607846141E+07},
            { 4,     7,    -2.03914002418685518205E+07},
            { 4,     8,    -1.16793722923461743630E+06},
            { 4,     9,     4.07216598363398248330E+06},
            { 4,    10,    -6.63453501301569864154E+05},
            { 4,    11,    -2.07226327457722654799E+05},
            { 4,    12,     7.70487153054169175448E+04},
            { 4,    13,     3.74511172163199034912E+03},
            { 4,    14,    -2.35924085496946099738E+03},
            { 4,    15,    -2.00074150360817185401E+02},

            { 5,     0,    -4.86051768030780982971E+09},
            { 5,     1,    -2.52283411110093832016E+08},
            { 5,     2,     6.15744921080406188965E+09},
            { 5,     3,    -2.94612427147580671310E+09},
            { 5,     4,    -1.64832248763824313879E+08},
            { 5,     5,     2.56579223709281235933E+08},
            { 5,     6,    -1.66799195149700418115E+07},
            { 5,     7,     1.29958687433429018711E+05},
            { 5,     8,    -1.39862347051455453038E+06},
            { 5,     9,     6.31508472462175530382E+05},
            { 5,    10,     1.11229199938330348232E+04},
            { 5,    11,    -1.09408809112410061061E+05},
            { 5,    12,    -3.31703747407727632890E+03},
            { 5,    13,    -7.42683722320846641196E+02},
            { 5,    14,     3.67269071514491452035E+03},
            { 5,    15,    -4.51573620652630495442E+02},

            { 6,     0,     4.54118409271736431122E+09},
            { 6,     1,    -2.90767159976795244217E+09},
            { 6,     2,    -1.58025838498863267899E+09},
            { 6,     3,     1.16398375723541212082E+09},
            { 6,     4,     1.09676718899973109365E+08},
            { 6,     5,    -1.17450609424565017223E+08},
            { 6,     6,     3.66726234801336098462E+06},
            { 6,     7,     1.73320626005022414029E+06},
            { 6,     8,    -2.36895981676343455911E+06},
            { 6,     9,     6.50776589120257762261E+05},
            { 6,    10,     9.80770387879816262284E+04},
            { 6,    11,     6.08450624306344252545E+03},
            { 6,    12,     1.44103835104128138482E+04},
            { 6,    13,    -8.31901750284624540654E+03},
            { 6,    14,    -3.29760727015796192063E+02},
            { 6,    15,     2.22378172851269994226E+02},

            { 7,     0,    -2.66951759357458686829E+09},
            { 7,     1,     2.78244247697885799408E+09},
            { 7,     2,    -5.23326483537968039513E+08},
            { 7,     3,    -1.32406331732717037201E+08},
            { 7,     4,    -7.73866632845929916948E+06},
            { 7,     5,    -1.31289335217684842646E+07},
            { 7,     6,     8.68883711662754230201E+06},
            { 7,     7,     6.03206328956170473248E+06},
            { 7,     8,    -1.68968455437217419967E+06},
            { 7,     9,    -1.77911507059704919811E+05},
            { 7,    10,    -2.13170445228394455626E+04},
            { 7,    11,    -1.98704865429771484742E+03},
            { 7,    12,     1.19148875731268594791E+03},
            { 7,    13,     2.79295327351346804790E+03},
            { 7,    14,    -2.78996535146859685028E+02},
            { 7,    15,    -4.49988682514610260910E+01},

            { 8,     0,     9.50171459722543239594E+08},
            { 8,     1,    -1.19109509072384023666E+09},
            { 8,     2,     4.45397440506503641605E+08},
            { 8,     3,    -4.46003071982323154807E+07},
            { 8,     4,    -3.80750898013454861939E+06},
            { 8,     5,     1.37090059550021272153E+07},
            { 8,     6,    -5.08256188045835960656E+06},
            { 8,     7,    -1.65700011583761894144E+06},
            { 8,     8,     4.63444510281368449796E+05},
            { 8,     9,     6.44070571055476248148E+04},
            { 8,    10,     5.85348885756574745756E+04},
            { 8,    11,    -2.07048623592222938896E+04},
            { 8,    12,    -1.63741310696323444063E+03},
            { 8,    13,     6.19764619828629179210E+02},
            { 8,    14,    -5.07010754652976132206E+01},
            { 8,    15,     1.04668911802231079378E+01},

            { 9,     0,    -1.81045244850725114346E+08},
            { 9,     1,     2.23702214978076577187E+08},
            { 9,     2,    -5.39576641499614790082E+07},
            { 9,     3,    -3.48971727291814684868E+07},
            { 9,     4,     2.05198001371338181198E+07},
            { 9,     5,    -1.21495342617135704495E+06},
            { 9,     6,    -3.16323564470732118934E+06},
            { 9,     7,     1.45230267412367230281E+06},
            { 9,     8,     4.31289414334815301117E+04},
            { 9,     9,    -1.48747640901944541838E+05},
            { 9,    10,     8.63897175520341988886E+03},
            { 9,    11,     7.41770223687096313370E+03},
            { 9,    12,    -3.19056811887575008768E+02},
            { 9,    13,    -3.21467405033000488856E+02},
            { 9,    14,     5.29898436774840320140E+01},
            { 9,    15,    -3.45842797011066638291E+00},

            {10,     0,     1.29428707331854440272E+07},
            {10,     1,    -8.40693462242027930915E+06},
            {10,     2,    -1.66950000229333285242E+07},
            {10,     3,     2.57591525679362528026E+07},
            {10,     4,    -1.54869040150702800602E+07},
            {10,     5,     4.65623680094749014825E+06},
            {10,     6,    -3.66297825326654070523E+05},
            {10,     7,    -1.74355945057241042377E+05},
            {10,     8,     1.17860134753315287526E+04},
            {10,     9,     1.88480662367682598415E+04},
            {10,    10,    -1.91529993314948478655E+03},
            {10,    11,    -1.26547072451270787496E+03},
            {10,    12,     2.41500958409452209708E+02},
            {10,    13,     1.39658146862240180042E+01},
            {10,    14,    -6.16658750062571581196E+00},
            {10,    15,     4.30482965248756621612E-01}
        },
        {                                                                               // RECOM (Z001500)
            { 0,     0,     1.30114084816216948326E+01},
            { 0,     1,     9.82927123720802486950E-01},
            { 0,     2,    -1.78831205264574788494E+00},
            { 0,     3,     1.04428283556912560037E+00},
            { 0,     4,    -2.05873948734389328186E-01},

            { 1,     0,    -3.88724524733189344405E-02},
            { 1,     1,     3.79408475484787910403E+00},
            { 1,     2,    -2.91118101352734681697E+00},
            { 1,     3,     7.77250458270365651714E-01},
            { 1,     4,    -5.93043121201380050989E-03},

            { 2,     0,    -1.19760400814100687050E+00},
            { 2,     1,    -3.70516957950696035340E+00},
            { 2,     2,     8.13081389223339456862E+00},
            { 2,     3,    -4.84039188270623732535E+00},
            { 2,     4,     8.01677869943414500575E-01},

            { 3,     0,     5.25028472760498932104E+00},
            { 3,     1,    -6.49412032630474111983E+00},
            { 3,     2,    -1.37460399330354388070E+00},
            { 3,     3,     3.58589212553425529251E+00},
            { 3,     4,    -8.38094449459952040016E-01},

            { 4,     0,    -3.35142128249576209953E+00},
            { 4,     1,     6.88602644973469768530E+00},
            { 4,     2,    -2.99992638566578184722E+00},
            { 4,     3,    -4.88499106441473263107E-01},
            { 4,     4,     2.76990054008695862908E-01},

            { 5,     0,     3.32597771543929221494E-01},
            { 5,     1,    -1.23233281888843992924E+00},
            { 5,     2,     8.33374957715134034864E-01},
            { 5,     3,    -6.82770912855755612858E-02},
            { 5,     4,    -2.81426477843974842674E-02}
        }
    },
    {                                                                                   // Metallicity Z002000 (0.02000)
        {                                                                               // LMR1 (Z002000)
            { 0,     0,     1.50305864307172658556E+01},
            { 0,     1,     4.96110465703095582235E-01},
            { 0,     2,    -9.16608282566077403608E-01},
            { 0,     3,     2.48033316991016244968E-01},

            { 1,     0,     1.77238406649739155263E+00},
            { 1,     1,    -6.52669943496246296455E-01},
            { 1,     2,     6.23616025599144307989E-01},
            { 1,     3,    -1.77703681033998805994E-01}
        },
        {                                                                               // LMR2 (Z002000)
            { 0,     0,     1.56617552673034907684E+01},
            { 0,     1,    -3.38271409511212528543E+00},
            { 0,     2,     3.99712000854973803499E+00},
            { 0,     3,    -3.02506056136319223526E+00},
            { 0,     4,     1.12651646333780397491E+00},
            { 0,     5,    -1.62914377442334834534E-01},

            { 1,     0,     7.36910246144982838956E+00},
            { 1,     1,    -2.30880577686855161801E+01},
            { 1,     2,     3.32294193400783512971E+01},
            { 1,     3,    -2.22327077943441828722E+01},
            { 1,     4,     6.85986578867425578210E+00},
            { 1,     5,    -7.85596865167521363205E-01},

            { 2,     0,     3.04288311387925105578E+01},
            { 2,     1,    -1.38697534163042433875E+02},
            { 2,     2,     2.72764619820308155340E+02},
            { 2,     3,    -2.82250602598139892052E+02},
            { 2,     4,     1.37077309352478550863E+02},
            { 2,     5,    -2.43363801583426564434E+01},

            { 3,     0,    -2.40391883810966504598E+02},
            { 3,     1,     7.20123937632566253342E+02},
            { 3,     2,    -9.56047390568349555906E+02},
            { 3,     3,     8.80126339460319968566E+02},
            { 3,     4,    -4.43060386994394036719E+02},
            { 3,     5,     8.34534841118213392974E+01},

            { 4,     0,     1.19040215556355087756E+03},
            { 4,     1,    -3.06320152050599153881E+03},
            { 4,     2,     2.78453473219604893529E+03},
            { 4,     3,    -1.43582241909097660937E+03},
            { 4,     4,     4.99720580375658244066E+02},
            { 4,     5,    -8.44179485778146130315E+01},

            { 5,     0,    -1.27279708339606577283E+03},
            { 5,     1,     3.68563309227265335721E+03},
            { 5,     2,    -3.66200350857788362191E+03},
            { 5,     3,     1.74828529177925724980E+03},
            { 5,     4,    -4.43446115665101842751E+02},
            { 5,     5,     5.16038082522078980219E+01}
        },
        {                                                                               // LMA (Z002000)
            { 0,     0,    -1.51049254914130983707E+03},
            { 0,     1,     5.90804592923560267081E+03},
            { 0,     2,    -9.78411552163013584504E+03},
            { 0,     3,     9.03281646038073631644E+03},
            { 0,     4,    -5.04733341717106668511E+03},
            { 0,     5,     1.70840439977420237483E+03},
            { 0,     6,    -3.16251664756395882705E+02},
            { 0,     7,     1.74202707579704139107E+01},
            { 0,     8,     3.67713293499369164863E+00},
            { 0,     9,    -5.09055045574688058707E-01},

            { 1,     0,     1.18642296961242536781E+05},
            { 1,     1,    -4.22882345998080738354E+05},
            { 1,     2,     6.02728568485423107632E+05},
            { 1,     3,    -4.09618748060796875507E+05},
            { 1,     4,     8.90979215331482701004E+04},
            { 1,     5,     5.95414095173196401447E+04},
            { 1,     6,    -5.18590927506359803374E+04},
            { 1,     7,     1.72331732723822569824E+04},
            { 1,     8,    -2.81277261133411593619E+03},
            { 1,     9,     1.86487606226860776815E+02},

            { 2,     0,    -1.40854420295521779917E+06},
            { 2,     1,     3.16920022432578727603E+06},
            { 2,     2,     4.61300052596119523514E+05},
            { 2,     3,    -8.61105917229603044689E+06},
            { 2,     4,     1.23556398056155946106E+07},
            { 2,     5,    -8.94036121833491511643E+06},
            { 2,     6,     3.81112897666227677837E+06},
            { 2,     7,    -9.71158692551792715676E+05},
            { 2,     8,     1.37401910653425060445E+05},
            { 2,     9,    -8.32876128728674302693E+03},

            { 3,     0,     1.72458181532576158643E+07},
            { 3,     1,    -4.52772539129179418087E+07},
            { 3,     2,     2.01148809934781342745E+07},
            { 3,     3,     6.09227038679622411728E+07},
            { 3,     4,    -1.07679655401528432965E+08},
            { 3,     5,     8.29801717072715312243E+07},
            { 3,     6,    -3.64493890278426855803E+07},
            { 3,     7,     9.44902866139182634652E+06},
            { 3,     8,    -1.35153547941456316039E+06},
            { 3,     9,     8.25342644314703647979E+04},

            { 4,     0,    -1.36692876826326847076E+08},
            { 4,     1,     4.51025336598177015781E+08},
            { 4,     2,    -5.31011502233843207359E+08},
            { 4,     3,     1.64806847028889596462E+08},
            { 4,     4,     2.15493288928440541029E+08},
            { 4,     5,    -2.68977365806154668331E+08},
            { 4,     6,     1.38776598747677832842E+08},
            { 4,     7,    -3.89913542043956518173E+07},
            { 4,     8,     5.84939274544744472951E+06},
            { 4,     9,    -3.68464314099946233910E+05},

            { 5,     0,     5.88007632627574801445E+08},
            { 5,     1,    -2.19546849066643857956E+09},
            { 5,     2,     3.29578755621284484863E+09},
            { 5,     3,    -2.44640117334454774857E+09},
            { 5,     4,     7.63562415504432678223E+08},
            { 5,     5,     1.37457055430822163820E+08},
            { 5,     6,    -2.06529556624937295914E+08},
            { 5,     7,     7.50013034409245699644E+07},
            { 5,     8,    -1.26735707259846013039E+07},
            { 5,     9,     8.54653687692407402210E+05},

            { 6,     0,    -1.38327254361235642433E+09},
            { 6,     1,     5.60614067713224506378E+09},
            { 6,     2,    -9.43342679709010314941E+09},
            { 6,     3,     8.54102479910387897491E+09},
            { 6,     4,    -4.42476607837071800232E+09},
            { 6,     5,     1.22015302616584563255E+09},
            { 6,     6,    -9.17636537403069436550E+07},
            { 6,     7,    -4.19402333332933112979E+07},
            { 6,     8,     1.20023414749641995877E+07},
            { 6,     9,    -9.83676207032694481313E+05},

            { 7,     0,     1.70433842457238912582E+09},
            { 7,     1,    -7.46564615829306602478E+09},
            { 7,     2,     1.36213117744959812164E+10},
            { 7,     3,    -1.36449069424619369507E+10},
            { 7,     4,     8.23382455328104782104E+09},
            { 7,     5,    -3.05178841976632213593E+09},
            { 7,     6,     6.64362036529520750046E+08},
            { 7,     7,    -7.09507497840798497200E+07},
            { 7,     8,     7.89097510117984027602E+05},
            { 7,     9,     3.47019468185705947690E+05},

            { 8,     0,    -9.03133463246678471565E+08},
            { 8,     1,     4.47621684993862724304E+09},
            { 8,     2,    -8.96349174100218391418E+09},
            { 8,     3,     9.77159178772765159607E+09},
            { 8,     4,    -6.46222307786082077026E+09},
            { 8,     5,     2.69448710911580371857E+09},
            { 8,     6,    -7.04153944276203036308E+08},
            { 8,     7,     1.09216364710150659084E+08},
            { 8,     8,    -8.71251345965249091387E+06},
            { 8,     9,     2.35094345904298679670E+05},

            { 9,     0,     7.47826861721657812595E+07},
            { 9,     1,    -6.76538905537033677101E+08},
            { 9,     2,     1.73090915363686656952E+09},
            { 9,     3,    -2.18473390758292007446E+09},
            { 9,     4,     1.61084727759012627602E+09},
            { 9,     5,    -7.39637661531803250313E+08},
            { 9,     6,     2.13872151698962450027E+08},
            { 9,     7,    -3.76329373731744587421E+07},
            { 9,     8,     3.63438629714747751132E+06},
            { 9,     9,    -1.44132561512217595009E+05}
        },
        {                                                                               // HM (Z002000)
            { 0,    -4,     2.53729226092276048660E+09},
            { 0,    -3,    -9.90007540851090812683E+09},
            { 0,    -2,     1.52593834113249797821E+10},
            { 0,    -1,    -1.01549528384376564026E+10},
            { 0,     0,     2.99829578010063916445E+07},
            { 0,     1,     5.78893490124735832214E+09},
            { 0,     2,    -6.14609898490778446198E+09},
            { 0,     3,     4.04278241615104389191E+09},
            { 0,     4,    -1.80654362590145325661E+09},
            { 0,     5,     4.91334348953023314476E+08},
            { 0,     6,    -5.44061721887778788805E+07},
            { 0,     7,    -6.47383359300961066037E+06},
            { 0,     8,     1.76558650155847985297E+06},
            { 0,     9,     1.00096546886151510989E+05},
            { 0,    10,    -3.39961914804177431506E+04},

            { 1,    -4,    -1.43765508369811935425E+10},
            { 1,    -3,     5.53386381611402206421E+10},
            { 1,    -2,    -8.64972441405090179443E+10},
            { 1,    -1,     6.18263781388091888428E+10},
            { 1,     0,    -1.27031002818969459534E+10},
            { 1,     1,    -1.22741674009294738770E+10},
            { 1,     2,     1.32545543793032627106E+10},
            { 1,     3,    -7.72103742705006504059E+09},
            { 1,     4,     2.99797494889310359955E+09},
            { 1,     5,    -4.51316994491591095924E+08},
            { 1,     6,    -2.12359218253416419029E+08},
            { 1,     7,     1.28106564253871873021E+08},
            { 1,     8,    -2.52927841362378038466E+07},
            { 1,     9,     1.52832625190069107339E+06},
            { 1,    10,     5.33991439763792805024E+04},

            { 2,    -4,     3.53888765741276016235E+10},
            { 2,    -3,    -1.30949004957460281372E+11},
            { 2,    -2,     2.03740123625964263916E+11},
            { 2,    -1,    -1.45485633356229827881E+11},
            { 2,     0,     3.38169397075351562500E+10},
            { 2,     1,     1.75117599864639778137E+10},
            { 2,     2,    -1.68526525631832427979E+10},
            { 2,     3,     7.96671769498775196075E+09},
            { 2,     4,    -3.11421864218404531479E+09},
            { 2,     5,     6.72407024087293863297E+08},
            { 2,     6,     1.69479333713295638561E+08},
            { 2,     7,    -1.48711963495587915182E+08},
            { 2,     8,     3.25634279867792949080E+07},
            { 2,     9,    -1.75731226257729995996E+06},
            { 2,    10,    -1.35079742770175478654E+05},

            { 3,    -4,    -5.02259172277233886719E+10},
            { 3,    -3,     1.70340081645104858398E+11},
            { 3,    -2,    -2.59178892024369842529E+11},
            { 3,    -1,     1.80456668127881774902E+11},
            { 3,     0,    -4.10109717020726623535E+10},
            { 3,     1,    -1.59603847360727577209E+10},
            { 3,     2,     1.16582282107490043640E+10},
            { 3,     3,    -2.69128104888696050644E+09},
            { 3,     4,     7.08683177906285405159E+08},
            { 3,     5,    -4.34911479088057935238E+08},
            { 3,     6,     1.01044743218226939440E+08},
            { 3,     7,     1.50179933915116582066E+07},
            { 3,     8,    -4.86460542015785723925E+06},
            { 3,     9,    -1.18190563420071476139E+06},
            { 3,    10,     2.78623554417385661509E+05},

            { 4,    -4,     4.64705908425810546875E+10},
            { 4,    -3,    -1.30875109087104644775E+11},
            { 4,    -2,     1.84384613263450225830E+11},
            { 4,    -1,    -1.14315528459969711304E+11},
            { 4,     0,     1.54155640604285240173E+10},
            { 4,     1,     1.32641401056199913025E+10},
            { 4,     2,    -5.51530197341053485870E+09},
            { 4,     3,    -1.70800161550766736269E+08},
            { 4,     4,     7.78830644995285868645E+08},
            { 4,     5,    -2.06842292132320821285E+08},
            { 4,     6,    -2.58832894926396012306E+07},
            { 4,     7,     2.22092620407946482301E+07},
            { 4,     8,    -6.95661957240117993206E+06},
            { 4,     9,     1.92690144883910729550E+06},
            { 4,    10,    -2.33277229786988784326E+05},

            { 5,    -4,    -3.03660798334242973328E+10},
            { 5,    -3,     5.92434377201234664917E+10},
            { 5,    -2,    -6.54677950676404571533E+10},
            { 5,    -1,     1.98006473040911102295E+10},
            { 5,     0,     1.80741102193409042358E+10},
            { 5,     1,    -1.24110750642199649811E+10},
            { 5,     2,     2.06936088729867076874E+09},
            { 5,     3,    -5.55200935775747060776E+08},
            { 5,     4,     3.31793995932478666306E+08},
            { 5,     5,    -3.77282162409072965384E+07},
            { 5,     6,     3.77271593664872169029E+05},
            { 5,     7,    -2.39515931142189726233E+06},
            { 5,     8,     4.78976734628147096373E+05},
            { 5,     9,    -2.24492564827198133571E+05},
            { 5,    10,     4.79792411042873136466E+04},

            { 6,    -4,     1.39020977034095058441E+10},
            { 6,    -3,    -1.24214230056445674896E+10},
            { 6,    -2,     3.40159755029327201843E+09},
            { 6,    -1,     1.62527040079761524200E+10},
            { 6,     0,    -2.40572617307258148193E+10},
            { 6,     1,     1.01576765639793376923E+10},
            { 6,     2,    -2.79329356560366511345E+08},
            { 6,     3,    -3.70225353787005186081E+08},
            { 6,     4,    -1.05583829363182082772E+08},
            { 6,     5,     4.22791698590517193079E+07},
            { 6,     6,    -2.37510881991530815139E+06},
            { 6,     7,    -2.48551971484777750447E+06},
            { 6,     8,     2.30980219498265953735E+06},
            { 6,     9,    -5.97702223240277264267E+05},
            { 6,    10,     4.54666582402248095605E+04},

            { 7,    -4,    -2.83252506215792465210E+09},
            { 7,    -3,    -5.87107593619644260406E+09},
            { 7,    -2,     9.35640963237767410278E+09},
            { 7,    -1,    -9.10900080282122421265E+09},
            { 7,     0,     9.58587735224136924744E+09},
            { 7,     1,    -5.49030619645441913605E+09},
            { 7,     2,     1.36275859178348875046E+09},
            { 7,     3,    -8.57005601597409099340E+07},
            { 7,     4,    -7.86904883546570241451E+07},
            { 7,     5,     4.99692720418420732021E+07},
            { 7,     6,    -7.09569033777875266969E+06},
            { 7,     7,    -8.55338083130266284570E+05},
            { 7,     8,    -5.61264059584917849861E+05},
            { 7,     9,     3.08073506627650989685E+05},
            { 7,    10,    -3.28288523737060459098E+04},

            { 8,    -4,    -1.46525129680925726891E+09},
            { 8,    -3,     9.31328032341473007202E+09},
            { 8,    -2,    -1.05576564874556827545E+10},
            { 8,    -1,     4.15304574768818807602E+09},
            { 8,     0,    -5.00505353118861734867E+08},
            { 8,     1,     2.38979281271329969168E+08},
            { 8,     2,    -3.43075090044980287552E+08},
            { 8,     3,     1.53399431073772042990E+08},
            { 8,     4,     6.15683430398282781243E+06},
            { 8,     5,    -2.10229696774827726185E+07},
            { 8,     6,     6.68991617223582346924E+05},
            { 8,     7,     2.39900342987180408090E+06},
            { 8,     8,    -4.43480899599777883850E+05},
            { 8,     9,    -2.42983373542564295349E+04},
            { 8,    10,     7.76394675149368777056E+03},

            { 9,    -4,     1.21311579654507946968E+09},
            { 9,    -3,    -5.24070703990287113190E+09},
            { 9,    -2,     7.06700234139572620392E+09},
            { 9,    -1,    -4.37710070889741706848E+09},
            { 9,     0,     1.25442565132006978989E+09},
            { 9,     1,    -4.98846050957186818123E+07},
            { 9,     2,    -6.82854203030566722155E+07},
            { 9,     3,     3.25620574902522787452E+07},
            { 9,     4,    -2.20218804932029694319E+07},
            { 9,     5,     9.02162431089685671031E+06},
            { 9,     6,    -2.40492887758824275807E+05},
            { 9,     7,    -8.68585806973894243129E+05},
            { 9,     8,     2.25402435254328796873E+05},
            { 9,     9,    -1.55503066541077005240E+04},
            { 9,    10,    -3.94672900362825259890E+02},

            {10,    -4,    -2.52924874342063546181E+08},
            {10,    -3,     1.08433769070899581909E+09},
            {10,    -2,    -1.75274841405356764793E+09},
            {10,    -1,     1.53857146715462470055E+09},
            {10,     0,    -8.55304471302122354507E+08},
            {10,     1,     3.31495823209429860115E+08},
            {10,     2,    -9.56754638305779546499E+07},
            {10,     3,     1.92680795062012895942E+07},
            {10,     4,    -1.01626479920090991072E+06},
            {10,     5,    -6.69255818740246933885E+05},
            {10,     6,     1.56196811545844484499E+04},
            {10,     7,     9.97457630392971332185E+04},
            {10,     8,    -2.92981386761484645831E+04},
            {10,     9,     2.94914409981776043423E+03},
            {10,    10,    -6.54138557526380992613E+01}
        },
        {                                                                               // RECOM (Z002000)
            { 0,     0,     1.34142729153601880654E+01},
            { 0,     1,    -8.33977084929894418863E-01},
            { 0,     2,     6.31803234438807592710E-01},
            { 0,     3,    -1.70217751115103232973E-01},

            { 1,     0,     1.57297096125805579980E+00},
            { 1,     1,     3.04879789211891349954E-01},
            { 1,     2,    -6.10228805816398045536E-01},
            { 1,     3,     2.31090540934666771600E-01},

            { 2,     0,    -1.41108730414326188907E+00},
            { 2,     1,     1.23004856793249794933E+00},
            { 2,     2,    -2.83350980192163703908E-01},
            { 2,     3,    -4.69140139332027000796E-02},

            { 3,     0,     5.62788156340448986192E-01},
            { 3,     1,    -6.89182559641456582433E-01},
            { 3,     2,     2.69502539954297459790E-01},
            { 3,     3,    -2.14046891159626988255E-02}
        }
    },
    {                                                                                   // Metallicity Z003000 (0.03000)
        {                                                                               // LMR1 (Z003000)
            { 0,     0,     1.54866491842634630416E+01},
            { 0,     1,    -2.35824863480211543987E+00},
            { 0,     2,     1.34711604769709447638E+00},
            { 0,     3,     2.79306201502264705994E+00},
            { 0,     4,    -2.56152597553130023655E+00},

            { 1,     0,     7.89806670922946318925E-01},
            { 1,     1,     1.42719958374201905116E+01},
            { 1,     2,    -2.47713064947769225910E+01},
            { 1,     3,     8.04278071310951681028E+00},
            { 1,     4,     3.66647228234742073028E+00},

            { 2,     0,     1.66175550737136745738E+01},
            { 2,     1,    -7.35725916220352331720E+01},
            { 2,     2,     1.08031105163848295092E+02},
            { 2,     3,    -5.83176668396733290933E+01},
            { 2,     4,     6.99282806748704732769E+00},

            { 3,     0,    -4.02973895611078916090E+01},
            { 3,     1,     1.40473419123728177738E+02},
            { 3,     2,    -1.80465312924060071964E+02},
            { 3,     3,     9.78861437573207098239E+01},
            { 3,     4,    -1.77262651464499150222E+01},

            { 4,     0,     2.12553651132979481986E+01},
            { 4,     1,    -7.07553640430039791909E+01},
            { 4,     2,     8.71360130418007798880E+01},
            { 4,     3,    -4.65547494341429839437E+01},
            { 4,     4,     9.00395775876992843223E+00}
        },
        {                                                                               // LMR2 (Z003000)
            { 0,     0,     1.56146519862202897144E+01},
            { 0,     1,    -3.25295555117365031705E+00},
            { 0,     2,     3.80218538552061113833E+00},
            { 0,     3,    -2.85992446872646643996E+00},
            { 0,     4,     1.05223371503530960247E+00},
            { 0,     5,    -1.49446662816108466476E-01},

            { 1,     0,     7.77113365437422576321E+00},
            { 1,     1,    -2.69242148162415411150E+01},
            { 1,     2,     4.21377981796297760297E+01},
            { 1,     3,    -3.05791586287080576767E+01},
            { 1,     4,     1.03058811476673746199E+01},
            { 1,     5,    -1.30770786874792355192E+00},

            { 2,     0,     4.37708329067558921111E+00},
            { 2,     1,     4.05698553767332636966E+00},
            { 2,     2,    -4.39975579696197893753E+00},
            { 2,     3,    -4.02226205989940837071E+01},
            { 2,     4,     3.97982102495747582793E+01},
            { 2,     5,    -9.68255076300243366916E+00},

            { 3,     0,    -1.14171738557163791938E+02},
            { 3,     1,     1.44654983520949940612E+02},
            { 3,     2,     1.25658014849041876460E+02},
            { 3,     3,    -7.61233422914715873731E+01},
            { 3,     4,    -4.97277512863255921616E+01},
            { 3,     5,     2.27566957849081354937E+01},

            { 4,     0,     8.52284180915415390700E+02},
            { 4,     1,    -2.11793768130346688849E+03},
            { 4,     2,     1.43778303702111816165E+03},
            { 4,     3,    -3.53485239324663382376E+02},
            { 4,     4,     5.96099116904753358881E+01},
            { 4,     5,    -1.52841095719764492600E+01},

            { 5,     0,    -7.27744971361332773085E+02},
            { 5,     1,     2.37447873535868984618E+03},
            { 5,     2,    -2.29824328800873217915E+03},
            { 5,     3,     9.63017826362198434254E+02},
            { 5,     4,    -1.94941240897338843752E+02},
            { 5,     5,     1.82013102751265911650E+01}
        },
        {                                                                               // LMA (Z003000)
            { 0,    -5,    -2.57403227906218804419E+07},
            { 0,    -4,     1.91919278581367194653E+08},
            { 0,    -3,    -6.42722772365061283112E+08},
            { 0,    -2,     1.26557774018711972237E+09},
            { 0,    -1,    -1.59807275300796556473E+09},
            { 0,     0,     1.29431773149255251884E+09},
            { 0,     1,    -5.73752193441836237907E+08},
            { 0,     2,    -3.44428973121863901615E+07},
            { 0,     3,     2.58171971437299102545E+08},
            { 0,     4,    -2.08805258131750792265E+08},
            { 0,     5,     9.92256309368441253901E+07},
            { 0,     6,    -3.16719607180158011615E+07},
            { 0,     7,     6.90780604186993371695E+06},
            { 0,     8,    -9.94125170976186404005E+05},
            { 0,     9,     8.54546806862898811232E+04},
            { 0,    10,    -3.33231922729193092891E+03},

            { 2,    -5,     1.34762385503116726875E+08},
            { 2,    -4,    -1.74399176370349168777E+09},
            { 2,    -3,     8.78154209435013771057E+09},
            { 2,    -2,    -2.48007449760757026672E+10},
            { 2,    -1,     4.53496317537334213257E+10},
            { 2,     0,    -5.77108539579762878418E+10},
            { 2,     1,     5.31677144188315505981E+10},
            { 2,     2,    -3.61960228471166305542E+10},
            { 2,     3,     1.83377540802361297607E+10},
            { 2,     4,    -6.87766287682024002075E+09},
            { 2,     5,     1.87236466119424223900E+09},
            { 2,     6,    -3.54625421447190940380E+08},
            { 2,     7,     4.26550618172946497798E+07},
            { 2,     8,    -2.50770450767832808197E+06},
            { 2,     9,    -2.72280137764262872224E+04},
            { 2,    10,     8.76822961747765839391E+03},

            { 4,    -5,     3.64113230917176294327E+09},
            { 4,    -4,    -2.19993132639651412964E+10},
            { 4,    -3,     5.51823742774377899170E+10},
            { 4,    -2,    -6.74001478202328414917E+10},
            { 4,    -1,     1.97503194124485588074E+10},
            { 4,     0,     6.55027963168653793335E+10},
            { 4,     1,    -1.20047754730772918701E+11},
            { 4,     2,     1.10973078984599426270E+11},
            { 4,     3,    -6.64446966999905242920E+10},
            { 4,     4,     2.71468286742218437195E+10},
            { 4,     5,    -7.48815090425585556030E+09},
            { 4,     6,     1.28782471484118795395E+09},
            { 4,     7,    -9.90502311621036529541E+07},
            { 4,     8,    -7.30136450831011310220E+06},
            { 4,     9,     2.22677327622929215431E+06},
            { 4,    10,    -1.42107178068599314429E+05},

            { 6,    -5,    -1.69094733263322086334E+10},
            { 6,    -4,     1.18528670819833084106E+11},
            { 6,    -3,    -3.71969875084951599121E+11},
            { 6,    -2,     6.88453453818612182617E+11},
            { 6,    -1,    -8.33162353980749511719E+11},
            { 6,     0,     6.92006751423001220703E+11},
            { 6,     1,    -4.06654644455712707520E+11},
            { 6,     2,     1.78505518636014801025E+11},
            { 6,     3,    -6.90610161810206146240E+10},
            { 6,     4,     3.03147898201140594482E+10},
            { 6,     5,    -1.43313685446296138763E+10},
            { 6,     6,     5.54512398337787055969E+09},
            { 6,     7,    -1.50349138969701838493E+09},
            { 6,     8,     2.63695637427561759949E+08},
            { 6,     9,    -2.68951201610311269760E+07},
            { 6,    10,     1.21421668571477057412E+06},

            { 8,    -5,     1.62520989450171852112E+10},
            { 8,    -4,    -1.22380441325664489746E+11},
            { 8,    -3,     4.03718140234380981445E+11},
            { 8,    -2,    -7.62315076723765625000E+11},
            { 8,    -1,     8.94726561199124023438E+11},
            { 8,     0,    -6.46755386562959716797E+11},
            { 8,     1,     2.37624479000744293213E+11},
            { 8,     2,     2.53444076942211761475E+10},
            { 8,     3,    -7.69330323678240509033E+10},
            { 8,     4,     3.81364515969743728638E+10},
            { 8,     5,    -6.76366483839152717590E+09},
            { 8,     6,    -1.57825522737156033516E+09},
            { 8,     7,     1.18057807852275967598E+09},
            { 8,     8,    -2.92124731642549633980E+08},
            { 8,     9,     3.56642162956294342875E+07},
            { 8,    10,    -1.79988696399625157937E+06},

            {10,    -5,    -5.29522123969188880920E+09},
            {10,    -4,     4.37924632110345230103E+10},
            {10,    -3,    -1.66864842737637054443E+11},
            {10,    -2,     3.77193811645369873047E+11},
            {10,    -1,    -5.45755946513809143066E+11},
            {10,     0,     5.12213537621273925781E+11},
            {10,     1,    -2.95784493345500854492E+11},
            {10,     2,     7.77097973981596527100E+10},
            {10,     3,     2.15638580927770462036E+10},
            {10,     4,    -2.78122413775628700256E+10},
            {10,     5,     1.08470967326972980499E+10},
            {10,     6,    -1.76167227877269959450E+09},
            {10,     7,    -1.19039692308903947473E+08},
            {10,     8,     1.03663300992385908961E+08},
            {10,     9,    -1.72756292958132103086E+07},
            {10,    10,     1.02701810218507179525E+06},

            {12,    -5,     1.80343253078517799377E+10},
            {12,    -4,    -1.26691173309104354858E+11},
            {12,    -3,     3.56351695791545471191E+11},
            {12,    -2,    -5.53758351468571411133E+11},
            {12,    -1,     5.36138039982130004883E+11},
            {12,     0,    -3.39866845315202819824E+11},
            {12,     1,     1.44163375900454193115E+11},
            {12,     2,    -4.49762794375830764771E+10},
            {12,     3,     1.71580814489644603729E+10},
            {12,     4,    -1.12449749792033348083E+10},
            {12,     5,     6.78490694496251773834E+09},
            {12,     6,    -2.84463375643244552612E+09},
            {12,     7,     7.96841892772628188133E+08},
            {12,     8,    -1.43851289638218492270E+08},
            {12,     9,     1.52044649291066508740E+07},
            {12,    10,    -7.16406403363849385642E+05},

            {14,    -5,     1.16520079605483184814E+11},
            {14,    -4,    -5.39465539126750244141E+11},
            {14,    -3,     1.09764790470851672363E+12},
            {14,    -2,    -1.26552677553650268555E+12},
            {14,    -1,     8.70273333877262084961E+11},
            {14,     0,    -3.15431150532989440918E+11},
            {14,     1,     9.53251283628360748291E+08},
            {14,     2,     5.57105743806749877930E+10},
            {14,     3,    -2.28806497057574310303E+10},
            {14,     4,     3.86158310274266898632E+08},
            {14,     5,     3.09330777606074094772E+09},
            {14,     6,    -1.37702519450405025482E+09},
            {14,     7,     3.09963461585896790028E+08},
            {14,     8,    -3.97062345451950877905E+07},
            {14,     9,     2.66685145412934198976E+06},
            {14,    10,    -6.71761975842174288118E+04}
        },
        {                                                                               // HM (Z003000)
            { 0,     0,     3.12154248604355193675E+06},
            { 0,     1,     1.40693554095653563738E+08},
            { 0,     2,    -3.71595276305998325348E+08},
            { 0,     3,     1.76670755437760323286E+08},
            { 0,     4,     2.02951692746982872486E+08},
            { 0,     5,    -2.92336468998508751392E+08},
            { 0,     6,     1.68110673419797122478E+08},
            { 0,     7,    -5.15604220053785145283E+07},
            { 0,     8,     4.97172830721258837730E+06},
            { 0,     9,     1.57284540400977246463E+06},
            { 0,    10,    -1.75988885345202215831E+04},
            { 0,    11,    -2.97943821613070613239E+05},
            { 0,    12,     8.61773562932996719610E+04},
            { 0,    13,    -9.04684915798255497066E+03},
            { 0,    14,     5.27682281201942714688E+02},
            { 0,    15,    -4.83809114868389968933E+01},

            { 1,     0,    -7.35394878249169588089E+07},
            { 1,     1,    -5.76316277886640667915E+08},
            { 1,     2,     2.41011072754778337479E+09},
            { 1,     3,    -2.36860622483675336838E+09},
            { 1,     4,     7.09952326698126316071E+08},
            { 1,     5,     2.10905643436775207520E+08},
            { 1,     6,    -2.58844355418170630932E+08},
            { 1,     7,     1.12699839262904345989E+08},
            { 1,     8,    -2.48447791184037849307E+07},
            { 1,     9,     3.05833750104070967063E+06},
            { 1,    10,    -2.27715413729118229821E+06},
            { 1,    11,     1.28163629808912402950E+06},
            { 1,    12,    -2.45961475246419315226E+05},
            { 1,    13,     7.71686543784326659079E+03},
            { 1,    14,     9.24986993266994090845E+02},
            { 1,    15,     1.19680958374041750858E+02},

            { 2,     0,     3.01712491925559639931E+08},
            { 2,     1,     1.35997955868716746569E+08},
            { 2,     2,    -4.33322825757982063293E+09},
            { 2,     3,     5.50388031191586112976E+09},
            { 2,     4,    -2.64093562924157762527E+09},
            { 2,     5,     6.12809232748553872108E+08},
            { 2,     6,    -9.04877006798645257950E+07},
            { 2,     7,     9.55706229663263447583E+06},
            { 2,     8,    -1.24463357289487235248E+07},
            { 2,     9,     1.14754493813732806593E+07},
            { 2,    10,    -2.62512806448984425515E+06},
            { 2,    11,    -1.38746075201159896096E+05},
            { 2,    12,    -3.06434607562738347042E+04},
            { 2,    13,     5.51760989160078097484E+04},
            { 2,    14,    -7.38420266268990508252E+03},
            { 2,    15,    -7.88663649547120257921E+01},

            { 3,     0,    -2.52314621471064984798E+08},
            { 3,     1,     1.59695673223666906357E+09},
            { 3,     2,     2.56902829277027750015E+09},
            { 3,     3,    -4.80529198174804210663E+09},
            { 3,     4,     2.24889814265354108810E+09},
            { 3,     5,    -3.74476785226586341858E+08},
            { 3,     6,     5.43274903410231973976E+06},
            { 3,     7,     4.29081287132954373956E+07},
            { 3,     8,    -2.75819523820120133460E+07},
            { 3,     9,     5.40615162239633128047E+06},
            { 3,    10,    -1.34637905180512159131E+06},
            { 3,    11,     8.50683737928409944288E+05},
            { 3,    12,    -1.24430090013735956745E+05},
            { 3,    13,    -2.52241309959800564684E+04},
            { 3,    14,     3.73821107091213934837E+03},
            { 3,    15,     3.32248890148269254041E+02},

            { 4,     0,    -5.60517200779632091522E+08},
            { 4,     1,    -1.89984697471257662773E+09},
            { 4,     2,     6.79333540273263901472E+07},
            { 4,     3,     1.90352540671050238609E+09},
            { 4,     4,    -7.50747156377030849457E+08},
            { 4,     5,    -4.72567503656732067466E+07},
            { 4,     6,     3.00467742178344316781E+07},
            { 4,     7,    -1.93436903588892333210E+06},
            { 4,     8,     2.95066336620633816347E+06},
            { 4,     9,     1.70540967107301065698E+06},
            { 4,    10,    -1.16727812393627688289E+06},
            { 4,    11,     4.34517006904071604367E+04},
            { 4,    12,     2.35401513264981185785E+04},
            { 4,    13,     6.11857844834931529476E+03},
            { 4,    14,     1.03171863933184098983E+02},
            { 4,    15,    -3.75092728367472147966E+02},

            { 5,     0,     1.24819667430232143402E+09},
            { 5,     1,     2.19967497561418384314E+08},
            { 5,     2,    -7.89014919695381075144E+07},
            { 5,     3,    -5.97878301337307453156E+08},
            { 5,     4,     1.59211666115665256977E+08},
            { 5,     5,     5.16454561360483840108E+07},
            { 5,     6,    -4.18833435321484040469E+06},
            { 5,     7,    -3.39808681376820290461E+06},
            { 5,     8,    -7.22078069451165269129E+05},
            { 5,     9,     1.99512798423410247779E+05},
            { 5,    10,     9.07387635003017785493E+04},
            { 5,    11,    -1.52441052433743388974E+04},
            { 5,    12,    -8.25416524310134082043E+03},
            { 5,    13,     2.18147893849961155865E+03},
            { 5,    14,    -6.64708537198572457783E+02},
            { 5,    15,     1.44256443204359840138E+02},

            { 6,     0,    -8.01485488430039882660E+08},
            { 6,     1,     5.38297769089608192444E+08},
            { 6,     2,    -6.06655185404267787933E+08},
            { 6,     3,     4.95703300265223979950E+08},
            { 6,     4,    -1.09494887044486209750E+08},
            { 6,     5,     1.03584531923860888928E+07},
            { 6,     6,    -5.11998278185982257128E+06},
            { 6,     7,    -3.64656091820526169613E+06},
            { 6,     8,     1.75311863341458095238E+06},
            { 6,     9,    -4.11223165191869309638E+05},
            { 6,    10,     1.88387970340288331499E+05},
            { 6,    11,    -3.47362162359701178502E+04},
            { 6,    12,     8.57684754506128047069E+03},
            { 6,    13,    -2.74638773621986092621E+03},
            { 6,    14,     9.61819122641777823901E+01},
            { 6,    15,     2.69118539619979557642E+01},

            { 7,     0,    -7.32038980764418244362E+07},
            { 7,     1,     2.00004937755068242550E+08},
            { 7,     2,     1.87085510840455114841E+08},
            { 7,     3,    -2.40693202493527889252E+08},
            { 7,     4,     2.91464472802970111370E+07},
            { 7,     5,     1.80457588328361362219E+07},
            { 7,     6,    -5.22623080352768115699E+06},
            { 7,     7,     6.93950939136536209844E+05},
            { 7,     8,     1.29864879686568258330E+06},
            { 7,     9,    -6.70193084813015302643E+05},
            { 7,    10,     9.20749454564202897018E+04},
            { 7,    11,    -2.00941969415327257593E+04},
            { 7,    12,     4.96906965956355270464E+03},
            { 7,    13,    -3.33430820278479188801E+02},
            { 7,    14,     2.60022419015300613410E+02},
            { 7,    15,    -5.26054399949432109906E+01},

            { 8,     0,     3.49899361381577372551E+08},
            { 8,     1,    -6.16363983678707957268E+08},
            { 8,     2,     2.87744997564267575741E+08},
            { 8,     3,    -5.80734918315911106765E+06},
            { 8,     4,    -7.49858021421681251377E+06},
            { 8,     5,    -1.02456923512990288436E+07},
            { 8,     6,     5.04230622996888868511E+06},
            { 8,     7,     8.30524694711205520434E+04},
            { 8,     8,    -8.61025903787584858947E+05},
            { 8,     9,     1.34900060086739453254E+05},
            { 8,    10,     8.92692328603777714306E+04},
            { 8,    11,    -2.89001283128855830000E+04},
            { 8,    12,     2.12396475300008751219E+03},
            { 8,    13,     2.95241329416678070174E+02},
            { 8,    14,    -1.65338632433199251182E+02},
            { 8,    15,     2.41591961058125228590E+01},

            { 9,     0,    -1.71260510420660376549E+08},
            { 9,     1,     3.28761719424411475658E+08},
            { 9,     2,    -2.11206060614314973354E+08},
            { 9,     3,     3.46205389136431142688E+07},
            { 9,     4,     2.04971128339806981385E+07},
            { 9,     5,    -1.15401356420353483409E+07},
            { 9,     6,     2.01258777025233558379E+06},
            { 9,     7,    -1.79581004342673142673E+05},
            { 9,     8,     2.07729967156824888662E+05},
            { 9,     9,    -9.74314817908821714809E+04},
            { 9,    10,     2.22068544668985268800E+04},
            { 9,    11,    -8.59795432872551464243E+03},
            { 9,    12,     3.31306345412375048909E+03},
            { 9,    13,    -7.04637490543811736643E+02},
            { 9,    14,     9.43370988450807317349E+01},
            { 9,    15,    -7.12454991962896322377E+00},

            {10,     0,     2.84390209118411280215E+07},
            {10,     1,    -5.95417063166125416756E+07},
            {10,     2,     4.45506571666083186865E+07},
            {10,     3,    -9.78308669950580969453E+06},
            {10,     4,    -5.62624247386193368584E+06},
            {10,     5,     4.15237079235649015754E+06},
            {10,     6,    -5.87503508675953838974E+05},
            {10,     7,    -4.26206334621473739389E+05},
            {10,     8,     2.55988526607063336996E+05},
            {10,     9,    -6.22110169340419161017E+04},
            {10,    10,     3.20104591341956165707E+03},
            {10,    11,     3.22804174274844626780E+03},
            {10,    12,    -1.24817289214048719259E+03},
            {10,    13,     2.26605355126834183466E+02},
            {10,    14,    -2.29672306377457609017E+01},
            {10,    15,     1.15281981127687060962E+00}
        },
        {                                                                               // RECOM (Z003000)
            { 0,     0,     1.34060093558913830947E+01},
            { 0,     1,    -7.67393959247841483950E-01},
            { 0,     2,     5.67829538231681030247E-01},
            { 0,     3,    -1.53301717168738610431E-01},

            { 1,     0,     1.68198984963847353313E+00},
            { 1,     1,     2.75310597472883875070E-02},
            { 1,     2,    -3.85904737173993372945E-01},
            { 1,     3,     1.74248736565002115828E-01},

            { 2,     0,    -1.42654332247593096383E+00},
            { 2,     1,     1.33518023284770448456E+00},
            { 2,     2,    -3.89425375461592448989E-01},
            { 2,     3,    -1.47490049820737292169E-02},

            { 3,     0,     5.53979839492381387345E-01},
            { 3,     1,    -6.97392793919068609831E-01},
            { 3,     2,     2.81780811937450081928E-01},
            { 3,     3,    -2.63299277947934735888E-02}
        }
    }
};

#endif // __constants_h__<|MERGE_RESOLUTION|>--- conflicted
+++ resolved
@@ -361,20 +361,6 @@
 //                                      - Removed calculations of ZetaThermal and ZetaNuclear (these were previously incorrect because they relied on the evolution of a stellar copy which reverted to BaseStar and therefore didn't have the correct behaviour)
 //                                      - Fixed CalculateZadiabatic to use ZetaAdiabaticArbitrary rather than ZetaThermalArbitrary; removed the latter
 //                                      - Capped He core mass gain during shell H burning for CHeB and TPAGB stars, whose on-phase evolution now ends promptly when this limit is reached; this change also resolves issue #315 (higher mass SN remnants than total stellar mass)
-<<<<<<< HEAD
-//
-// 02.13.06       JR - Aug 20, 2020 - Code cleanup:
-//                                      - moved BaseStar::SolveKeplersEquation() to utils
-//                                      - changed call to (now) utils::SolveKeplersEquation() in BaseStar::CalculateSNAnomalies() to accept tuple with error and show error/warning as necessary
-//                                      - removed call to std::cerr from utils::SolveQuadratic() - now returns error if equation has no real roots
-//                                      - changed call to utils::SolveQuadratic() in GiantBranch::CalculateGravitationalRemnantMass() to accept tuple with error and show warning as necessary
-//                                      - changed RadiusEqualsRocheLobeFunctor() in BinaryBaseStar.h to not use the SHOW_WARN macro (can't uset ObjectId() function inside a templated function - no object)
-//                                      - changed COMMANDLINE_STATUS to PROGRAM_STATUS (better description)
-//                                      - moved ERROR:NONE to top of enum in constants.h (so ERROR = 0 = NONE - makes more sense...)
-//                                      - added new program option to enable warnings (via SHOW_WARN macros).  Default is false.  SHOW_WARN macros were previously #undefined
-
-const std::string VERSION_STRING = "02.13.06";
-=======
 // 02.13.06     AVG - Aug 20, 2020  - Defect repair:
 //										- Issue #229: Corrected fitting parameters in Muller 16 SN kick function
 // 02.13.07      IM - Aug 20, 2020  - Enhancements:
@@ -384,10 +370,18 @@
 //                                      - Option to set MCBUR1 [minimum core mass at base of the AGB to avoid fully degenerate CO core formation] to a value different from the Hurley default of 1.6 solar masses added, Issue #65 resolved
 //                                      - Removed unused Options::SetToFiducialValues()
 //                                      - Documentation updated
-
-
-const std::string VERSION_STRING = "02.13.07";
->>>>>>> a8df474b
+// 02.13.08       JR - Aug 20, 2020 - Code cleanup:
+//                                      - moved BaseStar::SolveKeplersEquation() to utils
+//                                      - changed call to (now) utils::SolveKeplersEquation() in BaseStar::CalculateSNAnomalies() to accept tuple with error and show error/warning as necessary
+//                                      - removed call to std::cerr from utils::SolveQuadratic() - now returns error if equation has no real roots
+//                                      - changed call to utils::SolveQuadratic() in GiantBranch::CalculateGravitationalRemnantMass() to accept tuple with error and show warning as necessary
+//                                      - changed RadiusEqualsRocheLobeFunctor() in BinaryBaseStar.h to not use the SHOW_WARN macro (can't uset ObjectId() function inside a templated function - no object)
+//                                      - changed COMMANDLINE_STATUS to PROGRAM_STATUS (better description)
+//                                      - moved ERROR:NONE to top of enum in constants.h (so ERROR = 0 = NONE - makes more sense...)
+//                                      - added new program option to enable warnings (via SHOW_WARN macros).  Default is false.  SHOW_WARN macros were previously #undefined
+
+
+const std::string VERSION_STRING = "02.13.08";
 
 
 
