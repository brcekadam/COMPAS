--- conflicted
+++ resolved
@@ -87,7 +87,7 @@
 //                                       changed CalculateSNKickVelocity() in BaseStar.cpp to set m_SupernovaDetails.kickVelocity correctly after adjusting for fallback
 // 02.03.04      FSB - Dec 04, 2019 - Defect repairs:
 //                                       fixed bug in Fryer+2012 CalculateGravitationalRemnantMassadded() function to compare baryon mass of star remnant with
-//										                   baryon mass of MaximumNeutronStarMass instead of just MaximumNeutronStarMass. 
+//										     baryon mass of MaximumNeutronStarMass instead of just MaximumNeutronStarMass. 
 //                                       added m_BaryonicMassOfMaximumNeutronStarMass to BaseStar.h and BaseStar.cpp
 // 02.03.05      JR - Dec 05, 2019 - Defect repairs:
 //                                       fixed EvolveSingleStars() in main.cpp to print correct initial mass
@@ -232,7 +232,7 @@
 //                                                   - other parameters - calculated/determined - are recorded
 //                                   Defect repair:
 //                                       - changed "--outut" option name to "--outpuPath" in stringCommands in pythonSubmitDefault.py
-// 02.08.00		  AVG - Mar 17, 2020 - Changed functionality:
+// 02.08.00		 AVG - Mar 17, 2020 - Changed functionality:
 //										                   - removed post-newtonian spin evolution	code & associated pythonSubmitDefault.py options
 //										                   - removed only_double_compact_objects code & associated pythonSubmitDefault.py options
 //										                   - removed tides code & associated pythonSubmitDefault.py options
@@ -299,22 +299,6 @@
 //                                   Defect repairs:
 //                                      - fixed typo in Options.h: changed '#include "rand.h" to '#include "Rand.h"
 //                                      - fixed printing of actual random seed in Run_Details file (moved to Log.cpp from Options.cpp: initial random seed is set after options are set)
-<<<<<<< HEAD
-// 02.12.00		 RW - May 07, 2020 - Enhancement:
-// 										- Issue #254 - Remove ID from output files (SEED accomplishes this functionality better)
-// 										- Issue #255 - Update meaning of SN_STATE to reflect which SN occured and in what order
-// 									 Defect repairs:
-// 									 	- Issue #236 - 2nd SN not printed in disrupted systems
-// 02.12.01	 IM - May 20, 2020 - Defect repair: 
-//                                      - changed max NS mass for MULLERMANDEL prescription to a self-consistent value
-// 02.13.00      RW - May 20, 2020 - Defect repairs:
-//                                      - Added vector3d.h/.cpp and functionality for vector addition of velocities from both SNe (for more accurate system and component velocities)
-
-
-const std::string VERSION_STRING = "02.13.00";
-
-// Todo: still to do for Options code - name class member variables in same estyle as other classes (i.e. m_*)
-=======
 // 02.11.01	     IM - May 20, 2020 - Defect repair: 
 //                                      - changed max NS mass for MULLERMANDEL prescription to a self-consistent value
 // 02.11.02      IM - Jun 15, 2020 - Defect repair:
@@ -345,13 +329,20 @@
 //                                      - Extended use of zetaRadiativeEnvelopeGiant (formerley zetaHertzsprungGap) for all radiative envelope giant-like stars
 // 02.12.07      IM - Jul 26, 2020 - Defect repair:
 //                                      - Issue 295: do not engage in mass transfer if the binary is unbound
-// 02.12.08   	AVG - Jul 26, 2020 - Bug Fix for issue #269 ; legacy bug in eccentric RLOF leading to a CEE 
-
-const std::string VERSION_STRING = "02.12.08";
+// 02.12.08   	AVG - Jul 26, 2020 - Bug Fix for issue #269 
+//                                      - Legacy bug in eccentric RLOF leading to a CEE 
+// 02.12.09		 RW - Jul 31, 2020 - Enhancement:
+// 										- Issue #254 - Remove ID from output files (SEED accomplishes this functionality better)
+// 										- Issue #255 - Update meaning of SN_STATE to reflect which SN occured and in what order
+// 									 Defect repairs:
+// 									 	- Issue #236 - 2nd SN not printed in disrupted systems
+// 02.13.00      RW - Jul 31, 2020 - Minor code rewrite
+//                                      - Added vector3d.h/.cpp and functionality for vector addition of velocities from both SNe (for more accurate system and component velocities)
+//                                      - Rewrote ResolveSupernova function for binaries to incorporate new vector3d objects
+
+const std::string VERSION_STRING = "02.13.00";
 
 // Todo: still to do for Options code - name class member variables in same style as other classes (i.e. m_*)
->>>>>>> 1f54cdff
-
 
 typedef unsigned long int                                               OBJECT_ID;                  // OBJECT_ID type
 
@@ -500,8 +491,6 @@
 
 constexpr double FLOAT_TOLERANCE_ABSOLUTE               = 0.0000005;                                                // Absolute tolerance for floating-point comparisons if COMPARE_WITH_TOLERANCE is defined
 constexpr double FLOAT_TOLERANCE_RELATIVE               = 0.0000005;                                                // Relative tolerance for floating-point comparisons if COMPARE_WITH_TOLERANCE is defined
-//constexpr double FLOAT_TOLERANCE_ABSOLUTE               = 0.0000000;                                                // Absolute tolerance for floating-point comparisons if COMPARE_WITH_TOLERANCE is defined
-//constexpr double FLOAT_TOLERANCE_RELATIVE               = 0.0050000;                                                // Relative tolerance for floating-point comparisons if COMPARE_WITH_TOLERANCE is defined
 
 
 // initialisation constants
@@ -530,13 +519,9 @@
 constexpr double AU_TO_CM                               = 14959787070000.0;                                         // convert Astronomical Units (AU) to cm
 constexpr double AU_TO_KM                               = AU_TO_CM / 1.0E5;                                         // convert Astronomical Units (AU) to km
 
-<<<<<<< HEAD
 constexpr double AU_TO_RSOL				                = 1.0 / RSOL_TO_AU;                                         // convert Astronomical Units (AU) to Solar Radius RSOL
 constexpr double KM_TO_RSOL					            = 1.0 / RSOL_TO_KM;						                    // convert km to Solar Radius (RSOL)
 constexpr double KM_TO_AU                               = 1.0 / AU_TO_KM;                                           // convert km to Astronomical Units (AU) 
-=======
-constexpr double JOULES_TO_ERG                          = 1.0E7;                                                    // convert Joules to Erg
->>>>>>> 1f54cdff
 
 // time
 constexpr double SECONDS_IN_YEAR                        = 31556926.0;                                               // number of second in 1 year
@@ -600,8 +585,8 @@
 constexpr double MECS                                   = 1.38;                                                     // Mass of Neutron-Star (NS) formed in electron capture supernova (ECS). From Belczysnki+2008, before eq. 3.
 constexpr double MECS_REM                               = 1.26;                                                     // Gravitational mass of Neutron-Star (NS) formed in electron capture supernova (ECS). From Belczysnki+2008, eq. 3
 constexpr double MASS_LOSS_ETA                          = 0.5;                                                      // Mass loss efficiency -- can be set in the code as an option easily enough
-constexpr double MCBUR1					= 1.6;							    // Minimum He core mass to avoid fully degenerate CO core formation 
-constexpr double MCBUR2					= 2.25;							    // He core mass above which the CO core is completely non-degenerate
+constexpr double MCBUR1					                = 1.6;							                            // Minimum He core mass to avoid fully degenerate CO core formation 
+constexpr double MCBUR2					                = 2.25;							                            // He core mass above which the CO core is completely non-degenerate
 
 constexpr double LBV_LUMINOSITY_LIMIT_STARTRACK         = 6.0E5;                                                    // STARTRACK LBV luminosity limit
 constexpr double LBV_LUMINOSITY_LIMIT_VANBEVEREN        = 3.0E5;                                                    // VANBEVEREN LBV luminosity limit
@@ -2419,14 +2404,9 @@
     { BINARY_PROPERTY::MASS_TRANSFER_TRACKER_HISTORY,                       { TYPENAME::MT_TRACKING,    "MT_History",           "-",                 4, 1 }},
     { BINARY_PROPERTY::MERGES_IN_HUBBLE_TIME,                               { TYPENAME::BOOL,           "Merges_Hubble_Time",   "State",             0, 0 }},
     { BINARY_PROPERTY::OPTIMISTIC_COMMON_ENVELOPE,                          { TYPENAME::BOOL,           "Optimistic_CE",        "State",             0, 0 }},
-<<<<<<< HEAD
     { BINARY_PROPERTY::ORBITAL_ANGULAR_VELOCITY,                            { TYPENAME::DOUBLE,         "Orbital_Angular_Velocity", "kms^-1",       14, 6 }},
     { BINARY_PROPERTY::ORBITAL_VELOCITY_PRE_SUPERNOVA,                      { TYPENAME::DOUBLE,         "Orb_Velocity<SN",      "kms^-1",           14, 6 }},
     { BINARY_PROPERTY::ORBITAL_VELOCITY_POST_SUPERNOVA,                     { TYPENAME::DOUBLE,         "Orb_Velocity>SN",      "kms^-1",           14, 6 }},
-=======
-    { BINARY_PROPERTY::ORBITAL_VELOCITY,                                    { TYPENAME::DOUBLE,         "Orbital_Velocity",     "kms^-1",           14, 6 }},
-    { BINARY_PROPERTY::ORBITAL_VELOCITY_PRE_SUPERNOVA,                  	{ TYPENAME::DOUBLE,         "Orb_Velocity<SN",   	"kms^-1",           14, 6 }},
->>>>>>> 1f54cdff
     { BINARY_PROPERTY::RADIUS_1_POST_COMMON_ENVELOPE,                       { TYPENAME::DOUBLE,         "Radius_1>CE",          "Rsol",             14, 6 }},
     { BINARY_PROPERTY::RADIUS_1_PRE_COMMON_ENVELOPE,                        { TYPENAME::DOUBLE,         "Radius_1<CE",          "Rsol",             14, 6 }},
     { BINARY_PROPERTY::RADIUS_2_POST_COMMON_ENVELOPE,                       { TYPENAME::DOUBLE,         "Radius_2>CE",          "Rsol",             14, 6 }},
@@ -2443,19 +2423,12 @@
     { BINARY_PROPERTY::SECONDARY_TOO_SMALL_FOR_DCO,                         { TYPENAME::BOOL,           "Secondary<<DCO",       "State",             0, 0 }},
     { BINARY_PROPERTY::SEMI_MAJOR_AXIS_AT_DCO_FORMATION,                    { TYPENAME::DOUBLE,         "Separation@DCO",       "AU",               14, 6 }},
     { BINARY_PROPERTY::SEMI_MAJOR_AXIS_INITIAL,                             { TYPENAME::DOUBLE,         "Separation@ZAMS",      "AU",               14, 6 }},
-<<<<<<< HEAD
-    { BINARY_PROPERTY::SEMI_MAJOR_AXIS_POST_COMMON_ENVELOPE,                { TYPENAME::DOUBLE,         "Separation>CE",        "AU",               14, 6 }},
+    { BINARY_PROPERTY::SEMI_MAJOR_AXIS_POST_COMMON_ENVELOPE,                { TYPENAME::DOUBLE,         "Separation>CE",        "Rsol",             14, 6 }},
+    { BINARY_PROPERTY::SEMI_MAJOR_AXIS_POST_SUPERNOVA,                      { TYPENAME::DOUBLE,         "Separation>SN",        "AU",               14, 6 }},
+    { BINARY_PROPERTY::SEMI_MAJOR_AXIS_POST_SUPERNOVA_RSOL,                 { TYPENAME::DOUBLE,         "Separation>SN",        "Rsol",             14, 6 }},
+    { BINARY_PROPERTY::SEMI_MAJOR_AXIS_PRE_COMMON_ENVELOPE,                 { TYPENAME::DOUBLE,         "Separation<CE",        "Rsol",             14, 6 }},
     { BINARY_PROPERTY::SEMI_MAJOR_AXIS_PRE_SUPERNOVA,                       { TYPENAME::DOUBLE,         "Separation<SN",        "AU",               14, 6 }},
     { BINARY_PROPERTY::SEMI_MAJOR_AXIS_PRE_SUPERNOVA_RSOL,                  { TYPENAME::DOUBLE,         "Separation<SN",        "Rsol",             14, 6 }},
-    { BINARY_PROPERTY::SEMI_MAJOR_AXIS_POST_SUPERNOVA,                      { TYPENAME::DOUBLE,         "Separation>SN",        "AU",               14, 6 }},
-    { BINARY_PROPERTY::SEMI_MAJOR_AXIS_POST_SUPERNOVA_RSOL,                 { TYPENAME::DOUBLE,         "Separation>SN",        "Rsol",             14, 6 }},
-    { BINARY_PROPERTY::SEMI_MAJOR_AXIS_PRE_COMMON_ENVELOPE,                 { TYPENAME::DOUBLE,         "Separation<CE",        "AU",               14, 6 }},
-=======
-    { BINARY_PROPERTY::SEMI_MAJOR_AXIS_POST_COMMON_ENVELOPE,                { TYPENAME::DOUBLE,         "Separation>CE",        "Rsol",             14, 6 }},
-    { BINARY_PROPERTY::SEMI_MAJOR_AXIS_PRE_SUPERNOVA,                   	{ TYPENAME::DOUBLE,         "Separation<SN",     	"AU",               14, 6 }},
-    { BINARY_PROPERTY::SEMI_MAJOR_AXIS_PRE_SUPERNOVA_RSOL,              	{ TYPENAME::DOUBLE,         "Separation<SN",     	"Rsol",             14, 6 }},
-    { BINARY_PROPERTY::SEMI_MAJOR_AXIS_PRE_COMMON_ENVELOPE,                 { TYPENAME::DOUBLE,         "Separation<CE",        "Rsol",             14, 6 }},
->>>>>>> 1f54cdff
     { BINARY_PROPERTY::SEMI_MAJOR_AXIS_PRIME,                               { TYPENAME::DOUBLE,         "Separation",           "AU",               14, 6 }},
     { BINARY_PROPERTY::SEMI_MAJOR_AXIS_PRIME_RSOL,                          { TYPENAME::DOUBLE,         "Separation",           "Rsol",             14, 6 }},
     { BINARY_PROPERTY::SIMULTANEOUS_RLOF,                                   { TYPENAME::BOOL,           "Simultaneous_RLOF",    "Event",             0, 0 }},
@@ -2736,7 +2709,7 @@
     SUPERNOVA_PROPERTY::SUPERNOVA_THETA,              // remove?  (its in systemParameters)
     SUPERNOVA_PROPERTY::SUPERNOVA_PHI,                // remove?  (its in systemParameters)
     SUPERNOVA_PROPERTY::SN_TYPE,
-    BINARY_PROPERTY::ECCENTRICITY_PRE_SUPERNOVA,  // floor: we want a Eccentricity<SN and Eccentricity>SN; how to do this? - RTW done
+    BINARY_PROPERTY::ECCENTRICITY_PRE_SUPERNOVA,  
 	BINARY_PROPERTY::ECCENTRICITY_POST_SUPERNOVA,
     BINARY_PROPERTY::SEMI_MAJOR_AXIS_PRE_SUPERNOVA_RSOL,
 	BINARY_PROPERTY::SEMI_MAJOR_AXIS_POST_SUPERNOVA_RSOL,
