#include "BinaryConstituentStar.h"

#include "BaseBinaryStar.h"


class BaseBinaryStar;


/*
 * Determine the value of the requested property of the constituent star (parameter p_Property)
 *
 * The property is a boost variant variable, and is one of the following types:
 *
 *      STAR_PROPERTY           - any individual star property
 *      STAR_1_PROPERTY         - property of the primary (m_Star1)
 *      STAR_2_PROPERTY         - property of the secondary (m_Star2)
 *      SUPERNOVA_PROPERTY      - property of the star that has gone supernova
 *      COMPANION_PROPERTY      - property of the companion to the supernova
 *      BINARY_PROPERTY         - property of the binary
 *      PROGRAM_OPTION          - program option
 *
 * This function handles properties of type:
 *    STAR_PROPERTY, STAR_1_PROPERTY, STAR_2_PROPERTY, SUPERNOVA_PROPERTY, COMPANION_PROPERTY only.
 *
 * This is the function used to retrieve values for properties required to be printed.
 * This allows the composition of the log records to be dynamically modified - this is
 * how we allow users to specify what properties they want recorded in log files.
 *
 * The functional return is the value of the property requested.  The type of the
 * functional return is a tuple: std::tuple<bool, COMPAS_VARIABLE_TYPE>.  This type
 * is COMPAS_VARIABLE by typedef.
 *
 * The bool returned indicates whether the property value was retrieved ok: true = yes, false = no
 * The COMPAS_VARIABLE_TYPE variable returned is a boost variant variable, the value of which is the
 * value of the underlying primitive variable.
 *
 *
 * COMPAS_VARIABLE StellarPropertyValue(const T_ANY_PROPERTY p_Property) const
 *
 * @param   [IN]    p_Property                  The property for which the value is required
 * @return                                      The value of the requested property
 */
COMPAS_VARIABLE BinaryConstituentStar::StellarPropertyValue(const T_ANY_PROPERTY p_Property) const {

    bool ok = true;                                                                                                     // default is no error

    COMPAS_VARIABLE_TYPE value;

    ANY_STAR_PROPERTY property;

    switch (boost::apply_visitor(VariantPropertyType(), p_Property)) {

        case ANY_PROPERTY_TYPE::T_STAR_PROPERTY     : { STAR_PROPERTY      prop = boost::get<STAR_PROPERTY>(p_Property);      property = (ANY_STAR_PROPERTY)prop; } break;
        case ANY_PROPERTY_TYPE::T_STAR_1_PROPERTY   : { STAR_1_PROPERTY    prop = boost::get<STAR_1_PROPERTY>(p_Property);    property = (ANY_STAR_PROPERTY)prop; } break;
        case ANY_PROPERTY_TYPE::T_STAR_2_PROPERTY   : { STAR_2_PROPERTY    prop = boost::get<STAR_2_PROPERTY>(p_Property);    property = (ANY_STAR_PROPERTY)prop; } break;
        case ANY_PROPERTY_TYPE::T_SUPERNOVA_PROPERTY: { SUPERNOVA_PROPERTY prop = boost::get<SUPERNOVA_PROPERTY>(p_Property); property = (ANY_STAR_PROPERTY)prop; } break;
        case ANY_PROPERTY_TYPE::T_COMPANION_PROPERTY: { COMPANION_PROPERTY prop = boost::get<COMPANION_PROPERTY>(p_Property); property = (ANY_STAR_PROPERTY)prop; } break;

        default:                                                                                                        // unknown property type
            ok    = false;                                                                                              // that's not ok...
            value = "UNKNOWN";                                                                                          // default value
            SHOW_WARN(ERROR::UNKNOWN_PROPERTY_TYPE);                                                                    // show warning
    }

    if (ok) {

        switch (property) {
            case ANY_STAR_PROPERTY::BINDING_ENERGY_AT_COMMON_ENVELOPE:                  value = BindingEnergyAtCEE();                           break;
            case ANY_STAR_PROPERTY::BINDING_ENERGY_PRE_COMMON_ENVELOPE:                 value = BindingEnergyPreCEE();                          break;
            case ANY_STAR_PROPERTY::CO_CORE_MASS_AT_COMMON_ENVELOPE:                    value = COCoreMassAtCEE();                              break;
            case ANY_STAR_PROPERTY::CORE_MASS_AT_COMMON_ENVELOPE:                       value = CoreMassAtCEE();                                break;
            case ANY_STAR_PROPERTY::DYNAMICAL_TIMESCALE_POST_COMMON_ENVELOPE:           value = DynamicalTimescalePostCEE();                    break;
            case ANY_STAR_PROPERTY::DYNAMICAL_TIMESCALE_PRE_COMMON_ENVELOPE:            value = DynamicalTimescalePreCEE();                     break;
            case ANY_STAR_PROPERTY::EXPERIENCED_RLOF:                                   value = ExperiencedRLOF();                              break;
            case ANY_STAR_PROPERTY::HE_CORE_MASS_AT_COMMON_ENVELOPE:                    value = HeCoreMassAtCEE();                              break;
            case ANY_STAR_PROPERTY::IS_RLOF:                                            value = IsRLOF();                                       break;
            case ANY_STAR_PROPERTY::LAMBDA_AT_COMMON_ENVELOPE:                          value = LambdaAtCEE();                                  break;
            case ANY_STAR_PROPERTY::LUMINOSITY_POST_COMMON_ENVELOPE:                    value = LuminosityPostCEE();                            break;
            case ANY_STAR_PROPERTY::LUMINOSITY_PRE_COMMON_ENVELOPE:                     value = LuminosityPreCEE();                             break;
            case ANY_STAR_PROPERTY::MASS_LOSS_DIFF:                                     value = MassLossDiff();                                 break;
            case ANY_STAR_PROPERTY::MASS_TRANSFER_DIFF:                                 value = MassTransferDiff();                             break;
            case ANY_STAR_PROPERTY::NUCLEAR_TIMESCALE_POST_COMMON_ENVELOPE:             value = NuclearTimescalePostCEE();                      break;
            case ANY_STAR_PROPERTY::NUCLEAR_TIMESCALE_PRE_COMMON_ENVELOPE:              value = NuclearTimescalePreCEE();                       break;
            case ANY_STAR_PROPERTY::ORBITAL_ENERGY_POST_SUPERNOVA:                      value = OrbitalEnergyPostSN();                          break;
            case ANY_STAR_PROPERTY::ORBITAL_ENERGY_PRE_SUPERNOVA:                       value = OrbitalEnergyPreSN();                           break;
            case ANY_STAR_PROPERTY::RADIAL_EXPANSION_TIMESCALE_POST_COMMON_ENVELOPE:    value = RadialExpansionTimescalePostCEE();              break;
            case ANY_STAR_PROPERTY::RADIAL_EXPANSION_TIMESCALE_PRE_COMMON_ENVELOPE:     value = RadialExpansionTimescalePreCEE();               break;
            case ANY_STAR_PROPERTY::RECYCLED_NEUTRON_STAR:                              value = ExperiencedRecycledNS();                        break;
            case ANY_STAR_PROPERTY::RLOF_ONTO_NS:                                       value = ExperiencedRLOFOntoNS();                        break;
            case ANY_STAR_PROPERTY::TEMPERATURE_POST_COMMON_ENVELOPE:                   value = TemperaturePostCEE() * TSOL;                    break;
            case ANY_STAR_PROPERTY::TEMPERATURE_PRE_COMMON_ENVELOPE:                    value = TemperaturePreCEE() * TSOL;                     break;
            case ANY_STAR_PROPERTY::THERMAL_TIMESCALE_POST_COMMON_ENVELOPE:             value = ThermalTimescalePostCEE();                      break;
            case ANY_STAR_PROPERTY::THERMAL_TIMESCALE_PRE_COMMON_ENVELOPE:              value = ThermalTimescalePreCEE();                       break;

            default:                                                                                                    // not a constitient star property - try underlying star
                std::tie(ok, value) = Star::StellarPropertyValue(p_Property);
        }
    }

    return std::make_tuple(ok, value);
}


/*
 * Calculate the mass accreted by a Neutron Star given mass and radius of companion
 *
 * JR: todo: flesh-out this documentation
 *
 *
 * double CalculateMassAccretedForCO(const double p_Mass, const double p_CompanionMass, const double p_CompanionRadius)
 *
 * @param   [IN]    p_Mass                      The mass of the accreting star (Msol)
 * @param   [IN]    p_CompanionMass             The mass of the companion star (Msol)
 * @param   [IN]    p_CompanionRadius           The radius of the companion star (Rsol)
 * @return                                      Mass accreted by the Neutron Star (Msol)
 */
double BinaryConstituentStar::CalculateMassAccretedForCO(const double p_Mass, const double p_CompanionMass, const double p_CompanionRadius) const {

     double deltaMass;

     switch (OPTIONS->CommonEnvelopeMassAccretionPrescription()) {                                              // which prescription?

        case CE_ACCRETION_PRESCRIPTION::ZERO:                                                                   // ZERO
            deltaMass = 0.0;
            break;

        case CE_ACCRETION_PRESCRIPTION::CONSTANT:                                                               // CONSTANT
            deltaMass = OPTIONS->CommonEnvelopeMassAccretionConstant();                                         // use program option
            break;

        case CE_ACCRETION_PRESCRIPTION::UNIFORM:                                                                // UNIFROM
            deltaMass = RAND->Random(OPTIONS->CommonEnvelopeMassAccretionMin(), OPTIONS->CommonEnvelopeMassAccretionMax()); // uniform random distribution - Oslowski+ (2011)
            break;

        case CE_ACCRETION_PRESCRIPTION::MACLEOD: {                                                              // MACLEOD
                                                                                                                // linear regression estimated from Macleod+ (2015)
            double mm = -1.0714285714285712E-05;                                                                // gradient of the linear fit for gradient
            double cm =  0.00012057142857142856;                                                                // intercept of the linear fit for gradient
            double mc =  0.01588571428571428;                                                                   // gradient of the linear fit for intercept
            double cc = -0.15462857142857137;                                                                   // intercept of the linear fir for intercept
            double m  = mm * p_CompanionMass + cm ;                                                             // gradient of linear fit for mass
            double c  = mc * p_CompanionMass + cc ;                                                             // intercept of linear fit for mass

            // calculate mass to accrete and clamp to minimum and maximum from program options
            deltaMass = std::min(OPTIONS->CommonEnvelopeMassAccretionMax(), std::max(OPTIONS->CommonEnvelopeMassAccretionMin(), m * p_CompanionRadius + c));
            } break;

        case CE_ACCRETION_PRESCRIPTION::CHEVALIER:                                                                // CHEVALIER
                                                                                                                  // Model 2 from van Son et al. 2020
            deltaMass = (p_Mass * p_CompanionMass) / (2.0 * (p_Mass + p_CompanionMass)) ;                         // Hoyle littleton accretion rate times inspiral time
            break;

        default:                                                                                                  // unknown common envelope accretion prescription - shouldn't happen
            deltaMass = 0.0;                                                                                      // default value
            SHOW_WARN(ERROR::UNKNOWN_CE_ACCRETION_PRESCRIPTION, "NS/BH accreted mass = 0.0");                     // warn that an error occurred
    }

    deltaMass = std::min(m_Companion->MassPreCEE() - m_Companion->CoreMassAtCEE(), deltaMass);                    // clamp the mass accretion to be no more than the envelope of the companion pre CE

    return deltaMass;
}



/*
 * Calculate (or set) pre common envelope values:
 *
 *    m_CEDetails.preCEE.bindingEnergy
 *    m_CEDetails.preCEE.dynamicalTimescale
 *    m_CEDetails.preCEE.eccentricity
 *    m_CEDetails.preCEE.luminosity
 *    m_CEDetails.preCEE.mass
 *    m_CEDetails.preCEE.nuclearTimescale
 *    m_CEDetails.preCEE.radialExpansionTimescale
 *    m_CEDetails.preCEE.radius
 *    m_CEDetails.preCEE.semiMajorAxis
 *    m_CEDetails.preCEE.stellarType
 *    m_CEDetails.preCEE.temperature
 *    m_CEDetails.preCEE.thermalTimescale
 *
 *
 * void SetPreCEEValues()
 */
void BinaryConstituentStar::SetPreCEEValues() {

    m_CEDetails.preCEE.bindingEnergy            = m_CEDetails.bindingEnergy;
    m_CEDetails.preCEE.dynamicalTimescale       = CalculateDynamicalTimescale();
    m_CEDetails.preCEE.luminosity               = Luminosity();
    m_CEDetails.preCEE.mass                     = Mass();
    m_CEDetails.preCEE.nuclearTimescale         = CalculateNuclearTimescale();
    m_CEDetails.preCEE.radialExpansionTimescale = CalculateRadialExpansionTimescale();
    m_CEDetails.preCEE.radius                   = Radius();
    m_CEDetails.preCEE.stellarType              = StellarType();
    m_CEDetails.preCEE.temperature              = Temperature();
    m_CEDetails.preCEE.thermalTimescale         = CalculateThermalTimescale();
}


/*
 * Calculate (or set) post common envelope values:
 *
 *    m_CEDetails.postCEE.dynamicalTimescale
 *    m_CEDetails.postCEE.eccentricity
 *    m_CEDetails.postCEE.luminosity
 *    m_CEDetails.postCEE.mass
 *    m_CEDetails.postCEE.nuclearTimescale
 *    m_CEDetails.postCEE.radialExpansionTimescale
 *    m_CEDetails.postCEE.radius
 *    m_CEDetails.postCEE.semiMajorAxis
 *    m_CEDetails.postCEE.stellarType
 *    m_CEDetails.postCEE.temperature
 *    m_CEDetails.postCEE.thermalTimescale
 *
 *
 * void SetPostCEEValues()
 */
void BinaryConstituentStar::SetPostCEEValues() {

    m_CEDetails.postCEE.dynamicalTimescale       = CalculateDynamicalTimescale();
    m_CEDetails.postCEE.luminosity               = Luminosity();
    m_CEDetails.postCEE.mass                     = Mass();
    m_CEDetails.postCEE.nuclearTimescale         = CalculateNuclearTimescale();
    m_CEDetails.postCEE.radialExpansionTimescale = CalculateRadialExpansionTimescale();
    m_CEDetails.postCEE.radius                   = Radius();
    m_CEDetails.postCEE.stellarType              = StellarType();
    m_CEDetails.postCEE.temperature              = Temperature();
    m_CEDetails.postCEE.thermalTimescale         = CalculateThermalTimescale();
}


/*
 * Calculate or set common envelope values:
 *
 *    m_CEDetails.HeCoreMass
 *    m_CEDetails.COCoreMass
 *    m_CEDetails.CoreMass
 *    m_CEDetails.bindingEnergy
 *    m_CEDetails.lambda
 *
 *
 * void CalculateCommonEnvelopeValues()
 */
void BinaryConstituentStar::CalculateCommonEnvelopeValues() {

    m_CEDetails.HeCoreMass = HeCoreMass();
    m_CEDetails.COCoreMass = COCoreMass();
    m_CEDetails.CoreMass   = CoreMass();

    m_CEDetails.lambda     = 0.0;                                               // default
    
    m_CEDetails.convectiveEnvelopeMass          = CalculateConvectiveEnvelopeMass();
    m_CEDetails.radiativeIntershellMass         = Mass() - CoreMass() - m_CEDetails.convectiveEnvelopeMass;
    m_CEDetails.convectiveEnvelopeBindingEnergy = 0.0;

    switch (OPTIONS->CommonEnvelopeLambdaPrescription()) {                      // which common envelope lambda prescription?

        case CE_LAMBDA_PRESCRIPTION::FIXED:
            m_CEDetails.lambda        = Lambda_Fixed();
            m_CEDetails.bindingEnergy = BindingEnergy_Fixed();
            break;

        case CE_LAMBDA_PRESCRIPTION::LOVERIDGE:
            m_CEDetails.lambda        = Lambda_Loveridge();
            m_CEDetails.bindingEnergy = BindingEnergy_Loveridge();
            break;

        case CE_LAMBDA_PRESCRIPTION::NANJING:
            m_CEDetails.lambda        = Lambda_Nanjing();
            m_CEDetails.bindingEnergy = BindingEnergy_Nanjing();
            break;

        case CE_LAMBDA_PRESCRIPTION::KRUCKOW:
            m_CEDetails.lambda        = Lambda_Kruckow();
            m_CEDetails.bindingEnergy = BindingEnergy_Kruckow();
            break;
            
        case CE_LAMBDA_PRESCRIPTION::DEWI:
            m_CEDetails.lambda        = Lambda_Dewi();
            m_CEDetails.bindingEnergy = BindingEnergy_Dewi();
            break;

        default:                                                                // unknown prescription
            SHOW_WARN(ERROR::UNKNOWN_CE_LAMBDA_PRESCRIPTION, "Lambda = 0.0");   // show warning
    }

    if (utils::Compare(m_CEDetails.lambda, 0.0) <= 0) m_CEDetails.lambda = 0.0; // force non-positive lambda to 0

    m_CEDetails.lambda *= OPTIONS->CommonEnvelopeLambdaMultiplier();            // multiply by constant (program option, default = 1.0)
    m_CEDetails.convectiveEnvelopeBindingEnergy = CalculateConvectiveEnvelopeBindingEnergy(CoreMass(), m_CEDetails.convectiveEnvelopeMass, Radius(), m_CEDetails.lambda);
}


/* 
 * Resolve common envelope accretion
 *
 * For stellar types other than Black hole or Neutron Star just set the star's mass to the parameter passed
 * For Black holes or Neutron Stars calculate the mass accreted during a CE
 *
 *
 * void ResolveCommonEnvelopeAccretion(const double p_FinalMass)
 *
 * @param   [IN]    p_FinalMass                 Mass of the accreting object post mass transfer (Msol)
 * @param   [IN]    p_StellarType               Stellar type of the accreting object pre mass transfer 
 */
void BinaryConstituentStar::ResolveCommonEnvelopeAccretion(double p_FinalMass) {

    double deltaMass;
<<<<<<< HEAD
    // LvS: todo: more consisten super eddington accretion during CE should also affect e.g. MS stars
    if (IsOneOf({ STELLAR_TYPE::NEUTRON_STAR, STELLAR_TYPE::BLACK_HOLE})) {                          
        deltaMass = CalculateMassAccretedForCO(Mass(), m_Companion->Mass(), m_Companion->Radius());
        m_MassTransferDiff = deltaMass;
    }
    else {
        deltaMass = p_FinalMass - Mass();
        // JR: todo: why isn't m_MassTransferDiff updated here (as it is for Neutron Stars)?
=======

    switch (StellarType()) {                                                            // which stellar type?

        case STELLAR_TYPE::NEUTRON_STAR:
            deltaMass = CalculateMassAccretedForCO(Mass(), m_Companion->Mass(), m_Companion->Radius());
            m_MassTransferDiff = deltaMass;
            break;

        case STELLAR_TYPE::BLACK_HOLE:
            deltaMass = CalculateMassAccretedForCO(Mass(), m_Companion->Mass(), m_Companion->Radius());
            m_MassTransferDiff = deltaMass;
            break;

        default:                                                                       
            deltaMass = p_FinalMass - Mass();                                           // JR: todo: why isn't m_MassTransferDiff updated here (as it is for Neutron Stars)?
>>>>>>> b7d08094
    }
    ResolveAccretion(deltaMass);
}



/*
 * Calculate the circularisation timescale for the star
 *
 * Hurley et al. 2002, section 2.3
 *
 *
 * double CalculateCircularisationTimescale(const double p_SemiMajorAxis)
 *
 * @param   [IN]    p_SemiMajorAxis             Semi-major Axis of the binary (Rsol)
 * @return                                      Circularisation timescale for the star (yr)
 */
double BinaryConstituentStar::CalculateCircularisationTimescale(const double p_SemiMajorAxis) {

    double q2     = m_Companion->Mass() / Mass();
    double rOverA = Radius() / p_SemiMajorAxis;

    double timescale;

	switch (DetermineEnvelopeType()) {

            case ENVELOPE::CONVECTIVE: {                                                                                                    // solve for stars with convective envelope, according to tides section (see Hurley et al. 2002, subsection 2.3.1)

	        double tauConv          = CalculateEddyTurnoverTimescale();
	        double fConv            = 1.0;                                                                                              // currently, as COMPAS doesn't have rotating stars tested, we set f_conv = 1 always.
                double fConvOverTauConv = fConv / tauConv;
                double rOverAPow8       = rOverA * rOverA * rOverA * rOverA * rOverA * rOverA * rOverA * rOverA;                            // use multiplication - pow() is slow

	        timescale               = 1.0 / (fConvOverTauConv * ((Mass() - CoreMass()) / Mass()) * q2 * (1.0 + q2) * rOverAPow8);
            } break;

            case ENVELOPE::RADIATIVE: {                                                                                                     // solve for stars with radiative envelope (see Hurley et al. 2002, subsection 2.3.2)

                double rInAU                  = Radius() * RSOL_TO_AU;
                double rInAUPow3              = rInAU * rInAU * rInAU;                                                                      // use multiplication - pow() is slow
                double rOverAPow10            = rOverA * rOverA * rOverA * rOverA * rOverA * rOverA * rOverA * rOverA * rOverA * rOverA;    // use multiplication - pow() is slow
                double rOverAPow21Over2       = rOverAPow10 * rOverA * std::sqrt(rOverA);                                                   // sqrt() is faster than pow()

		double	secondOrderTidalCoeff = 1.592E-09 * PPOW(Mass(), 2.84);                                                              // aka E_2.
		double	freeFallFactor        = std::sqrt(G1 * Mass() / rInAUPow3);
		
		timescale                     = 1.0 / ((21.0 / 2.0) * freeFallFactor * q2 * PPOW(1.0 + q2, 11.0/6.0) * secondOrderTidalCoeff * rOverAPow21Over2);
            } break;

            default:                                                                                                                        // all other envelope types (remnants?)
                timescale = 0.0;
        }

	return timescale;
}


/*
 * Calculate the synchronisation timescale for the star
 *
 * Hurley et al. 2002, section 2.3
 *
 *
 * double CalculateSynchronisationTimescale(const double p_SemiMajorAxis)
 *
 * @param   [IN]    p_SemiMajorAxis             Semi-major Axis of the binary (Rsol)
 * @return                                      Synchronisation timescale for the star (yr)
 */
double BinaryConstituentStar::CalculateSynchronisationTimescale(const double p_SemiMajorAxis) {

    double gyrationRadiusSquared_1 = 1.0 / CalculateGyrationRadius();
    double rOverA                  = Radius() / p_SemiMajorAxis;
    double rOverA_6                = rOverA * rOverA * rOverA * rOverA * rOverA * rOverA;
    double q2			           = m_Companion->Mass() / Mass();

	double timescale;

	switch (DetermineEnvelopeType()) {

            case ENVELOPE::CONVECTIVE: {                                            // solve for stars with convective envelope, according to tides section (see Hurley et al. 2002, subsection 2.3.1)

                double tauConv = CalculateEddyTurnoverTimescale();
                double fConv   = 1.0;	                                            // currently, as COMPAS doesn't have rotating stars tested, we set f_conv = 1 always.
                double kOverTc = (2.0 / 21.0) * (fConv / tauConv) * ((Mass() - CoreMass()) / Mass());

                timescale       = 1.0 / (3.0 * kOverTc * q2 * gyrationRadiusSquared_1 * rOverA_6);
            } break;

            case ENVELOPE::RADIATIVE: {                                             // solve for stars with radiative envelope (see Hurley et al. 2002, subsection 2.3.2)

                double coeff2          = 5.0 * PPOW(2.0, 5.0 / 3.0);                // JR: todo: replace this with a constant (calculated) value?
                double e2              = 1.592E-9 * PPOW(Mass(), 2.84);             // second order tidal coefficient (a.k.a. E_2)
                double rAU             = Radius() * RSOL_TO_AU;
                double rAU_3           = rAU * rAU * rAU;
                double freeFallFactor  = std::sqrt(G1 * Mass() / rAU_3);

		timescale              = 1.0 / (coeff2 * freeFallFactor * gyrationRadiusSquared_1 * q2 * q2 * PPOW(1.0 + q2, 5.0 / 6.0) * e2 * PPOW(rOverA, 17.0 / 2.0));
            } break;

            default:                                                                // all other envelope types (remnants?)
                timescale = 1.0 / ((1.0 / 1.3E7) * PPOW(Luminosity() / Mass(), 5.0 / 7.0) * rOverA_6);
	}

	return timescale;
}


/*
 * Set the Roche Lobe flags for a star based on its Roche Lobe radius
 *
 * Changes class member struct m_RLOFDetails
 *
 *
 * double SetRocheLobeFlags(const bool p_CommonEnvelope, const double p_SemiMajorAxis, const double p_Eccentricity)
 *
 * @param   [IN]    p_CommonEnvelope            Indicates whether a common envelope event is occurring
 * @param   [IN]    p_SemiMajorAxis             Semi major axis of the binary (in AU)
 * @param   [IN]    p_Eccentricity              Eccentricity of the binary orbit
 */
void BinaryConstituentStar::SetRocheLobeFlags(const bool p_CommonEnvelope, const double p_SemiMajorAxis, const double p_Eccentricity) {

    m_RLOFDetails.isRLOF = false;                                                                                       // default - not overflowing Roche Lobe

    double starToRocheLobeRadiusRatio = StarToRocheLobeRadiusRatio(p_SemiMajorAxis, p_Eccentricity);

    if (utils::Compare(starToRocheLobeRadiusRatio, 1.0) >= 0) {                                                                   // if star is equal to or larger than its Roche Lobe...
        m_RLOFDetails.isRLOF          = true;                                                                           // ... it is currently Roche Lobe overflowing
		m_RLOFDetails.experiencedRLOF = true;                                                                           // ... and for future checks, did Roche Lobe overflow
	}

	m_RLOFDetails.RLOFPostCEE = m_RLOFDetails.isRLOF && p_CommonEnvelope ? true : m_RLOFDetails.RLOFPostCEE;            // check for RLOF just after the CEE (if this flag was ever true for this system, it remains true)
}


/*
 * Ratio of star's radius to its Roche Lobe radius, calculated at the point of closest approach, periapsis
 *
 * double StarToRocheLobeRadiusRatio() const
 *
 * @param   [IN]    p_SemiMajorAxis             Semi major axis of the binary (in AU)
 * @param   [IN]    p_Eccentricity              Eccentricity of the binary orbit
 * @return                              Ratio of stars radius to its Roche lobe radius
 */
double  BinaryConstituentStar::StarToRocheLobeRadiusRatio(const double p_SemiMajorAxis, const double p_Eccentricity) {
    if ((utils::Compare(p_SemiMajorAxis, 0.0) <= 0) || (utils::Compare(p_Eccentricity, 1.0) > 0))
        return 0.0;         // binary is unbound, so not in RLOF
    
    double rocheLobeRadius = BaseBinaryStar::CalculateRocheLobeRadius_Static(Mass(), m_Companion->Mass());
    return (Radius() * RSOL_TO_AU) / (rocheLobeRadius * p_SemiMajorAxis * (1.0 - p_Eccentricity));
}


/*
 * Initial calculations for mass transfer resolution
 *
 * Calculates the Roche Lobe radius based on mass of both stars
 * Sets Roche Lobe flags for the star
 * Set class member variable m_MassTransferDiff = 0.0
 *
 * void InitialiseMassTransfer(const bool p_CommonEnvelope, const double p_SemiMajorAxis, const double p_Eccentricity)
 *
 * @param   [IN]    p_CommonEnvelope            Indicates whether a common envelope event is occurring
 * @param   [IN]    p_SemiMajorAxis             Semi major axis of the binary (in AU)
 * @param   [IN]    p_Eccentricity              Eccentricity of the binary orbit
 */
void BinaryConstituentStar::InitialiseMassTransfer(const bool p_CommonEnvelope, const double p_SemiMajorAxis, const double p_Eccentricity) {
    SetRocheLobeFlags(p_CommonEnvelope, p_SemiMajorAxis, p_Eccentricity);
    m_MassTransferDiff = 0.0;
}<|MERGE_RESOLUTION|>--- conflicted
+++ resolved
@@ -305,7 +305,7 @@
 void BinaryConstituentStar::ResolveCommonEnvelopeAccretion(double p_FinalMass) {
 
     double deltaMass;
-<<<<<<< HEAD
+    
     // LvS: todo: more consisten super eddington accretion during CE should also affect e.g. MS stars
     if (IsOneOf({ STELLAR_TYPE::NEUTRON_STAR, STELLAR_TYPE::BLACK_HOLE})) {                          
         deltaMass = CalculateMassAccretedForCO(Mass(), m_Companion->Mass(), m_Companion->Radius());
@@ -314,23 +314,6 @@
     else {
         deltaMass = p_FinalMass - Mass();
         // JR: todo: why isn't m_MassTransferDiff updated here (as it is for Neutron Stars)?
-=======
-
-    switch (StellarType()) {                                                            // which stellar type?
-
-        case STELLAR_TYPE::NEUTRON_STAR:
-            deltaMass = CalculateMassAccretedForCO(Mass(), m_Companion->Mass(), m_Companion->Radius());
-            m_MassTransferDiff = deltaMass;
-            break;
-
-        case STELLAR_TYPE::BLACK_HOLE:
-            deltaMass = CalculateMassAccretedForCO(Mass(), m_Companion->Mass(), m_Companion->Radius());
-            m_MassTransferDiff = deltaMass;
-            break;
-
-        default:                                                                       
-            deltaMass = p_FinalMass - Mass();                                           // JR: todo: why isn't m_MassTransferDiff updated here (as it is for Neutron Stars)?
->>>>>>> b7d08094
     }
     ResolveAccretion(deltaMass);
 }
