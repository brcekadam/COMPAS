#ifndef __BaseBinaryStar_h__
#define __BaseBinaryStar_h__

#include "constants.h"
#include "typedefs.h"
#include "utils.h"
#include "vector3d.h"

#include "Log.h"
#include "Star.h"
#include "AIS.h"
#include "BinaryConstituentStar.h"


class Log;
class Star;
class AIS;
class BinaryConstituentStar;


class BaseBinaryStar {

public:

    BaseBinaryStar(const AIS &p_AIS, const long int p_Id = -1l);

    BaseBinaryStar(const AIS           &p_AIS,
                   const double         p_Mass1,
                   const double         p_Mass2,
                   const double         p_Metallicity1,
                   const double         p_Metallicity2,
                   const double         p_SemiMajorAxis,
                   const double         p_Eccentricity,
                   const KickParameters p_KickParameters1,
                   const KickParameters p_KickParameters2,
                   const long int       p_Id = -1l);


    void CopyMemberVariables(const BaseBinaryStar& p_Star) {

        m_Id                               = p_Star.m_Id;

        m_Error                            = p_Star.m_Error;

        m_RandomSeed                       = p_Star.m_RandomSeed;

        m_AIS                              = p_Star.m_AIS;

        m_BeBinaryDetails                  = p_Star.m_BeBinaryDetails;

        m_BeBinaryDetails.currentProps     = p_Star.m_BeBinaryDetails.currentProps  == &(p_Star.m_BeBinaryDetails.props1) ? &(m_BeBinaryDetails.props1) : &(m_BeBinaryDetails.props2);
        m_BeBinaryDetails.previousProps    = p_Star.m_BeBinaryDetails.previousProps == &(p_Star.m_BeBinaryDetails.props1) ? &(m_BeBinaryDetails.props1) : &(m_BeBinaryDetails.props2);

        m_CircularizationTimescale         = p_Star.m_CircularizationTimescale;

        m_CEDetails                        = p_Star.m_CEDetails;

        m_Unbound                          = p_Star.m_Unbound;

        m_Dt                               = p_Star.m_Dt;

        m_EPrime                           = p_Star.m_EPrime;

        m_Eccentricity                     = p_Star.m_Eccentricity;
        m_EccentricityAtDCOFormation       = p_Star.m_EccentricityAtDCOFormation;
        m_EccentricityInitial              = p_Star.m_EccentricityInitial;
        m_EccentricityPreSN                = p_Star.m_EccentricityPreSN;
        m_EccentricityPostSN               = p_Star.m_EccentricityPostSN;
        m_EccentricityPrev                 = p_Star.m_EccentricityPrev;
        m_EccentricityPrime                = p_Star.m_EccentricityPrime;

        m_FastPhaseCaseA                   = p_Star.m_FastPhaseCaseA;

        m_FractionAccreted                 = p_Star.m_FractionAccreted;

        m_CosIPrime                        = p_Star.m_CosIPrime;
        m_IPrime                           = p_Star.m_IPrime;

        m_JLoss                            = p_Star.m_JLoss;

        m_LBVfactor                        = p_Star.m_LBVfactor;

        m_MassesEquilibrated               = p_Star.m_MassesEquilibrated;
        m_MassesEquilibratedAtBirth        = p_Star.m_MassesEquilibratedAtBirth;

        m_Mass1Final                       = p_Star.m_Mass1Final;
        m_Mass2Final                       = p_Star.m_Mass2Final;

        m_MassEnv1                         = p_Star.m_MassEnv1;
        m_MassEnv2                         = p_Star.m_MassEnv2;

        m_aMassLossDiff                    = p_Star.m_aMassLossDiff;
        m_OmegaMassLossDiff                = p_Star.m_OmegaMassLossDiff;

        m_MassTransfer                     = p_Star.m_MassTransfer;
        m_aMassTransferDiff                = p_Star.m_aMassTransferDiff;
        m_OmegaMassTransferDiff            = p_Star.m_OmegaMassTransferDiff;

        m_MassTransferTrackerHistory       = p_Star.m_MassTransferTrackerHistory;

        m_ReducedMassPrev                  = p_Star.m_ReducedMassPrev;
        m_ReducedMassPrime                 = p_Star.m_ReducedMassPrime;

        m_TotalMassPrev                    = p_Star.m_TotalMassPrev;
        m_TotalMassPrime                   = p_Star.m_TotalMassPrime;

        m_Merged                           = p_Star.m_Merged;
        m_MergesInHubbleTime               = p_Star.m_MergesInHubbleTime;

        m_OrbitalAngularVelocity           = p_Star.m_OrbitalAngularVelocity;
        m_OrbitalAngularVelocityPrev       = p_Star.m_OrbitalAngularVelocityPrev;
        m_OrbitalAngularVelocityPrime      = p_Star.m_OrbitalAngularVelocityPrime;
        m_OrbitalVelocityPreSN             = p_Star.m_OrbitalVelocityPreSN;
<<<<<<< HEAD
        m_OrbitalVelocityPostSN            = p_Star.m_OrbitalVelocityPostSN;
=======
        m_OrbitalVelocityPrev              = p_Star.m_OrbitalVelocityPrev;
        m_OrbitalVelocityPrime             = p_Star.m_OrbitalVelocityPrime;

        m_PrintExtraDetailedOutput         = p_Star.m_PrintExtraDetailedOutput;
        m_Radius                           = p_Star.m_Radius;
>>>>>>> 1f54cdff

        m_RLOFDetails                      = p_Star.m_RLOFDetails;

        m_SecondaryTooSmallForDCO          = p_Star.m_SecondaryTooSmallForDCO;

        m_SemiMajorAxis                    = p_Star.m_SemiMajorAxis;
        m_SemiMajorAxisAtDCOFormation      = p_Star.m_SemiMajorAxisAtDCOFormation;
        m_SemiMajorAxisInitial             = p_Star.m_SemiMajorAxisInitial;
        m_SemiMajorAxisPreSN               = p_Star.m_SemiMajorAxisPreSN;
        m_SemiMajorAxisPostSN              = p_Star.m_SemiMajorAxisPostSN;
        m_SemiMajorAxisPrev                = p_Star.m_SemiMajorAxisPrev;
        m_SemiMajorAxisPrime               = p_Star.m_SemiMajorAxisPrime;

        m_StellarMerger                    = p_Star.m_StellarMerger;
        m_StellarMergerAtBirth             = p_Star.m_StellarMergerAtBirth;

        m_SupernovaState                   = p_Star.m_SupernovaState;

        m_SynchronizationTimescale         = p_Star.m_SynchronizationTimescale;

        m_SystemicVelocity                 = p_Star.m_SystemicVelocity;
		m_SystemicSpeed                    = p_Star.m_SystemicSpeed;

        m_ThetaE                           = p_Star.m_ThetaE;
        m_PhiE                             = p_Star.m_PhiE;  
        m_PsiE                             = p_Star.m_PsiE;  

        m_Time                             = p_Star.m_Time;
        m_TimePrev                         = p_Star.m_TimePrev;
        m_TimeToCoalescence                = p_Star.m_TimeToCoalescence;

        m_TotalAngularMomentumPrev         = p_Star.m_TotalAngularMomentumPrev;
        m_TotalAngularMomentumPrime        = p_Star.m_TotalAngularMomentumPrime;

        m_TotalEnergy                      = p_Star.m_TotalEnergy;
        m_TotalEnergyPrime                 = p_Star.m_TotalEnergyPrime;

        // RTW
        m_TotalOrbitalAngularMomentumPrev  = p_Star.m_TotalOrbitalAngularMomentumPrev;
        m_TotalOrbitalAngularMomentumPrime = p_Star.m_TotalOrbitalAngularMomentumPrime;

        m_TotalOrbitalEnergyPrev           = p_Star.m_TotalOrbitalEnergyPrev;
        m_TotalOrbitalEnergyPrime          = p_Star.m_TotalOrbitalEnergyPrime;

        m_uK                               = p_Star.m_uK;

        m_WolfRayetFactor                  = p_Star.m_WolfRayetFactor;

        m_ZetaLobe                         = p_Star.m_ZetaLobe;
        m_ZetaStar                         = p_Star.m_ZetaStar;


        // copy the constituent stars and pointers

        m_Star1     = p_Star.m_Star1 ? new BinaryConstituentStar(*(p_Star.m_Star1)) : nullptr;
        m_Star2     = p_Star.m_Star2 ? new BinaryConstituentStar(*(p_Star.m_Star2)) : nullptr;

        m_Donor     = p_Star.m_Donor    ? (p_Star.m_Donor    == p_Star.m_Star1 ? m_Star1 : m_Star2) : nullptr;
        m_Accretor  = p_Star.m_Accretor ? (p_Star.m_Accretor == p_Star.m_Star1 ? m_Star1 : m_Star2) : nullptr;

        m_Supernova = p_Star.m_Supernova ? (p_Star.m_Supernova == p_Star.m_Star1 ? m_Star1 : m_Star2) : nullptr;
        m_Companion = p_Star.m_Companion ? (p_Star.m_Companion == p_Star.m_Star1 ? m_Star1 : m_Star2) : nullptr;

    }

    // Copy constructor
    BaseBinaryStar(const BaseBinaryStar& p_Star) {

        m_ObjectId    = globalObjectId++;                           // get unique object id (don't copy source)
        m_ObjectType  = OBJECT_TYPE::BASE_BINARY_STAR;              // can only copy from BASE_BINARY_STAR
        m_StellarType = STELLAR_TYPE::BINARY_STAR;                  // always

        CopyMemberVariables(p_Star);                                // copy member variables
    }


    // Assignment overload
    BaseBinaryStar& operator = (const BaseBinaryStar& p_Star) {

        if (this != &p_Star) {                                      // make sure we're not not copying ourselves...

            m_ObjectId    = globalObjectId++;                      // get unique object id (don't copy source)
            m_ObjectType  = OBJECT_TYPE::BASE_BINARY_STAR;         // can only copy from BASE_BINARY_STAR
            m_StellarType = STELLAR_TYPE::BINARY_STAR;             // always

            CopyMemberVariables(p_Star);                            // copy member variables
        }
        return *this;
    }


    virtual ~BaseBinaryStar() { delete m_Star1; delete m_Star2; }


    // object identifiers - all classes have these
    OBJECT_ID           ObjectId() const                            { return m_ObjectId; }
    OBJECT_TYPE         ObjectType() const                          { return m_ObjectType; }
    STELLAR_TYPE        StellarType() const                         { return m_StellarType; }
    long int            Id() const                                  { return m_Id; }


    // getters - alphabetically
    BeBinaryDetailsT    BeBinaryDetails() const                     { return m_BeBinaryDetails; }
    double              CEAlpha() const                             { return m_CEDetails.alpha; }
    bool                CEAtLeastOnce() const                       { return m_CEDetails.CEEcount > 0; }
    unsigned int        CEEventCount() const                        { return m_CEDetails.CEEcount; }
    double              CircularizationTimescale() const            { return m_CircularizationTimescale; }
    unsigned int        CommonEnvelopeEventCount() const            { return m_CEDetails.CEEcount; }
    bool                Unbound() const                             { return m_Unbound; }
    bool                DoubleCoreCE() const                        { return m_CEDetails.doubleCoreCE; }
    double              Dt() const                                  { return m_Dt; }
    double              Eccentricity() const                        { return m_Eccentricity; }
    double              EccentricityAtDCOFormation() const          { return m_EccentricityAtDCOFormation; }
    double              EccentricityInitial() const                 { return m_EccentricityInitial; }
    double              EccentricityPostCEE() const                 { return m_CEDetails.postCEE.eccentricity; }
    double              EccentricityPreSN() const                   { return m_EccentricityPreSN; }
    double              EccentricityPostSN() const                  { return m_EccentricityPostSN; }
    double              EccentricityPreCEE() const                  { return m_CEDetails.preCEE.eccentricity; }
    double              EccentricityPrime() const                   { return m_EccentricityPrime; }
    ERROR               Error() const                               { return m_Error; }
    bool                HasOneOf(STELLAR_TYPE_LIST p_List) const;
    bool                HasStarsTouching() const                    { return (utils::Compare(m_SemiMajorAxisPrime, 0.0) > 0) && (m_SemiMajorAxisPrime <= RSOL_TO_AU * (m_Star1->Radius() + m_Star2->Radius())); }
    bool                HasTwoOf(STELLAR_TYPE_LIST p_List) const;
    bool                ImmediateRLOFPostCEE() const                { return m_RLOFDetails.immediateRLOFPostCEE; }
    STELLAR_TYPE        InitialStellarType1() const                 { return m_Star1->InitialStellarType(); }
    STELLAR_TYPE        InitialStellarType2() const                 { return m_Star2->InitialStellarType(); }
    bool                IsBeBinary() const                          { return HasOneOf({STELLAR_TYPE::NEUTRON_STAR}) && HasOneOf({STELLAR_TYPE::MS_LTE_07, STELLAR_TYPE::MS_GT_07}); }
    bool                IsBHandBH() const                           { return HasTwoOf({STELLAR_TYPE::BLACK_HOLE}); }
    bool                IsDCO() const                               { return HasTwoOf({STELLAR_TYPE::NEUTRON_STAR, STELLAR_TYPE::BLACK_HOLE}); }
    bool                IsNSandBH() const                           { return HasOneOf({STELLAR_TYPE::NEUTRON_STAR}) && HasOneOf({STELLAR_TYPE::BLACK_HOLE}); }
    bool                IsNSandNS() const                           { return HasTwoOf({STELLAR_TYPE::NEUTRON_STAR}); }
    bool                IsUnbound() const                           { return m_Unbound; }
    bool                IsWDandWD() const                           { return HasTwoOf({STELLAR_TYPE::HELIUM_WHITE_DWARF, STELLAR_TYPE::CARBON_OXYGEN_WHITE_DWARF, STELLAR_TYPE::OXYGEN_NEON_WHITE_DWARF}); }
    double              LBV_Factor() const                          { return m_LBVfactor; }
    double              Mass1Final() const                          { return m_Mass1Final; }
    double              Mass2Final() const                          { return m_Mass2Final; }
    double              Mass1PostCEE() const                        { return m_Star1->MassPostCEE(); }
    double              Mass1PreCEE() const                         { return m_Star1->MassPreCEE(); }
    double              Mass2PostCEE() const                        { return m_Star2->MassPostCEE(); }
    double              Mass2PreCEE() const                         { return m_Star2->MassPreCEE(); }
    double              MassEnv1() const                            { return m_MassEnv1; }
    double              MassEnv2() const                            { return m_MassEnv2; }
    bool                MassesEquilibrated() const                  { return m_MassesEquilibrated; }
    bool                MassesEquilibratedAtBirth() const           { return m_MassesEquilibratedAtBirth; }
    MT_TRACKING         MassTransferTrackerHistory() const          { return m_MassTransferTrackerHistory; }
    bool                MergesInHubbleTime() const                  { return m_MergesInHubbleTime; }
    bool                OptimisticCommonEnvelope() const            { return m_CEDetails.optimisticCE; }
    double              OrbitalAngularVelocity() const              { return m_OrbitalAngularVelocity; }
    double              OrbitalVelocityPreSN() const                { return m_OrbitalVelocityPreSN; }
<<<<<<< HEAD
    double              OrbitalVelocityPostSN() const               { return m_OrbitalVelocityPostSN; }
    double              Radius1PostCEE() const                      { return m_Star1->RadiusPostCEE(); }
    double              Radius2PostCEE() const                      { return m_Star2->RadiusPostCEE(); }
    double              Radius1PreCEE() const                       { return m_Star1->RadiusPreCEE(); }
    double              Radius2PreCEE() const                       { return m_Star2->RadiusPreCEE(); }
    unsigned long int   RandomSeed() const                          { return m_RandomSeed; }
    BinaryRLOFDetailsT  RLOFDetails() const                         { return m_RLOFDetails; }
=======
    double              Periastron() const                          { return m_SemiMajorAxis*(1.0-m_Eccentricity); }    
    double              PeriastronPrime() const                     { return m_SemiMajorAxisPrime*(1.0-m_EccentricityPrime); }
    double              PeriastronRsol() const                      { return m_SemiMajorAxis*(1.0-m_Eccentricity)*AU_TO_RSOL; }    
    double              PeriastronPrimeRsol() const                 { return m_SemiMajorAxisPrime*(1.0-m_EccentricityPrime)*AU_TO_RSOL; }    
	double              Radius1PostCEE() const                      { return m_Star1->RadiusPostCEE(); }
	double              Radius2PostCEE() const                      { return m_Star2->RadiusPostCEE(); }
	double              Radius1PreCEE() const                       { return m_Star1->RadiusPreCEE(); }
	double              Radius2PreCEE() const                       { return m_Star2->RadiusPreCEE(); }
	unsigned long int   RandomSeed() const                          { return m_RandomSeed; }
	BinaryRLOFDetailsT  RLOFDetails() const                         { return m_RLOFDetails; }
>>>>>>> 1f54cdff
    bool                RLOFSecondaryPostCEE() const                { return m_Star2->RLOFPostCEE(); }
    double              RocheLobe1to2PostCEE() const                { return m_CEDetails.postCEE.rocheLobe1to2; }
    double              RocheLobe1to2PreCEE() const                 { return m_CEDetails.preCEE.rocheLobe1to2; }
    double              RocheLobe2to1PostCEE() const                { return m_CEDetails.postCEE.rocheLobe2to1; }
    double              RocheLobe2to1PreCEE() const                 { return m_CEDetails.preCEE.rocheLobe2to1; }
    double              RocheLobeRadius1() const                    { return m_Star1->RocheLobeRadius(); }
    double              RocheLobeRadius2() const                    { return m_Star2->RocheLobeRadius(); }
    double              RocheLobeTracker1() const                   { return m_Star1->RocheLobeTracker(); }
    double              RocheLobeTracker2() const                   { return m_Star2->RocheLobeTracker(); }
    bool                SecondaryTooSmallForDCO() const             { return m_SecondaryTooSmallForDCO; }
    double              SemiMajorAxisAtDCOFormation() const         { return m_SemiMajorAxisAtDCOFormation; }
    double              SemiMajorAxisInitial() const                { return m_SemiMajorAxisInitial; }
    double              SemiMajorAxisPostCEE() const                { return m_CEDetails.postCEE.semiMajorAxis; }
    double              SemiMajorAxisPreSN() const                  { return m_SemiMajorAxisPreSN; }
    double              SemiMajorAxisPostSN() const                 { return m_SemiMajorAxisPostSN; }
    double              SemiMajorAxisPreCEE() const                 { return m_CEDetails.preCEE.semiMajorAxis; }
    double              SemiMajorAxisPrime() const                  { return m_SemiMajorAxisPrime; }
    double              SemiMajorAxisPrimeRsol() const              { return m_SemiMajorAxisPrime*AU_TO_RSOL; }
    bool                SimultaneousRLOF() const                    { return m_RLOFDetails.simultaneousRLOF; }
    bool                StableRLOFPostCEE() const                   { return m_RLOFDetails.stableRLOFPostCEE; }
    bool                StellarMerger() const                       { return m_StellarMerger; }
    bool                StellarMergerAtBirth() const                { return m_StellarMergerAtBirth; }
    STELLAR_TYPE        StellarType1() const                        { return m_Star1->StellarType(); }
    STELLAR_TYPE        StellarType1PostCEE() const                 { return m_Star1->StellarTypePostCEE(); }
    STELLAR_TYPE        StellarType1PreCEE() const                  { return m_Star1->StellarTypePreCEE(); }
    STELLAR_TYPE        StellarType2() const                        { return m_Star2->StellarType(); }
    STELLAR_TYPE        StellarType2PostCEE() const                 { return m_Star2->StellarTypePostCEE(); }
    STELLAR_TYPE        StellarType2PreCEE() const                  { return m_Star2->StellarTypePreCEE(); }
    SN_STATE            SN_State() const                            { return m_SupernovaState; }
    double              SynchronizationTimescale() const            { return m_SynchronizationTimescale; }
    double              SystemicSpeed() const                       { return m_SystemicSpeed; }
    double              Time() const                                { return m_Time; }
    double              TimeToCoalescence() const                   { return m_TimeToCoalescence; }
    double              TotalAngularMomentumPrime() const           { return m_TotalAngularMomentumPrime; }
    double              TotalEnergyPrime() const                    { return m_TotalEnergyPrime; }
    double              UK() const                                  { return m_uK; }
    double              WolfRayetFactor() const                     { return m_WolfRayetFactor; }
    double              ZetaLobe() const                    	    { return m_ZetaLobe; }
    double              ZetaStar() const                            { return m_ZetaStar; }


    // member functions - alphabetically
            COMPAS_VARIABLE     BinaryPropertyValue(const T_ANY_PROPERTY p_Property) const;

    static  double              CalculateRocheLobeRadius_Static(const double p_MassPrimary, const double p_MassSecondary);

            EVOLUTION_STATUS    Evolve();

            COMPAS_VARIABLE     PropertyValue(const T_ANY_PROPERTY p_Property) const;


private:

    BaseBinaryStar() { }

    OBJECT_ID    m_ObjectId;                                                                // Instantiated object's unique object id
    OBJECT_TYPE  m_ObjectType;                                                              // Instantiated object's object type
    STELLAR_TYPE m_StellarType;                                                             // Stellar type defined in Hurley et al. 2000
    long int     m_Id;                                                                      // Id used to name detailed output file - uses p_Id as passed (usually the index number of multiple binaries are being produced)

    ERROR m_Error;                                                                          // Records most recent error encountered for this binary

    // member variables - alphabetical in groups (sort of...)

    unsigned long int   m_RandomSeed;                                                       // Random seed for this binary

    AIS                 m_AIS;

    BeBinaryDetailsT    m_BeBinaryDetails;                                                  // BeBinary details

    BinaryCEDetailsT    m_CEDetails;                                                        // Common Event details

    double              m_CircularizationTimescale;

    bool                m_Unbound;                                                          // Binary unbound?

    double              m_Dt;                                                               // Timestep

    double              m_EPrime;

    double              m_Eccentricity;                                                     // Initial eccentricity
    double              m_EccentricityAtDCOFormation;                                       // Eccentricity at DCO formation
    double              m_EccentricityInitial;                                              // Record initial eccentricity              JR: todo: check necessary
    double              m_EccentricityPreSN;                                                // Eccentricity prior to 2nd supernova
    double              m_EccentricityPostSN;                                               // Eccentricity after 2nd supernova
    double              m_EccentricityPrev;                                                 // Eccentricity at previous timestep
    double              m_EccentricityPrime;                                                // Initial eccentricity

    bool                m_FastPhaseCaseA;                                                   // Indicates if the system just entered a case A MT for the first time

    double              m_FractionAccreted;                                                    // Fraction of mass accreted from the donor during mass transfer

    double              m_CosIPrime;
    double              m_IPrime;

    double              m_JLoss;                                                            // Specific angular momentum with which mass is lost during non-conservative mass transfer

    double              m_LBVfactor;

    bool                m_MassesEquilibrated;                                               // Indicates whether stars had masses equilbrated at some stage after birth
    bool                m_MassesEquilibratedAtBirth;                                        // Indicates whether stars had masses equilbrated at birth

    double              m_Mass1Final;                                                       // Star1 mass in Msol after losing its envelope (in this case, we asume it loses all of its envelope)
    double              m_Mass2Final;                                                       // Star2 mass in Msol after losing its envelope (in this case, we asume it loses all of its envelope)

    double              m_MassEnv1;                                                         // Star1 envelope mass in Msol
    double              m_MassEnv2;                                                         // Star2 envelope mass in Msol

    double              m_aMassLossDiff;
    double              m_OmegaMassLossDiff;

    bool                m_MassTransfer;
    double              m_aMassTransferDiff;
    double              m_OmegaMassTransferDiff;

    MT_TRACKING         m_MassTransferTrackerHistory;

    double              m_ReducedMassPrev;
    double              m_ReducedMassPrime;

    double              m_TotalMassPrev;
    double              m_TotalMassPrime;

    bool                m_Merged;                                                           // Indicates if the stars merged
    bool                m_MergesInHubbleTime;                                               // Indicates if the stars merge in Hubble Time

    double              m_OrbitalAngularVelocity;
    double              m_OrbitalAngularVelocityPrev;
    double              m_OrbitalAngularVelocityPrime;
    double              m_OrbitalVelocityPreSN;
<<<<<<< HEAD
    double              m_OrbitalVelocityPostSN;
=======
    double              m_OrbitalVelocityPrev;
    double              m_OrbitalVelocityPrime;

    bool                m_PrintExtraDetailedOutput;                                         // Flag to ensure that detailed output only gets printed once per timestep

    double              m_Radius;
>>>>>>> 1f54cdff

    BinaryRLOFDetailsT  m_RLOFDetails;                                                      // RLOF details

    bool                m_SecondaryTooSmallForDCO;                                          // Indicates if the secondary star was born too small for the binary to evolbve into a DCO

    double              m_SemiMajorAxis;                                                    // Semi-major axis
    double              m_SemiMajorAxisAtDCOFormation;                                      // Semi-major axis at DCO formation
    double              m_SemiMajorAxisInitial;                                             // Record initial semi-major axis              JR: todo: check necessary
    double              m_SemiMajorAxisPreSN;                                               // Semi-major axis prior to 2nd supernova
    double              m_SemiMajorAxisPostSN;                                              // Semi-major axis after 2nd supernova
    double              m_SemiMajorAxisPrev;                                                // Semi-major axis at previous timestep double              m_SemiMajorAxisPrime;                                               // Semi-major axis 
    double              m_SemiMajorAxisPrime;                                               // Semi-major axis
    bool                m_StellarMerger;                                                    // Indicates that the constituent stars merged
    bool                m_StellarMergerAtBirth;                                             // Indicates that the constituent stars were touching at bierth

    SN_STATE            m_SupernovaState;                                                   // Indicates which star (or stars) are undergoing / have undergone a supernova event

    double              m_SynchronizationTimescale;

    Vector3d             m_SystemicVelocity;                                                // Systemic velocity vector, relative to ZAMS Center of Mass
    double               m_SystemicSpeed;                                                   // Systemic speed, magnitude of velocity vector
    double               m_ThetaE;                                                          // Euler Theta
    double               m_PhiE;                                                            // Euler Phi                
    double               m_PsiE;                                                            // Euler Psi
    
    double               m_Time;                                                            // Physical simulation time
    double               m_TimePrev;                                                        // Previous simulation time
    double               m_TimeToCoalescence;                                               // Coalescence time

    double               m_TotalAngularMomentumPrev;
    double               m_TotalAngularMomentumPrime;

    double               m_TotalEnergy;
    double               m_TotalEnergyPrime;

    double               m_TotalOrbitalAngularMomentumPrev;
    double               m_TotalOrbitalAngularMomentumPrime;

    double               m_TotalOrbitalEnergyPrev;
    double               m_TotalOrbitalEnergyPrime;

    double               m_uK;

    double               m_WolfRayetFactor;

<<<<<<< HEAD
    double               m_ZetaRLOFAnalytic;
    double               m_ZetaRLOFNumerical;
    double               m_ZetaStarCompare;
=======
    double              m_ZetaLobe;
    double              m_ZetaStar;
>>>>>>> 1f54cdff


    // Binaries contain two stars
    BinaryConstituentStar *m_Star1;                                                         // Initially more massive star - the primary
    BinaryConstituentStar *m_Star2;                                                         // Initially less massive star - the secondary

    BinaryConstituentStar *m_Donor;                                                         // Pointer to the donor for mass transfer
    BinaryConstituentStar *m_Accretor;                                                      // Pointer to the accretor for mass transfer

    BinaryConstituentStar *m_Supernova;                                                     // Pointer to the star that is undergoing / has undergone a supernova event
    BinaryConstituentStar *m_Companion;                                                     // Pointer to the companion star to the supernova


    // member functions - alphabetical in groups (sort of...)

    // CalculateAngularMomentum - the actual function takes 10 parameters because of the various calling permutations
    //                          - various signatures are defined here - they just assemble the parameters as required
    //                            and call the actual function
    // JR: todo: note in the orginal code the binary orbital velicity was passed in as a parameter but never used - I removed it

    void    SetInitialCommonValues(const AIS &p_AIS, const long int p_Id);
    void    SetRemainingCommonValues();


    double  CalculateAngularMomentum(const double p_SemiMajorAxis,
                                     const double p_Eccentricity,
                                     const double p_Star1Mass,
                                     const double p_Star2Mass,
                                     const double p_Star1Radius,
                                     const double p_Star2Radius,
                                     const double p_Star1OrbitalFrequency,
                                     const double p_Star2OrbitalFrequency,
                                     const double p_Star1GyrationRadius,
                                     const double p_Star2GyrationRadius);

    double  CalculateAngularMomentum()                                      { return CalculateAngularMomentum(m_SemiMajorAxisPrime, m_EccentricityPrime, m_Star1->Mass(), m_Star2->Mass(), m_Star1->Radius(), m_Star2->Radius(), m_Star1->Omega(), m_Star2->Omega(), m_Star1->CalculateGyrationRadius(), m_Star2->CalculateGyrationRadius()); }

    double  CalculateAngularMomentum(const double p_SemiMajorAxis,
                                     const double p_Eccentricity,
                                     const double p_Star1_OrbitalFrequency,
                                     const double p_Star2_OrbitalFrequency,
                                     const double p_Star1_GyrationRadius,
                                     const double p_Star2_GyrationRadius)   { return CalculateAngularMomentum(p_SemiMajorAxis, p_Eccentricity, m_Star1->Mass(), m_Star2->Mass(), m_Star1->Radius(), m_Star2->Radius(), p_Star1_OrbitalFrequency, p_Star2_OrbitalFrequency, p_Star1_GyrationRadius, p_Star2_GyrationRadius); }

    double  CalculateAngularMomentumPrev()                                  { return CalculateAngularMomentum(m_SemiMajorAxisPrev, m_EccentricityPrev, m_Star1->MassPrev(), m_Star2->MassPrev(), m_Star1->RadiusPrev(), m_Star2->RadiusPrev(), m_Star1->OmegaPrev(), m_Star2->OmegaPrev(), m_Star1->CalculateGyrationRadius(), m_Star2->CalculateGyrationRadius()); }

    double  CalculateAngularMomentumPrime()                                 { return CalculateAngularMomentum(m_SemiMajorAxisPrime, m_EccentricityPrime, m_Star1->Mass(), m_Star2->Mass(), m_Star1->Radius(), m_Star2->Radius(), m_Star1->Omega(), m_Star2->Omega(), m_Star1->CalculateGyrationRadius(), m_Star2->CalculateGyrationRadius()); }

    double  CalculateCDFKroupa(const double p_Mass);

    void    CalculateEnergyAndAngularMomentum();

    double  CalculateGammaAngularMomentumLoss(const double p_DonorMass, const double p_AccretorMass);
    double  CalculateGammaAngularMomentumLoss()                             { return CalculateGammaAngularMomentumLoss(m_Donor->Mass(), m_Accretor->Mass()); }


    void    CalculateMassTransfer(const double p_Dt);
    double  CalculateMassTransferFastPhaseCaseA(const double p_JLoss);
    double  CalculateMassTransferOrbit(BinaryConstituentStar& p_Donor, BinaryConstituentStar& p_Accretor, const double p_MDotDonor, const double p_Dt, const double p_Jloss);
    void    CalculateWindsMassLoss();
    void    CheckMassTransfer(const double p_Dt);
    void    InitialiseMassTransfer();

    double  CalculateOrbitalAngularMomentum(const double p_Mu,
                                            const double p_Mass,
                                            const double p_SemiMajorAxis)   { return p_Mu * sqrt(G1 * p_Mass * p_SemiMajorAxis); }

    double  CalculateOrbitalEnergy(const double p_Mu,
                                   const double p_Mass,
                                   const double p_SemiMajorAxis)            { return -(G1 * p_Mu * p_Mass) / (2.0 * p_SemiMajorAxis); }

    double  CalculateAdaptiveRocheLobeOverFlow(const double p_JLoss);
    double  CalculateZRocheLobe(const double p_jLoss);

    double  CalculateDt(const double p_Dt, const Star* const p_Primary, const Star* const p_Secondary);
    double  CalculateTimestep(const double p_Dt);
    double  ChooseTimestep(const double p_Dt);

    double  CalculateTimeToCoalescence(double a0, double e0, double m1, double m2);

    // CalculateTotalEnergy - the actual function takes 10 parameters because of the various calling permutations
    //                      - various signatures are defined here - they just assemble the parameters as required
    //                        and call the actual function
    double  CalculateTotalEnergy(const double p_SemiMajorAxis,
                                 const double p_Star1Mass,
                                 const double p_Star2Mass,
                                 const double p_Star1Radius,
                                 const double p_Star2Radius,
                                 const double p_Star1_OrbitalFrequency,
                                 const double p_Star2_OrbitalFrequency,
                                 const double p_OrbitalAngularVelocity,
                                 const double p_Star1GyrationRadius,
                                 const double p_Star2GyrationRadius);

    double  CalculateTotalEnergy()                                          { return CalculateTotalEnergy(m_SemiMajorAxis, m_Star1->Mass(), m_Star2->Mass(), m_Star1->Radius(), m_Star2->Radius(), m_Star1->Omega(), m_Star2->Omega(), m_OrbitalAngularVelocity, m_Star1->CalculateGyrationRadius(), m_Star2->CalculateGyrationRadius()); }

    double  CalculateTotalEnergy(const double p_SemiMajorAxis,
                                 const double p_Star1_OrbitalFrequency,
                                 const double p_Star2_OrbitalFrequency,
                                 const double p_OrbitalAngularVelocity,
                                 const double p_Star1_GyrationRadius,
                                 const double p_Star2_GyrationRadius)       { return CalculateTotalEnergy(p_SemiMajorAxis, m_Star1->Mass(), m_Star2->Mass(), m_Star1->Radius(), m_Star2->Radius(), p_Star1_OrbitalFrequency, p_Star2_OrbitalFrequency, p_OrbitalAngularVelocity, p_Star1_GyrationRadius, p_Star2_GyrationRadius); }

    double  CalculateTotalEnergyPrime()                                     { return CalculateTotalEnergy(m_SemiMajorAxisPrime, m_Star1->Mass(), m_Star2->Mass(), m_Star1->Radius(), m_Star2->Radius(), m_Star1->Omega(), m_Star2->Omega(), m_OrbitalAngularVelocityPrime, m_Star1->CalculateGyrationRadius(), m_Star2->CalculateGyrationRadius()); }

    void    EvaluateBinary(const double p_Dt);
    void    EvaluateBinaryPreamble();

    void    EvaluateSupernovae(); 

    void    EvolveOneTimestep(const double p_Dt);
    void    EvolveOneTimestepPreamble(const double p_Dt);

    void    ResolveCoalescence();
    void    ResolveCommonEnvelopeEvent();
    void    ResolveMassChanges();
    bool    ResolveSupernova();

    double  SampleSemiMajorAxisDistribution(const double p_Mass1, const double p_Mass2);
    double  SampleEccentricityDistribution();
    double  SampleInitialMassDistribution();
    double  SampleMetallicityDistribution();
    double  SampleQDistribution();

    void    SetPostCEEValues(const double p_SemiMajorAxis,
                             const double p_Eccentricity,
                             const double p_RocheLobe1to2,
                             const double p_RocheLobe2to1);

    void    SetPreCEEValues(const double p_SemiMajorAxis,
                            const double p_Eccentricity,
                            const double p_RocheLobe1to2,
                            const double p_RocheLobe2to1);

    void    StashBeBinaryProperties();

    void    UpdateSystemicVelocity(Vector3d p_newVelocity); 

    // printing functions
    void PrintBinarySystemParameters()          {                                   LOGGING->LogBinarySystemParameters(this); }
    void PrintDetailedOutput(const int p_Id)    { if (OPTIONS->DetailedOutput())    LOGGING->LogDetailedOutput(this, p_Id); }
    void PrintDoubleCompactObjects()            {                                   LOGGING->LogDoubleCompactObject(this); }
    void PrintCommonEnvelope()                  {                                   LOGGING->LogCommonEnvelope(this); }
    void PrintBeBinary()                        { if (OPTIONS->BeBinaries())        LOGGING->LogBeBinary(this); }
    void PrintPulsarEvolutionParameters()       { if (OPTIONS->EvolvePulsars())     LOGGING->LogPulsarEvolutionParameters(this); }
    void PrintSupernovaDetails()                {                                   LOGGING->LogSupernovaDetails(this); }

};

#endif // __BaseBinaryStar_h__<|MERGE_RESOLUTION|>--- conflicted
+++ resolved
@@ -111,15 +111,8 @@
         m_OrbitalAngularVelocityPrev       = p_Star.m_OrbitalAngularVelocityPrev;
         m_OrbitalAngularVelocityPrime      = p_Star.m_OrbitalAngularVelocityPrime;
         m_OrbitalVelocityPreSN             = p_Star.m_OrbitalVelocityPreSN;
-<<<<<<< HEAD
         m_OrbitalVelocityPostSN            = p_Star.m_OrbitalVelocityPostSN;
-=======
-        m_OrbitalVelocityPrev              = p_Star.m_OrbitalVelocityPrev;
-        m_OrbitalVelocityPrime             = p_Star.m_OrbitalVelocityPrime;
-
         m_PrintExtraDetailedOutput         = p_Star.m_PrintExtraDetailedOutput;
-        m_Radius                           = p_Star.m_Radius;
->>>>>>> 1f54cdff
 
         m_RLOFDetails                      = p_Star.m_RLOFDetails;
 
@@ -269,15 +262,7 @@
     bool                OptimisticCommonEnvelope() const            { return m_CEDetails.optimisticCE; }
     double              OrbitalAngularVelocity() const              { return m_OrbitalAngularVelocity; }
     double              OrbitalVelocityPreSN() const                { return m_OrbitalVelocityPreSN; }
-<<<<<<< HEAD
     double              OrbitalVelocityPostSN() const               { return m_OrbitalVelocityPostSN; }
-    double              Radius1PostCEE() const                      { return m_Star1->RadiusPostCEE(); }
-    double              Radius2PostCEE() const                      { return m_Star2->RadiusPostCEE(); }
-    double              Radius1PreCEE() const                       { return m_Star1->RadiusPreCEE(); }
-    double              Radius2PreCEE() const                       { return m_Star2->RadiusPreCEE(); }
-    unsigned long int   RandomSeed() const                          { return m_RandomSeed; }
-    BinaryRLOFDetailsT  RLOFDetails() const                         { return m_RLOFDetails; }
-=======
     double              Periastron() const                          { return m_SemiMajorAxis*(1.0-m_Eccentricity); }    
     double              PeriastronPrime() const                     { return m_SemiMajorAxisPrime*(1.0-m_EccentricityPrime); }
     double              PeriastronRsol() const                      { return m_SemiMajorAxis*(1.0-m_Eccentricity)*AU_TO_RSOL; }    
@@ -288,7 +273,6 @@
 	double              Radius2PreCEE() const                       { return m_Star2->RadiusPreCEE(); }
 	unsigned long int   RandomSeed() const                          { return m_RandomSeed; }
 	BinaryRLOFDetailsT  RLOFDetails() const                         { return m_RLOFDetails; }
->>>>>>> 1f54cdff
     bool                RLOFSecondaryPostCEE() const                { return m_Star2->RLOFPostCEE(); }
     double              RocheLobe1to2PostCEE() const                { return m_CEDetails.postCEE.rocheLobe1to2; }
     double              RocheLobe1to2PreCEE() const                 { return m_CEDetails.preCEE.rocheLobe1to2; }
@@ -419,16 +403,8 @@
     double              m_OrbitalAngularVelocityPrev;
     double              m_OrbitalAngularVelocityPrime;
     double              m_OrbitalVelocityPreSN;
-<<<<<<< HEAD
     double              m_OrbitalVelocityPostSN;
-=======
-    double              m_OrbitalVelocityPrev;
-    double              m_OrbitalVelocityPrime;
-
     bool                m_PrintExtraDetailedOutput;                                         // Flag to ensure that detailed output only gets printed once per timestep
-
-    double              m_Radius;
->>>>>>> 1f54cdff
 
     BinaryRLOFDetailsT  m_RLOFDetails;                                                      // RLOF details
 
@@ -474,14 +450,8 @@
 
     double               m_WolfRayetFactor;
 
-<<<<<<< HEAD
-    double               m_ZetaRLOFAnalytic;
-    double               m_ZetaRLOFNumerical;
-    double               m_ZetaStarCompare;
-=======
     double              m_ZetaLobe;
     double              m_ZetaStar;
->>>>>>> 1f54cdff
 
 
     // Binaries contain two stars
