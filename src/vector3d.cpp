#include <iostream>
#include <math.h>
#include "vector3d.h"
#include "constants.h"


Vector3d::Vector3d() {

    m_ObjectId = globalObjectId++; 

    m_x = 0.0;
    m_y = 0.0;
    m_z = 0.0;
}

<<<<<<< HEAD
// Regular constructor - with parameters for x, y, and z
Vector3d::Vector3d(const double p_x, const double p_y, const double p_z) {
=======
Vector3d::Vector3d(double p_x, double p_y, double p_z) {        // Initialize from values 
>>>>>>> 1c1c42c8

    // Initialize member variables
    
    m_ObjectId = globalObjectId++; 

    m_x = p_x;
    m_y = p_y;
    m_z = p_z;
}

// Regular constructor - initialise from std:vector
Vector3d::Vector3d(const DBL_VECTOR p_Vec) {

    m_ObjectId = globalObjectId++; 
    
    int numValuesSupplied = p_Vec.size();

    SHOW_WARN_IF(numValuesSupplied != 3, ERROR::EXPECTED_3D_VECTOR);

<<<<<<< HEAD
    m_x = numValuesSupplied >= 1 ? p_Vec[0] : 0.0;
    m_y = numValuesSupplied >= 2 ? p_Vec[1] : 0.0;
    m_z = numValuesSupplied >= 3 ? p_Vec[2] : 0.0;
}


/*
 * Redefine a vector from one coordinate basis to another using Euler Angles
=======
// Indexing Operator
double& Vector3d::operator[] (size_t p_i) {
    switch (p_i) {
        case 0: return m_x;
        case 1: return m_y;
        case 2: return m_z;
        default: throw "Not an index!\n";       // JR: we should fix this one day - the error should be handled rather than just stopping the program with an exception
    }
}

// Overload setting operator
void Vector3d::operator =(Vector3d p_SourceVec) {
    UpdateVector(p_SourceVec[0], p_SourceVec[1], p_SourceVec[2]);
}

// Overload vector addition operator
Vector3d Vector3d::operator +(Vector3d p_Vec) {
    Vector3d newVect;

    for (size_t i=0; i<3; i++) {
        newVect[i] = (*this)[i] + p_Vec[i];
    }
    return newVect;
}

// Overload vector subtraction operator
Vector3d Vector3d::operator -(Vector3d p_Vec) {
    Vector3d newVect;

    for (size_t i=0; i<3; i++) {
        newVect[i] = (*this)[i] - p_Vec[i];
    }
    return newVect;
}

// Overload scalar multiplication operator...
Vector3d Vector3d::operator *(const double p_Scalar) {
    Vector3d newVect;

    for (size_t i=0; i<3; i++) { 
        newVect[i] = (*this)[i] * p_Scalar; 
    }
    return newVect;
}
// ...and in reverse order (need the reverser to be a free function)
Vector3d operator *(double p_Scalar, Vector3d p_Vec) { return p_Vec * p_Scalar; }

// Overload scalar division operator
Vector3d Vector3d::operator /(const double p_Scalar) {
    Vector3d newVect;

    for (size_t i=0; i<3; i++) { 
        newVect[i] = (*this)[i] / p_Scalar; 
    }
    return newVect;
}


// Overload output << operator for Vector3d
std::ostream &operator <<(std::ostream &os, Vector3d const p_Vec) {
    return os << "{" << p_Vec[0] << ", " << p_Vec[1] << ", " << p_Vec[2] << "}";
}


//////////////////////////////////
// Add in common vector calculations

/*
 * Calculate the magnitude of a velocity vector.
 *
 * double Magnitude() const
 *
 * @return                                       The magnitude of the velocity vector (speed)
 */
double Vector3d::Magnitude() const {
    // Straightforward application of pythagorean theorem 
    return std::sqrt(linalg::dot((*this), (*this)));
}


/*
 * Convert the Vector3d to a DBL_VECTOR
 * 
 * DBL_VECTOR asDBL_VECTOR()
 *
 * @return                                       The analogous DBL_VECTOR
 */
DBL_VECTOR Vector3d::asDBL_VECTOR() {

    Vector3d v = (*this);
    DBL_VECTOR vFinal = { v[0], v[1], v[2] };

    return vFinal;
}


//////////////////////////////////
// Add in rotation about an axis

#define cTheta cos(p_Theta)
#define sTheta sin(p_Theta)

/*
 * Rotate a vector about the X axis.
 *
 * Vector3d RotateVectorAboutX( const double p_Theta)
 *
 * @param   [IN]   p_Theta                     Rotation angle (rad) 
 * @return                                     Vector after rotation
 */
Vector3d Vector3d::RotateVectorAboutX( const double p_Theta) {
    std::vector<DBL_VECTOR> RotationMatrix = {                      // Define the Rotation Matrix     
        { 1.0,  0.0,     0.0    },
        { 0.0,  cTheta, -sTheta },
        { 0.0,  sTheta,  cTheta }};
    return linalg::matrixMult(RotationMatrix, (*this));             // Multiply RotationMatrix * p_oldVector
}

/*
 * Rotate a vector about the Y axis.
 *
 * Vector3d RotateVectorAboutY( const double p_Theta)
 *
 * @param   [IN]   p_Theta                     Rotation angle (rad) 
 * @return                                     Vector after rotation
 */
Vector3d Vector3d::RotateVectorAboutY( const double p_Theta) {
    std::vector<DBL_VECTOR> RotationMatrix = {                      // Define the Rotation Matrix     
        {  cTheta, 0.0, sTheta },
        {  0.0,    1.0, 0.0    },
        { -sTheta, 0.0, cTheta }};
    return linalg::matrixMult(RotationMatrix, (*this));             // Multiply RotationMatrix * p_oldVector
}

/*
 * Rotate a vector about the Z axis.
 *
 * Vector3d RotateVectorAboutZ( const double p_Theta)
 *
 * @param   [IN]   p_Theta                     Rotation angle (rad) 
 * @return                                     Vector after rotation
 */
Vector3d Vector3d::RotateVectorAboutZ( const double p_Theta) {
    std::vector<DBL_VECTOR> RotationMatrix = {                      // Define the Rotation Matrix     
        { cTheta, -sTheta,  0.0 },
        { sTheta,  cTheta,  0.0 },
        { 0.0,     0.0,     1.0 }};
    return linalg::matrixMult(RotationMatrix, (*this));             // Multiply RotationMatrix * p_oldVector
}

#undef cTheta
#undef sTheta


/*
 * Redefines a vector from one coordinate basis to another using Euler Angles
>>>>>>> 1c1c42c8
 * 
 * For a vector defined in a new coordinate basis, (X',Y',Z'), we want to 
 * find it's values in a previous coordinate basis (X,Y,Z) so that we can 
 * add the new vector to vectors defined in the previous basis.
 *
 * For a change of basis from (X,Y,Z)->(X',Y',Z')
 * 
 *     ThetaE [0, pi] is the angle between Z and Z',
 *     Vector N := Z x Z' (cross product)
 *     PhiE [0, 2pi) is the angle between X and N
 *     PsiE [0, 2pi) is the angle between X' and N
 * 
 * These angles uniquely determine the change of basis, which is applied 
 * in the form of a rotation matrix R as a function of these angles.
 * 
 * V_{X,Y,Z} = R * V_{X',Y',Z'} gives the vector in the original coordinates.
 *
 * For details, see:
 * https://en.wikipedia.org/wiki/Euler_angles
 * https://en.wikipedia.org/wiki/Change_of_basis
 *
<<<<<<< HEAD
 * 
 * Vector3d::RotateVector(const double p_ThetaE, const double p_PhiE, const double p_PsiE)
 * 
=======
 * Vector3d ChangeBasis(const double p_ThetaE, const double p_PhiE, const double p_PsiE)
 *
>>>>>>> 1c1c42c8
 * @param   [IN]   p_ThetaE                    Euler angle Theta (rad) 
 * @param   [IN]   p_PhiE                      Euler angle Phi   (rad) 
 * @param   [IN]   p_PsiE                      Euler angle Psi   (rad) 
 * @return                                     Vector in previous basis
 */
<<<<<<< HEAD
Vector3d Vector3d::RotateVector(const double p_ThetaE, const double p_PhiE, const double p_PsiE) {
// Replace for convenience, undefined below
#define cTheta cos(p_ThetaE)
#define cPhi   cos(p_PhiE)
#define cPsi   cos(p_PsiE)
#define sTheta sin(p_ThetaE)
#define sPhi   sin(p_PhiE)
#define sPsi   sin(p_PsiE)
=======
Vector3d Vector3d::ChangeBasis(const double p_ThetaE, const double p_PhiE, const double p_PsiE) {
>>>>>>> 1c1c42c8

    Vector3d result = *this;        // default return is this vector

    // Define the Rotation Matrix     
    std::vector<DBL_VECTOR> rotationMatrix = {
        { cPhi * cPsi - sPhi * cTheta * sPsi ,  -cPhi * sPsi - sPhi * cTheta * cPsi ,  sTheta * sPhi },
        { sPhi * cPsi + cPhi * cTheta * sPsi ,  -sPhi * sPsi + cPhi * cTheta * cPsi , -sTheta * cPhi },
        { sTheta * sPsi                      ,  sTheta * cPsi                       ,  cTheta        }
    };

    // Apply rotation
    for (size_t row = 0; row < 3; row++) {
        for (size_t col = 0; col < 3; col++) {
            result[row] += result[col] * rotationMatrix[row][col];
        }
    }
<<<<<<< HEAD

    return result;

#undef cTheta
#undef cPhi
#undef cPsi
#undef sTheta
#undef sPhi
#undef sPsi
}
=======
    return newVector;
}


/*
 * Returns the unit vector in the direction of the given vector
 * 
 * Vector3d UnitVector() 
 *
 * @return                                     Unit vector of input
 */
Vector3d Vector3d::UnitVector() {

    Vector3d newVector = (*this)/(*this).Magnitude(); 

    return newVector;
}


///////////////////////////////////////////////////////////
// 
// Linear Algebra Functions
// 
///////////////////////////////////////////////////////////

namespace linalg {

    /*
     * Calculate the standard dot product of two vectors
     *
     * double dot(const Vector3d& p_a, const Vector3d& p_b)
     *
     * @param   [IN]   a                            first vector
     * @param   [IN]   b                            second vector
     * @return                                      dot product
     */
    double dot(const Vector3d& p_a, const Vector3d& p_b) {
    
        double c = 0;
        for (size_t i=0; i<3; i++) {
            c += p_a[i] * p_b[i];
        }
        return c;
    }
    
    
    /*
     * Calculate the standard cross product of two vectors
     *
     * Vector3d cross(const Vector3d& p_a, const Vector3d& p_b)
     *
     * @param   [IN]   a                            first vector
     * @param   [IN]   b                            second vector
     * @return                                      cross product
     */
    Vector3d cross(const Vector3d& p_a, const Vector3d& p_b) {
    
        Vector3d c = Vector3d(0, 0, 0);
    
        c[0] = p_a[1] * p_b[2] - p_a[2] * p_b[1];
        c[1] = p_a[2] * p_b[0] - p_a[0] * p_b[2];
        c[2] = p_a[0] * p_b[1] - p_a[1] * p_b[0];
    
        return c;
    }

    /*
     * Calculate the angle between two vectors.
     *
     * double angleBetween(const Vector3d& p_a, const Vector3d& p_b) 
     *
     * @param   [IN]   p_a                          first vector
     * @param   [IN]   p_b                          second vector
     * @return                                      angle between them, in radians
     */
    double angleBetween(const Vector3d& p_a, const Vector3d& p_b) {
        // Angle between 2 vectors, between [0, pi] 
        return std::acos(linalg::dot(p_a, p_b) / (p_a.Magnitude() * p_b.Magnitude()));
    }

    /*
     * Right multiply a matrix by a vector
     *
     * Vector3d matrixMult(const std::vector<DBL_VECTOR>& p_matrix, const Vector3d& p_vector) 
     *
     * @param   [IN]   p_matrix                     matrix 
     * @param   [IN]   p_vector                     vector
     * @return                                      angle between them, in radians
     */
    Vector3d matrixMult(const std::vector<DBL_VECTOR>& p_matrix, const Vector3d& p_vector) {
        // Product of matrix and vector
        Vector3d newVector = Vector3d(0.0, 0.0, 0.0);
        for (size_t i=0; i< 3; i++) {
            for (size_t j=0; j<3; j++) {
                newVector[i] += p_matrix[i][j] * p_vector[j];
            }
        }
        return newVector;
    }
}
>>>>>>> 1c1c42c8
<|MERGE_RESOLUTION|>--- conflicted
+++ resolved
@@ -13,12 +13,8 @@
     m_z = 0.0;
 }
 
-<<<<<<< HEAD
 // Regular constructor - with parameters for x, y, and z
 Vector3d::Vector3d(const double p_x, const double p_y, const double p_z) {
-=======
-Vector3d::Vector3d(double p_x, double p_y, double p_z) {        // Initialize from values 
->>>>>>> 1c1c42c8
 
     // Initialize member variables
     
@@ -34,11 +30,10 @@
 
     m_ObjectId = globalObjectId++; 
     
-    int numValuesSupplied = p_Vec.size();
+    size_t numValuesSupplied = p_Vec.size();
 
     SHOW_WARN_IF(numValuesSupplied != 3, ERROR::EXPECTED_3D_VECTOR);
 
-<<<<<<< HEAD
     m_x = numValuesSupplied >= 1 ? p_Vec[0] : 0.0;
     m_y = numValuesSupplied >= 2 ? p_Vec[1] : 0.0;
     m_z = numValuesSupplied >= 3 ? p_Vec[2] : 0.0;
@@ -47,164 +42,6 @@
 
 /*
  * Redefine a vector from one coordinate basis to another using Euler Angles
-=======
-// Indexing Operator
-double& Vector3d::operator[] (size_t p_i) {
-    switch (p_i) {
-        case 0: return m_x;
-        case 1: return m_y;
-        case 2: return m_z;
-        default: throw "Not an index!\n";       // JR: we should fix this one day - the error should be handled rather than just stopping the program with an exception
-    }
-}
-
-// Overload setting operator
-void Vector3d::operator =(Vector3d p_SourceVec) {
-    UpdateVector(p_SourceVec[0], p_SourceVec[1], p_SourceVec[2]);
-}
-
-// Overload vector addition operator
-Vector3d Vector3d::operator +(Vector3d p_Vec) {
-    Vector3d newVect;
-
-    for (size_t i=0; i<3; i++) {
-        newVect[i] = (*this)[i] + p_Vec[i];
-    }
-    return newVect;
-}
-
-// Overload vector subtraction operator
-Vector3d Vector3d::operator -(Vector3d p_Vec) {
-    Vector3d newVect;
-
-    for (size_t i=0; i<3; i++) {
-        newVect[i] = (*this)[i] - p_Vec[i];
-    }
-    return newVect;
-}
-
-// Overload scalar multiplication operator...
-Vector3d Vector3d::operator *(const double p_Scalar) {
-    Vector3d newVect;
-
-    for (size_t i=0; i<3; i++) { 
-        newVect[i] = (*this)[i] * p_Scalar; 
-    }
-    return newVect;
-}
-// ...and in reverse order (need the reverser to be a free function)
-Vector3d operator *(double p_Scalar, Vector3d p_Vec) { return p_Vec * p_Scalar; }
-
-// Overload scalar division operator
-Vector3d Vector3d::operator /(const double p_Scalar) {
-    Vector3d newVect;
-
-    for (size_t i=0; i<3; i++) { 
-        newVect[i] = (*this)[i] / p_Scalar; 
-    }
-    return newVect;
-}
-
-
-// Overload output << operator for Vector3d
-std::ostream &operator <<(std::ostream &os, Vector3d const p_Vec) {
-    return os << "{" << p_Vec[0] << ", " << p_Vec[1] << ", " << p_Vec[2] << "}";
-}
-
-
-//////////////////////////////////
-// Add in common vector calculations
-
-/*
- * Calculate the magnitude of a velocity vector.
- *
- * double Magnitude() const
- *
- * @return                                       The magnitude of the velocity vector (speed)
- */
-double Vector3d::Magnitude() const {
-    // Straightforward application of pythagorean theorem 
-    return std::sqrt(linalg::dot((*this), (*this)));
-}
-
-
-/*
- * Convert the Vector3d to a DBL_VECTOR
- * 
- * DBL_VECTOR asDBL_VECTOR()
- *
- * @return                                       The analogous DBL_VECTOR
- */
-DBL_VECTOR Vector3d::asDBL_VECTOR() {
-
-    Vector3d v = (*this);
-    DBL_VECTOR vFinal = { v[0], v[1], v[2] };
-
-    return vFinal;
-}
-
-
-//////////////////////////////////
-// Add in rotation about an axis
-
-#define cTheta cos(p_Theta)
-#define sTheta sin(p_Theta)
-
-/*
- * Rotate a vector about the X axis.
- *
- * Vector3d RotateVectorAboutX( const double p_Theta)
- *
- * @param   [IN]   p_Theta                     Rotation angle (rad) 
- * @return                                     Vector after rotation
- */
-Vector3d Vector3d::RotateVectorAboutX( const double p_Theta) {
-    std::vector<DBL_VECTOR> RotationMatrix = {                      // Define the Rotation Matrix     
-        { 1.0,  0.0,     0.0    },
-        { 0.0,  cTheta, -sTheta },
-        { 0.0,  sTheta,  cTheta }};
-    return linalg::matrixMult(RotationMatrix, (*this));             // Multiply RotationMatrix * p_oldVector
-}
-
-/*
- * Rotate a vector about the Y axis.
- *
- * Vector3d RotateVectorAboutY( const double p_Theta)
- *
- * @param   [IN]   p_Theta                     Rotation angle (rad) 
- * @return                                     Vector after rotation
- */
-Vector3d Vector3d::RotateVectorAboutY( const double p_Theta) {
-    std::vector<DBL_VECTOR> RotationMatrix = {                      // Define the Rotation Matrix     
-        {  cTheta, 0.0, sTheta },
-        {  0.0,    1.0, 0.0    },
-        { -sTheta, 0.0, cTheta }};
-    return linalg::matrixMult(RotationMatrix, (*this));             // Multiply RotationMatrix * p_oldVector
-}
-
-/*
- * Rotate a vector about the Z axis.
- *
- * Vector3d RotateVectorAboutZ( const double p_Theta)
- *
- * @param   [IN]   p_Theta                     Rotation angle (rad) 
- * @return                                     Vector after rotation
- */
-Vector3d Vector3d::RotateVectorAboutZ( const double p_Theta) {
-    std::vector<DBL_VECTOR> RotationMatrix = {                      // Define the Rotation Matrix     
-        { cTheta, -sTheta,  0.0 },
-        { sTheta,  cTheta,  0.0 },
-        { 0.0,     0.0,     1.0 }};
-    return linalg::matrixMult(RotationMatrix, (*this));             // Multiply RotationMatrix * p_oldVector
-}
-
-#undef cTheta
-#undef sTheta
-
-
-/*
- * Redefines a vector from one coordinate basis to another using Euler Angles
->>>>>>> 1c1c42c8
  * 
  * For a vector defined in a new coordinate basis, (X',Y',Z'), we want to 
  * find it's values in a previous coordinate basis (X,Y,Z) so that we can 
@@ -226,31 +63,22 @@
  * https://en.wikipedia.org/wiki/Euler_angles
  * https://en.wikipedia.org/wiki/Change_of_basis
  *
-<<<<<<< HEAD
- * 
- * Vector3d::RotateVector(const double p_ThetaE, const double p_PhiE, const double p_PsiE)
- * 
-=======
- * Vector3d ChangeBasis(const double p_ThetaE, const double p_PhiE, const double p_PsiE)
- *
->>>>>>> 1c1c42c8
+ * 
+ * Vector3d::ChangeBasis(const double p_ThetaE, const double p_PhiE, const double p_PsiE)
+ * 
  * @param   [IN]   p_ThetaE                    Euler angle Theta (rad) 
  * @param   [IN]   p_PhiE                      Euler angle Phi   (rad) 
  * @param   [IN]   p_PsiE                      Euler angle Psi   (rad) 
  * @return                                     Vector in previous basis
  */
-<<<<<<< HEAD
-Vector3d Vector3d::RotateVector(const double p_ThetaE, const double p_PhiE, const double p_PsiE) {
-// Replace for convenience, undefined below
+Vector3d Vector3d::ChangeBasis(const double p_ThetaE, const double p_PhiE, const double p_PsiE) {
+// For convenience, undefined below
 #define cTheta cos(p_ThetaE)
 #define cPhi   cos(p_PhiE)
 #define cPsi   cos(p_PsiE)
 #define sTheta sin(p_ThetaE)
 #define sPhi   sin(p_PhiE)
 #define sPsi   sin(p_PsiE)
-=======
-Vector3d Vector3d::ChangeBasis(const double p_ThetaE, const double p_PhiE, const double p_PsiE) {
->>>>>>> 1c1c42c8
 
     Vector3d result = *this;        // default return is this vector
 
@@ -267,7 +95,6 @@
             result[row] += result[col] * rotationMatrix[row][col];
         }
     }
-<<<<<<< HEAD
 
     return result;
 
@@ -278,105 +105,111 @@
 #undef sPhi
 #undef sPsi
 }
-=======
-    return newVector;
-}
-
-
-/*
- * Returns the unit vector in the direction of the given vector
- * 
- * Vector3d UnitVector() 
- *
- * @return                                     Unit vector of input
- */
-Vector3d Vector3d::UnitVector() {
-
-    Vector3d newVector = (*this)/(*this).Magnitude(); 
-
-    return newVector;
-}
-
-
-///////////////////////////////////////////////////////////
-// 
-// Linear Algebra Functions
-// 
-///////////////////////////////////////////////////////////
-
-namespace linalg {
-
-    /*
-     * Calculate the standard dot product of two vectors
-     *
-     * double dot(const Vector3d& p_a, const Vector3d& p_b)
-     *
-     * @param   [IN]   a                            first vector
-     * @param   [IN]   b                            second vector
-     * @return                                      dot product
-     */
-    double dot(const Vector3d& p_a, const Vector3d& p_b) {
-    
-        double c = 0;
-        for (size_t i=0; i<3; i++) {
-            c += p_a[i] * p_b[i];
+
+
+/*
+ * Right multiply a matrix by a vector
+ *
+ * Vector3d MatrixMult(const std::vector<DBL_VECTOR>& p_matrix, const Vector3d& p_vector) 
+ *
+ * @param   [IN]   p_Matrix                     matrix 
+ * @param   [IN]   p_Vec                        vector
+ * @return                                      angle between them, in radians
+ */
+Vector3d Vector3d::MatrixMult(const std::vector<DBL_VECTOR>& p_Matrix, const Vector3d& p_Vec) {
+
+    Vector3d result = Vector3d(0.0, 0.0, 0.0);
+
+    size_t numRowsSupplied = p_Matrix.size();
+    SHOW_WARN_IF(numRowsSupplied != 3, ERROR::EXPECTED_3D_VECTOR);
+    for (size_t row = 0; row < numRowsSupplied; row++) {
+        size_t numColsSupplied = p_Matrix[row].size();
+        SHOW_WARN_IF(numColsSupplied != 3, ERROR::EXPECTED_3D_VECTOR);
+        for (size_t col = 0; col < numColsSupplied; col++) {
+            result[row] += p_Matrix[row][col] * p_Vec[col];
         }
-        return c;
     }
-    
-    
-    /*
-     * Calculate the standard cross product of two vectors
-     *
-     * Vector3d cross(const Vector3d& p_a, const Vector3d& p_b)
-     *
-     * @param   [IN]   a                            first vector
-     * @param   [IN]   b                            second vector
-     * @return                                      cross product
-     */
-    Vector3d cross(const Vector3d& p_a, const Vector3d& p_b) {
-    
-        Vector3d c = Vector3d(0, 0, 0);
-    
-        c[0] = p_a[1] * p_b[2] - p_a[2] * p_b[1];
-        c[1] = p_a[2] * p_b[0] - p_a[0] * p_b[2];
-        c[2] = p_a[0] * p_b[1] - p_a[1] * p_b[0];
-    
-        return c;
-    }
-
-    /*
-     * Calculate the angle between two vectors.
-     *
-     * double angleBetween(const Vector3d& p_a, const Vector3d& p_b) 
-     *
-     * @param   [IN]   p_a                          first vector
-     * @param   [IN]   p_b                          second vector
-     * @return                                      angle between them, in radians
-     */
-    double angleBetween(const Vector3d& p_a, const Vector3d& p_b) {
-        // Angle between 2 vectors, between [0, pi] 
-        return std::acos(linalg::dot(p_a, p_b) / (p_a.Magnitude() * p_b.Magnitude()));
-    }
-
-    /*
-     * Right multiply a matrix by a vector
-     *
-     * Vector3d matrixMult(const std::vector<DBL_VECTOR>& p_matrix, const Vector3d& p_vector) 
-     *
-     * @param   [IN]   p_matrix                     matrix 
-     * @param   [IN]   p_vector                     vector
-     * @return                                      angle between them, in radians
-     */
-    Vector3d matrixMult(const std::vector<DBL_VECTOR>& p_matrix, const Vector3d& p_vector) {
-        // Product of matrix and vector
-        Vector3d newVector = Vector3d(0.0, 0.0, 0.0);
-        for (size_t i=0; i< 3; i++) {
-            for (size_t j=0; j<3; j++) {
-                newVector[i] += p_matrix[i][j] * p_vector[j];
-            }
-        }
-        return newVector;
-    }
-}
->>>>>>> 1c1c42c8
+
+    return result;
+}
+
+
+/*
+ * Rotate a vector about the X axis.
+ *
+ * Vector3d RotateVectorAboutX(const double p_Theta)
+ *
+ * @param   [IN]   p_Theta                     Rotation angle (rad) 
+ * @return                                     Vector after rotation
+ */
+Vector3d Vector3d::RotateVectorAboutX(const double p_Theta) {
+// For convenience, undefined below
+#define cTheta cos(p_Theta)
+#define sTheta sin(p_Theta)
+
+    // Define the Rotation Matrix
+    std::vector<DBL_VECTOR> RotationMatrix = {     
+        { 1.0,  0.0,     0.0    },
+        { 0.0,  cTheta, -sTheta },
+        { 0.0,  sTheta,  cTheta }};
+
+    // Apply rotation and return result
+    return MatrixMult(RotationMatrix, *this);
+
+#undef cTheta
+#undef sTheta
+}
+
+
+/*
+ * Rotate a vector about the Y axis.
+ *
+ * Vector3d RotateVectorAboutY( const double p_Theta)
+ *
+ * @param   [IN]   p_Theta                     Rotation angle (rad) 
+ * @return                                     Vector after rotation
+ */
+Vector3d Vector3d::RotateVectorAboutY( const double p_Theta) {
+// For convenience, undefined below
+#define cTheta cos(p_Theta)
+#define sTheta sin(p_Theta)
+
+    // Define the Rotation Matrix
+    std::vector<DBL_VECTOR> RotationMatrix = {
+        {  cTheta, 0.0, sTheta },
+        {  0.0,    1.0, 0.0    },
+        { -sTheta, 0.0, cTheta }};
+
+    // Apply rotation and return result
+    return MatrixMult(RotationMatrix, *this);
+
+#undef cTheta
+#undef sTheta
+}
+
+
+/*
+ * Rotate a vector about the Z axis.
+ *
+ * Vector3d RotateVectorAboutZ( const double p_Theta)
+ *
+ * @param   [IN]   p_Theta                     Rotation angle (rad) 
+ * @return                                     Vector after rotation
+ */
+Vector3d Vector3d::RotateVectorAboutZ( const double p_Theta) {
+// For convenience, undefined below
+#define cTheta cos(p_Theta)
+#define sTheta sin(p_Theta)
+
+    // Define the Rotation Matrix
+    std::vector<DBL_VECTOR> RotationMatrix = {
+        { cTheta, -sTheta,  0.0 },
+        { sTheta,  cTheta,  0.0 },
+        { 0.0,     0.0,     1.0 }};
+
+    // Apply rotation and return result
+    return MatrixMult(RotationMatrix, *this);
+
+#undef cTheta
+#undef sTheta
+}