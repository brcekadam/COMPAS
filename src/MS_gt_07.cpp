--- conflicted
+++ resolved
@@ -11,10 +11,6 @@
  *
  * @return                                      Mass loss rate in Msol per year
  */
-<<<<<<< HEAD
-double MS_gt_07::CalculateMassLossRateHurley() const {
-    return CalculateMassLossRateNieuwenhuijzenDeJager();
-=======
 double MS_gt_07::CalculateMassLossRateHurley() {
     double rateNJ = CalculateMassLossRateNieuwenhuijzenDeJager();
     if (utils::Compare(rateNJ, 0.0) > 0) {
@@ -23,7 +19,6 @@
         m_DominantMassLossRate = MASS_LOSS_TYPE::NONE;
     }
     return rateNJ;
->>>>>>> 242848e2
 }
 
 
@@ -37,7 +32,7 @@
  *
  * @return                                      Rejuvenation factor
  */
-double MS_gt_07::CalculateMassTransferRejuvenationFactor() {
+double MS_gt_07::CalculateMassTransferRejuvenationFactor() const {
 
     double fRej = 1.0;                                                                              // default - Hurley et al. 2000
 
