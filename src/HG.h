--- conflicted
+++ resolved
@@ -53,15 +53,9 @@
         m_Age = m_Timescales[static_cast<int>(TIMESCALE::tMS)];                                                                                                                 // Set age appropriately
         
         // update effective "initial" mass (m_Mass0) so that the core mass is at least equal to the minimum core mass but no more than total mass
-<<<<<<< HEAD
         // (only relevant if MANDEL or SHIKAUCHI main sequence core mass prescription is used)
         if (utils::Compare(CalculateCoreMassOnPhase(m_Mass0, m_Age), std::min(m_Mass, MainSequenceCoreMass())) < 0) {
             double desiredCoreMass = std::min(m_Mass, MainSequenceCoreMass());                                                                                                       // desired core mass
-=======
-        // (only relevant if RetainCoreMassDuringCaseAMassTransfer())
-        if (utils::Compare(CalculateCoreMassOnPhase(m_Mass0, m_Age), std::min(m_Mass, MinimumCoreMass())) < 0) {
-            double desiredCoreMass = std::min(m_Mass, MinimumCoreMass());                                                                                                       // desired core mass
->>>>>>> 1f2e3826
             m_Mass0 = Mass0ToMatchDesiredCoreMass(this, desiredCoreMass);                                                                                                       // use root finder to find new core mass estimate
             if (m_Mass0 <= 0.0) {                                                                                                                                               // no root found - no solution for estimated core mass
                 m_Mass0 = m_Mass;                                                                                                                                               // if no root found we keep m_Mass0 equal to the total mass
